# Changelog

<<<<<<< HEAD
### Added
- function keys in editor: cursor, del, home, end. F1=help, F2=show, and other shortcuts
- SM100 pump working time and energy units
- heating curve parameters and commands for RC300
- `wwonetime` for RC300 thermostat
- expose test framework via api (#611)
- SysLog has enable/disable flag in WebUI
- Add solar configuration telegrams (#616) [thanks @hpanther]
- `log trace` shows decoded or optional raw telegrams, `watch unknown` for only unknown telegrams
- WM10 switch telegrams
- boiler information (#633), pumpmod min/max commands
- maintenance message and command
- thermostat program, reducemode, controlmode
- optional delayed start for sending tx-telegrams to prevent conflicts with KM200
- RC35 holiday setting with `+` for 'at home'

### Fixed
- mixer IPM pumpstatus
- mixer devices in HA were incorrectly named
- Prevent HA MQTT config messages for thermostat that has no 'currtemp' (#582)
- serviceCodeNumber, 3-char serviceCode, exhausttemp and heating_active for newer ems+ boilers
- prevent MQTT publish messages from sending twice
- repeated output on read commands
- heating_active for ems+
- fix telegrams matched to masterthermostat 0x18

### Changed
- optimized MQTT for HA to reduce heap fragmentation issues
- change syslog settings without reboot
- HA-config split in smaller blocks
- commands `fetch` and `publish [ha]` as call
- mqtt json package sizes
- renamed the command system info (which showed settings) to `settings`
- renamed the command system report (Which dumped debug info) to `info`
- Changing settings via web restarts only selected services
- renamed pio targets (esp8266-ci and esp32-ci for GitHub CI)
- telnet default settings `log info`, timeout 60 min
- `log debug` not showing telegram names, use `log trace` or `watch on` to show the telegrams
- optimized how console and web display device data (#632)

### Removed
- old shell and python build scripts
=======
## Added

- differ between boiler-types
- publish HA delayed 1 minute, only for topics with values
- thermostat CRF200S, PID 216

## Fixed

## Changed

- syslog timestamp to localtime+timezone, set `appname` to message->name

## Removed
>>>>>>> 80b68f92
<|MERGE_RESOLUTION|>--- conflicted
+++ resolved
@@ -1,60 +1,9 @@
 # Changelog
 
-<<<<<<< HEAD
-### Added
-- function keys in editor: cursor, del, home, end. F1=help, F2=show, and other shortcuts
-- SM100 pump working time and energy units
-- heating curve parameters and commands for RC300
-- `wwonetime` for RC300 thermostat
-- expose test framework via api (#611)
-- SysLog has enable/disable flag in WebUI
-- Add solar configuration telegrams (#616) [thanks @hpanther]
-- `log trace` shows decoded or optional raw telegrams, `watch unknown` for only unknown telegrams
-- WM10 switch telegrams
-- boiler information (#633), pumpmod min/max commands
-- maintenance message and command
-- thermostat program, reducemode, controlmode
-- optional delayed start for sending tx-telegrams to prevent conflicts with KM200
-- RC35 holiday setting with `+` for 'at home'
-
-### Fixed
-- mixer IPM pumpstatus
-- mixer devices in HA were incorrectly named
-- Prevent HA MQTT config messages for thermostat that has no 'currtemp' (#582)
-- serviceCodeNumber, 3-char serviceCode, exhausttemp and heating_active for newer ems+ boilers
-- prevent MQTT publish messages from sending twice
-- repeated output on read commands
-- heating_active for ems+
-- fix telegrams matched to masterthermostat 0x18
-
-### Changed
-- optimized MQTT for HA to reduce heap fragmentation issues
-- change syslog settings without reboot
-- HA-config split in smaller blocks
-- commands `fetch` and `publish [ha]` as call
-- mqtt json package sizes
-- renamed the command system info (which showed settings) to `settings`
-- renamed the command system report (Which dumped debug info) to `info`
-- Changing settings via web restarts only selected services
-- renamed pio targets (esp8266-ci and esp32-ci for GitHub CI)
-- telnet default settings `log info`, timeout 60 min
-- `log debug` not showing telegram names, use `log trace` or `watch on` to show the telegrams
-- optimized how console and web display device data (#632)
-
-### Removed
-- old shell and python build scripts
-=======
 ## Added
-
-- differ between boiler-types
-- publish HA delayed 1 minute, only for topics with values
-- thermostat CRF200S, PID 216
 
 ## Fixed
 
 ## Changed
 
-- syslog timestamp to localtime+timezone, set `appname` to message->name
-
-## Removed
->>>>>>> 80b68f92
+## Removed
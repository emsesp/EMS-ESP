{
<<<<<<< HEAD
  "name": "uglifier",
  "version": "0.0.1",
  "description": "Combine all js and css files into one and gzip them for the EMS-ESP project",
  "main": "unglify.js",
  "scripts": {
    "test": "echo \"Error: no test specified\" && exit 1",
    "start": "gulp"
  },
  "author": "proddy",
  "license": "UNLICENSED",
  "dependencies": {
    "gulp-cli": "^2.2.0",
=======
  "name": "webfilesbuilder",
  "version": "1.0.0",
  "description": "Combine all js and css files into one and gzip them",
  "main": "gulpfile.js",
  "author": "proddy",
  "private": true,
  "license": "GPL-3.0",
  "devDependencies": {
    "gulp": "^4.0.0",
    "gulp-htmlmin": "^4.0.0",
    "gulp-gzip": "^1.4.2",
>>>>>>> e612c1bf
    "gulp-concat": "^2.6.1",
    "gulp-flatmap": "^1.0.2",
    "gulp-uglify": "^3.0.2",
    "pump": "^3.0.0"
  }
}<|MERGE_RESOLUTION|>--- conflicted
+++ resolved
@@ -1,18 +1,4 @@
 {
-<<<<<<< HEAD
-  "name": "uglifier",
-  "version": "0.0.1",
-  "description": "Combine all js and css files into one and gzip them for the EMS-ESP project",
-  "main": "unglify.js",
-  "scripts": {
-    "test": "echo \"Error: no test specified\" && exit 1",
-    "start": "gulp"
-  },
-  "author": "proddy",
-  "license": "UNLICENSED",
-  "dependencies": {
-    "gulp-cli": "^2.2.0",
-=======
   "name": "webfilesbuilder",
   "version": "1.0.0",
   "description": "Combine all js and css files into one and gzip them",
@@ -24,7 +10,6 @@
     "gulp": "^4.0.0",
     "gulp-htmlmin": "^4.0.0",
     "gulp-gzip": "^1.4.2",
->>>>>>> e612c1bf
     "gulp-concat": "^2.6.1",
     "gulp-flatmap": "^1.0.2",
     "gulp-uglify": "^3.0.2",

--- conflicted
+++ resolved
@@ -322,15 +322,13 @@
     }
 
     myDebug("  LED is %s, Silent mode is %s", EMSESP_Status.led ? "on" : "off", EMSESP_Status.silent_mode ? "on" : "off");
-<<<<<<< HEAD
+
     // lobocobra start
     myDebug("  RC35 active heating cicrcuit is %d Memory1: %d Memory2 %d", EMSESP_Status.heatingcircuit,EMS_TYPE_RC35Set, EMS_TYPE_RC35StatusMessage );
     //( EMSESP_Status.heatingcircuit == 2 ) ? EMS_TYPE_RC35StatusMessage =0x48  : EMS_TYPE_RC35StatusMessage = 0x3E; // if HC is 2 set 0x48 // TO BE CHECKED IF NEEDED, without no data for setpoint
     // lobocobra end
-    myDebug("  # connected Dallas temperature sensors=%d", EMSESP_Status.dallas_sensors);
-=======
     myDebug("  %d external temperature sensor%s connected", EMSESP_Status.dallas_sensors, (EMSESP_Status.dallas_sensors > 1) ? "s" : "");
->>>>>>> f87c5a3d
+
 
     myDebug("  Thermostat is %s, Boiler is %s, Shower Timer is %s, Shower Alert is %s",
             (ems_getThermostatEnabled() ? "enabled" : "disabled"),

--- conflicted
+++ resolved
@@ -120,7 +120,7 @@
     {false, "send XX ...", "send raw telegram data to EMS bus (XX are hex values)"},
     {false, "thermostat read <type ID>", "send read request to the thermostat for heating circuit hc 1-4"},
     {false, "thermostat temp [hc] <degrees>", "set current thermostat temperature"},
-    {false, "thermostat mode [hc] <mode>", "set mode (0=off/night, 1=manual/day, 2=auto) for heating circuit hc 1-4"},
+    {false, "thermostat mode [hc] <mode>", "set mode (0=off, 1=manual, 2=auto) for heating circuit hc 1-4"},
     {false, "boiler read <type ID>", "send read request to boiler"},
     {false, "boiler wwtemp <degrees>", "set boiler warm water temperature"},
     {false, "boiler wwactive <on | off>", "set boiler warm water on/off"},
@@ -591,26 +591,14 @@
             float sensorValue = ds18.getValue(i);
             if (sensorValue != DS18_DISCONNECTED) {
                 hasdata = true;
-                sensors[ds18.getDeviceID(buffer, i)] = sensorValue;  // json {id:value}
-                /*
                 char topic[30];                                        // sensors{1-n}
                 strlcpy(topic, TOPIC_EXTERNAL_SENSORS, sizeof(topic)); // create topic
                 strlcat(topic, _int_to_char(buffer, i + 1), sizeof(topic));
                 sensors[PAYLOAD_EXTERNAL_SENSOR_ID]   = ds18.getDeviceID(buffer, i); // add ID
                 sensors[PAYLOAD_EXTERNAL_SENSOR_TEMP] = sensorValue;                 // add temp value
-<<<<<<< HEAD
-                char data[100]                        = {0};
-                serializeJson(doc, data, sizeof(data)); // convert to string
-                myESP.mqttPublish(topic, data);         // and publish
-                */
-=======
                 myESP.mqttPublish(topic, doc);                                       // and publish
->>>>>>> 5d7feb17
-            }
-        }
-        char data[DS18_MQTT_PAYLOAD_MAXSIZE] = {0};
-        serializeJson(doc, data, sizeof(data));
-        myESP.mqttPublish(TOPIC_EXTERNAL_SENSORS, data);
+            }
+        }
         if (hasdata) {
             myDebugLog("Publishing external sensor data via MQTT");
         }
@@ -1681,9 +1669,8 @@
             myESP.mqttSubscribe(topic_s);
         }
         // also subscribe without the HC appended to the end of the topic
-        // commented out by MDvP, useless, defaults to hc1
-        //myESP.mqttSubscribe(TOPIC_THERMOSTAT_CMD_TEMP_HA);
-        //myESP.mqttSubscribe(TOPIC_THERMOSTAT_CMD_MODE_HA);
+        myESP.mqttSubscribe(TOPIC_THERMOSTAT_CMD_TEMP_HA);
+        myESP.mqttSubscribe(TOPIC_THERMOSTAT_CMD_MODE_HA);
 
         // generic incoming MQTT command for Thermostat
         // this is used for example for setting daytemp, nighttemp, holidaytemp

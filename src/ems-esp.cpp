--- conflicted
+++ resolved
@@ -1972,7 +1972,6 @@
         Serial.println("Note: Serial output will now be disabled. Please use Telnet.");
         Serial.flush();
         myESP.setUseSerial(false);
-<<<<<<< HEAD
         if (EMSESP_Settings.tx_mode == 4) {
 				irtuart_init(); // start IRT bus transmissions
 				myDebug_P(PSTR("[UART] Opened Rx/Tx connection (iRT)"));
@@ -1980,10 +1979,6 @@
 				emsuart_init(); // start EMS bus transmissions
 				myDebug_P(PSTR("[UART] Opened Rx/Tx connection"));
         }
-=======
-        emsuart_init(); // start EMS bus transmissions
-        myDebug_P(PSTR("[UART] Rx/Tx connection established"));
->>>>>>> 77f1167c
         if (!EMSESP_Settings.listen_mode) {
             // go and find the boiler and thermostat types, if not in listen mode
             ems_discoverModels();

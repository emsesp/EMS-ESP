/*
 * EMS-ESP - https://github.com/proddy/EMS-ESP
 * Copyright 2019  Paul Derbyshire
 * 
 * This program is free software: you can redistribute it and/or modify
 * it under the terms of the GNU General Public License as published by
 * the Free Software Foundation, either version 3 of the License, or
 * (at your option) any later version.
 *
 * This program is distributed in the hope that it will be useful,
 * but WITHOUT ANY WARRANTY; without even the implied warranty of
 * MERCHANTABILITY or FITNESS FOR A PARTICULAR PURPOSE.  See the
 * GNU General Public License for more details.
 *
 * You should have received a copy of the GNU General Public License
 * along with this program.  If not, see <http://www.gnu.org/licenses/>.
 */

#ifndef EMSESP_SETTINGS_H
#define EMSESP_SETTINGS_H

#include <Arduino.h>
#include <ArduinoJson.h>
#include <string>
#include <vector>

// we use LittleFS on the ESP8266 and the older SPIFFS on the ESP32
#if defined(ESP8266)
#include <FS.h>
#include <LittleFS.h>
#define EMSESP_FS LittleFS
#elif defined(ESP32)
#include <SPIFFS.h>
#define EMSESP_FS SPIFFS
#endif

#include <uuid/log.h>
#include <uuid/console.h>

#include "helpers.h"
#include "version.h"
#include "console.h"

// default settings - these can be customized from within the application
#define EMSESP_DEFAULT_HOSTNAME "ems-esp"
#define EMSESP_DEFAULT_ADMIN_PASSWORD "neo"
#define EMSESP_DEFAULT_BUS_ID 0x0B
#define EMSESP_DEFAULT_TX_MODE 1
#define EMSESP_DEFAULT_MQTT_ENABLED true
#define EMSESP_DEFAULT_MQTT_BASE "home"
<<<<<<< HEAD
#define EMSESP_DEFAULT_MQTT_PORT 1884
#define EMSESP_DEFAULT_MQTT_QOS 0
=======
#define EMSESP_DEFAULT_MQTT_PORT 1883
#define EMSESP_DEFAULT_MQTT_QOS 1
>>>>>>> 69646c1a
#define EMSESP_DEFAULT_MQTT_RETAIN false
#define EMSESP_DEFAULT_MQTT_FORMAT 2 // 2=nested
#define EMSESP_DEFAULT_MQTT_HEARTBEAT true
#define EMSESP_DEFAULT_EMS_READ_ONLY false
#define EMSESP_DEFAULT_SHOWER_TIMER false
#define EMSESP_DEFAULT_SHOWER_ALERT false
#define EMSESP_DEFAULT_SYSLOG_INTERVAL 0
#define EMSESP_DEFAULT_MASTER_THERMOSTAT 0 // 0=not set

#ifndef EMSESP_STANDALONE
#define EMSESP_DEFAULT_MQTT_PUBLISH_TIME 10
#else
#define EMSESP_DEFAULT_MQTT_PUBLISH_TIME 0
#endif

namespace emsesp {

class Settings {
  public:
    Settings();
    ~Settings() = default;

    void commit();
    void show_settings(uuid::console::Shell & shell);
    void format(uuid::console::Shell & shell);

    std::string app_version() const;
    void        app_version(const std::string & app_version);

    std::string admin_password() const;
    void        admin_password(const std::string & admin_password);

    std::string hostname() const;
    void        hostname(const std::string & hostname);

    std::string wifi_ssid() const;
    void        wifi_ssid(const std::string & wifi_ssid);

    std::string wifi_password() const;
    void        wifi_password(const std::string & wifi_password);

    std::string syslog_host() const;
    void        syslog_host(const std::string & syslog_host);

    uuid::log::Level syslog_level() const;
    void             syslog_level(uuid::log::Level syslog_level);

    unsigned long syslog_mark_interval() const;
    void          syslog_mark_interval(const unsigned long & syslog_mark_interval);

    uint8_t ems_bus_id() const;
    void    ems_bus_id(const uint8_t & ems_bus_id);

    uint8_t ems_tx_mode() const;
    void    ems_tx_mode(const uint8_t & ems_tx_mode);

    bool ems_read_only() const;
    void ems_read_only(const bool & ems_read_only);

    uint16_t mqtt_publish_time() const;
    void     mqtt_publish_time(const uint16_t & mqtt_publish_time);

    std::string mqtt_ip() const;
    void        mqtt_ip(const std::string & mqtt_ip);

    std::string mqtt_user() const;
    void        mqtt_user(const std::string & mqtt_user);

    std::string mqtt_password() const;
    void        mqtt_password(const std::string & mqtt_password);

    uint16_t mqtt_port() const;
    void     mqtt_port(const uint16_t & mqtt_port);

    bool mqtt_enabled() const;
    void mqtt_enabled(const bool & mqtt_enabled);

    std::string mqtt_base() const;
    void        mqtt_base(const std::string & mqtt_base);

    uint8_t mqtt_qos() const;
    void    mqtt_qos(const uint8_t & mqtt_qos);

    bool mqtt_retain() const;
    void mqtt_retain(const bool & mqtt_retain);

    bool mqtt_heartbeat() const;
    void mqtt_heartbeat(const bool & mqtt_heartbeat);

    bool shower_timer() const;
    void shower_timer(const bool & shower_timer);

    bool shower_alert() const;
    void shower_alert(const bool & shower_alert);

    uint8_t master_thermostat() const;
    void    master_thermostat(const uint8_t & master_thermostat);

    enum MQTT_format : uint8_t { SINGLE = 1, NESTED, HA };
    uint8_t mqtt_format() const;
    void    mqtt_format(const uint8_t & mqtt_format);

  private:
    static constexpr size_t BUFFER_SIZE = 2048; // max size for the settings file

    static uuid::log::Logger logger_;

    // global, not saved
    static bool mounted_;
    static bool unavailable_;
    static bool loaded_;

    bool read_settings(const std::string & filename, bool load = true);
    bool write_settings(const std::string & filename);
    void read_settings(const ArduinoJson::JsonDocument & doc);
    void write_settings(ArduinoJson::JsonDocument & doc);

    static std::string app_version_;

    static std::string admin_password_;
    static std::string hostname_;
    static std::string wifi_password_;
    static std::string wifi_ssid_;

    static std::string      syslog_host_;
    static uuid::log::Level syslog_level_;
    static unsigned long    syslog_mark_interval_;

    static bool shower_timer_; // true if we want to report back on shower times
    static bool shower_alert_; // true if we want the alert of cold water

    static uint8_t master_thermostat_; // which thermostat device ID is leading

    static uint8_t ems_tx_mode_;   // Tx mode 1, 2 or 3
    static uint8_t ems_bus_id_;    // EMS bus ID, default 0x0B for Service Key
    static bool    ems_read_only_; // switch of Tx

    static std::string mqtt_ip_;
    static std::string mqtt_user_;
    static std::string mqtt_password_;
    static uint16_t    mqtt_port_;
    static bool        mqtt_enabled_;
    static std::string mqtt_base_;
    static uint8_t     mqtt_qos_;
    static bool        mqtt_retain_;
    static bool        mqtt_heartbeat_;
    static uint16_t    mqtt_publish_time_; // seconds
    static uint8_t     mqtt_format_;
};

} // namespace emsesp

#endif<|MERGE_RESOLUTION|>--- conflicted
+++ resolved
@@ -48,13 +48,8 @@
 #define EMSESP_DEFAULT_TX_MODE 1
 #define EMSESP_DEFAULT_MQTT_ENABLED true
 #define EMSESP_DEFAULT_MQTT_BASE "home"
-<<<<<<< HEAD
 #define EMSESP_DEFAULT_MQTT_PORT 1884
 #define EMSESP_DEFAULT_MQTT_QOS 0
-=======
-#define EMSESP_DEFAULT_MQTT_PORT 1883
-#define EMSESP_DEFAULT_MQTT_QOS 1
->>>>>>> 69646c1a
 #define EMSESP_DEFAULT_MQTT_RETAIN false
 #define EMSESP_DEFAULT_MQTT_FORMAT 2 // 2=nested
 #define EMSESP_DEFAULT_MQTT_HEARTBEAT true
@@ -153,7 +148,7 @@
     uint8_t master_thermostat() const;
     void    master_thermostat(const uint8_t & master_thermostat);
 
-    enum MQTT_format : uint8_t { SINGLE = 1, NESTED, HA };
+    enum MQTT_format : uint8_t { SINGLE = 1, NESTED, HA, MY };
     uint8_t mqtt_format() const;
     void    mqtt_format(const uint8_t & mqtt_format);
 

/*
 * EMS-ESP - https://github.com/proddy/EMS-ESP
 * Copyright 2019  Paul Derbyshire
 * 
 * This program is free software: you can redistribute it and/or modify
 * it under the terms of the GNU General Public License as published by
 * the Free Software Foundation, either version 3 of the License, or
 * (at your option) any later version.
 *
 * This program is distributed in the hope that it will be useful,
 * but WITHOUT ANY WARRANTY; without even the implied warranty of
 * MERCHANTABILITY or FITNESS FOR A PARTICULAR PURPOSE.  See the
 * GNU General Public License for more details.
 *
 * You should have received a copy of the GNU General Public License
 * along with this program.  If not, see <http://www.gnu.org/licenses/>.
 */

// clang-format off

/*
 * These is the EMS devices that we currently recognize
 * The types and flags are stored in emsdevice.h 
 */

// Boilers - 0x08
{ 64, DeviceType::BOILER, F("BK13/BK15/Smartline/GB1x2"), DeviceFlags::EMS_DEVICE_FLAG_NONE},
{ 72, DeviceType::BOILER, F("GB125/MC10"), DeviceFlags::EMS_DEVICE_FLAG_NONE},
{ 84, DeviceType::BOILER, F("Logamax Plus GB022"), DeviceFlags::EMS_DEVICE_FLAG_NONE},
{ 95, DeviceType::BOILER, F("Condens 2500/Logamax/Logomatic/Cerapur Top/Greenstar/Generic HT3"), DeviceFlags::EMS_DEVICE_FLAG_NONE},
{115, DeviceType::BOILER, F("Topline/GB162"), DeviceFlags::EMS_DEVICE_FLAG_NONE},
{122, DeviceType::BOILER, F("Proline"), DeviceFlags::EMS_DEVICE_FLAG_NONE},
{123, DeviceType::BOILER, F("GBx72/Trendline/Cerapur/Greenstar Si/27i"), DeviceFlags::EMS_DEVICE_FLAG_NONE},
{131, DeviceType::BOILER, F("GB212"), DeviceFlags::EMS_DEVICE_FLAG_NONE},
{133, DeviceType::BOILER, F("GB125/Logamatic MC110"), DeviceFlags::EMS_DEVICE_FLAG_NONE},
{170, DeviceType::BOILER, F("Logano GB212"), DeviceFlags::EMS_DEVICE_FLAG_NONE},
{172, DeviceType::BOILER, F("Enviline/Compress 6000AW"), DeviceFlags::EMS_DEVICE_FLAG_NONE},
{195, DeviceType::BOILER, F("Condens 5000i"), DeviceFlags::EMS_DEVICE_FLAG_NONE},
{203, DeviceType::BOILER, F("Logamax U122/Cerapur"), DeviceFlags::EMS_DEVICE_FLAG_NONE},
{208, DeviceType::BOILER, F("Logamax Plus/GB192/Condens GC9000"), DeviceFlags::EMS_DEVICE_FLAG_NONE},
{234, DeviceType::BOILER, F("Logamax Plus GB122"), DeviceFlags::EMS_DEVICE_FLAG_NONE},

// Controllers - 0x09 / 0x10 / 0x50
{ 68, DeviceType::CONTROLLER, F("BC10/RFM20"), DeviceFlags::EMS_DEVICE_FLAG_NONE}, // 0x09
{ 89, DeviceType::CONTROLLER, F("BC10 GB142"), DeviceFlags::EMS_DEVICE_FLAG_NONE}, // 0x09
{ 95, DeviceType::CONTROLLER, F("HT3"), DeviceFlags::EMS_DEVICE_FLAG_NONE}, // 0x09
{114, DeviceType::CONTROLLER, F("BC10"), DeviceFlags::EMS_DEVICE_FLAG_NONE}, // 0x09
{125, DeviceType::CONTROLLER, F("BC25"), DeviceFlags::EMS_DEVICE_FLAG_NONE}, // 0x09
{152, DeviceType::CONTROLLER, F("Controller"), DeviceFlags::EMS_DEVICE_FLAG_NONE}, // 0x09
{169, DeviceType::CONTROLLER, F("BC40"), DeviceFlags::EMS_DEVICE_FLAG_NONE}, // 0x09
{190, DeviceType::CONTROLLER, F("BC10"), DeviceFlags::EMS_DEVICE_FLAG_NONE}, // 0x09
{194, DeviceType::CONTROLLER, F("BC10"), DeviceFlags::EMS_DEVICE_FLAG_NONE}, // 0x09
{207, DeviceType::CONTROLLER, F("Sense II/CS200"), DeviceFlags::EMS_DEVICE_FLAG_NONE}, // 0x10
{209, DeviceType::CONTROLLER, F("ErP"), DeviceFlags::EMS_DEVICE_FLAG_NONE}, // 0x09
{218, DeviceType::CONTROLLER, F("M200/RFM200"), DeviceFlags::EMS_DEVICE_FLAG_NONE}, // 0x50
{224, DeviceType::CONTROLLER, F("9000i"), DeviceFlags::EMS_DEVICE_FLAG_NONE}, // 0x09
{230, DeviceType::CONTROLLER, F("BC Base"), DeviceFlags::EMS_DEVICE_FLAG_NONE}, // 0x09
{241, DeviceType::CONTROLLER, F("Condens 5000i"), DeviceFlags::EMS_DEVICE_FLAG_NONE}, // 0x09

// Thermostat - not currently supporting write operations, like the Easy/100 types - 0x18
{202, DeviceType::THERMOSTAT, F("Logamatic TC100/Moduline Easy"), DeviceFlags::EMS_DEVICE_FLAG_EASY | DeviceFlags::EMS_DEVICE_FLAG_NO_WRITE}, // 0x18, cannot write
{203, DeviceType::THERMOSTAT, F("EasyControl CT200"), DeviceFlags::EMS_DEVICE_FLAG_EASY | DeviceFlags::EMS_DEVICE_FLAG_NO_WRITE}, // 0x18, cannot write

// Thermostat - Buderus/Nefit/Bosch specific - 0x17 / 0x10 / 0x18 / 0x19
{ 67, DeviceType::THERMOSTAT, F("RC30"), DeviceFlags::EMS_DEVICE_FLAG_RC30_1},// 0x10 - based on RC35
{ 77, DeviceType::THERMOSTAT, F("RC20/Moduline 300"), DeviceFlags::EMS_DEVICE_FLAG_RC20},// 0x17
{ 78, DeviceType::THERMOSTAT, F("Moduline 400"), DeviceFlags::EMS_DEVICE_FLAG_RC30}, // 0x10
{ 79, DeviceType::THERMOSTAT, F("RC10/Moduline 100"), DeviceFlags::EMS_DEVICE_FLAG_RC10},// 0x17
{ 80, DeviceType::THERMOSTAT, F("Moduline 200"), DeviceFlags::EMS_DEVICE_FLAG_RC10}, // 0x17
{ 86, DeviceType::THERMOSTAT, F("RC35"), DeviceFlags::EMS_DEVICE_FLAG_RC35}, // 0x10
{ 93, DeviceType::THERMOSTAT, F("RC20RF"), DeviceFlags::EMS_DEVICE_FLAG_RC20}, // 0x19
{ 94, DeviceType::THERMOSTAT, F("RFM20 Remote"), DeviceFlags::EMS_DEVICE_FLAG_NONE}, // 0x18
{157, DeviceType::THERMOSTAT, F("RC200/CW100"), DeviceFlags::EMS_DEVICE_FLAG_RC100}, // 0x18
{158, DeviceType::THERMOSTAT, F("RC300/RC310/Moduline 3000/CW400/Sense II"), DeviceFlags::EMS_DEVICE_FLAG_RC300}, // 0x10
{165, DeviceType::THERMOSTAT, F("RC100/Moduline 1000/1010"), DeviceFlags::EMS_DEVICE_FLAG_RC100}, // 0x18, 0x38

// Thermostat - Sieger - 0x10 / 0x17
{ 76, DeviceType::THERMOSTAT, F("ES73"), DeviceFlags::EMS_DEVICE_FLAG_RC35}, // 0x10
{113, DeviceType::THERMOSTAT, F("ES72/RC20"), DeviceFlags::EMS_DEVICE_FLAG_RC20_2}, // 0x17

// Thermostat - Junkers - 0x10
{105, DeviceType::THERMOSTAT, F("FW100"), DeviceFlags::EMS_DEVICE_FLAG_JUNKERS},
{106, DeviceType::THERMOSTAT, F("FW200"), DeviceFlags::EMS_DEVICE_FLAG_JUNKERS},
{107, DeviceType::THERMOSTAT, F("FR100"), DeviceFlags::EMS_DEVICE_FLAG_JUNKERS | DeviceFlags::EMS_DEVICE_FLAG_JUNKERS_2}, // older model
{108, DeviceType::THERMOSTAT, F("FR110"), DeviceFlags::EMS_DEVICE_FLAG_JUNKERS | DeviceFlags::EMS_DEVICE_FLAG_JUNKERS_2}, // older model
{111, DeviceType::THERMOSTAT, F("FR10"), DeviceFlags::EMS_DEVICE_FLAG_JUNKERS},  
{147, DeviceType::THERMOSTAT, F("FR50"), DeviceFlags::EMS_DEVICE_FLAG_JUNKERS},
{191, DeviceType::THERMOSTAT, F("FR120"), DeviceFlags::EMS_DEVICE_FLAG_JUNKERS}, 
{192, DeviceType::THERMOSTAT, F("FW120"), DeviceFlags::EMS_DEVICE_FLAG_JUNKERS},

// Solar Modules - 0x30
{ 73, DeviceType::SOLAR, F("SM10"), DeviceFlags::EMS_DEVICE_FLAG_SM10},
{101, DeviceType::SOLAR, F("ISM1"), DeviceFlags::EMS_DEVICE_FLAG_ISM},
{162, DeviceType::SOLAR, F("SM50"), DeviceFlags::EMS_DEVICE_FLAG_SM100},
{163, DeviceType::SOLAR, F("SM100/MS100"), DeviceFlags::EMS_DEVICE_FLAG_SM100},
{164, DeviceType::SOLAR, F("SM200/MS200"), DeviceFlags::EMS_DEVICE_FLAG_SM100},

// Mixing Modules - 0x20-0x27 for HC, 0x28-0x29 for WWC
{ 69, DeviceType::MIXING, F("MM10"), DeviceFlags::EMS_DEVICE_FLAG_MM10},
{102, DeviceType::MIXING, F("IPM"), DeviceFlags::EMS_DEVICE_FLAG_IPM},
{159, DeviceType::MIXING, F("MM50"), DeviceFlags::EMS_DEVICE_FLAG_MMPLUS},
{160, DeviceType::MIXING, F("MM100"), DeviceFlags::EMS_DEVICE_FLAG_MMPLUS},
{161, DeviceType::MIXING, F("MM200"), DeviceFlags::EMS_DEVICE_FLAG_MMPLUS},

// Heat Pumps - 0x38
{200, DeviceType::HEATPUMP, F("HP Module"), DeviceFlags::EMS_DEVICE_FLAG_NONE},
{252, DeviceType::HEATPUMP, F("HP Module"), DeviceFlags::EMS_DEVICE_FLAG_NONE},

// Connect devices - 0x02
{171, DeviceType::CONNECT, F("OpenTherm Converter"), DeviceFlags::EMS_DEVICE_FLAG_NONE},
{205, DeviceType::CONNECT, F("Moduline Easy Connect"), DeviceFlags::EMS_DEVICE_FLAG_NONE},
{206, DeviceType::CONNECT, F("Easy Connect"), DeviceFlags::EMS_DEVICE_FLAG_NONE},

// Switches - 0x11
{ 71, DeviceType::SWITCH, F("WM10"), DeviceFlags::EMS_DEVICE_FLAG_NONE},

<<<<<<< HEAD
// Gateways - 0x48 / 0x18
{ 94, DeviceType::GATEWAY, F("RFM20 Remote"), DeviceFlags::EMS_DEVICE_FLAG_NONE}, // 0x18
{189, DeviceType::GATEWAY, F("KM200/MB LAN 2"), DeviceFlags::EMS_DEVICE_FLAG_NONE} // 0x48

=======
// Gateways - 0x48
{189, DeviceType::GATEWAY, F("KM200/MB LAN 2"), DeviceFlags::EMS_DEVICE_FLAG_NONE}
>>>>>>> 8f5eff9e

// clang-format on<|MERGE_RESOLUTION|>--- conflicted
+++ resolved
@@ -114,14 +114,7 @@
 // Switches - 0x11
 { 71, DeviceType::SWITCH, F("WM10"), DeviceFlags::EMS_DEVICE_FLAG_NONE},
 
-<<<<<<< HEAD
-// Gateways - 0x48 / 0x18
-{ 94, DeviceType::GATEWAY, F("RFM20 Remote"), DeviceFlags::EMS_DEVICE_FLAG_NONE}, // 0x18
-{189, DeviceType::GATEWAY, F("KM200/MB LAN 2"), DeviceFlags::EMS_DEVICE_FLAG_NONE} // 0x48
-
-=======
 // Gateways - 0x48
 {189, DeviceType::GATEWAY, F("KM200/MB LAN 2"), DeviceFlags::EMS_DEVICE_FLAG_NONE}
->>>>>>> 8f5eff9e
 
 // clang-format on
--- conflicted
+++ resolved
@@ -23,30 +23,6 @@
 #define MQTT_MAX_SIZE 700 // max size of a JSON object. See https://arduinojson.org/v6/assistant/
 
 // MQTT for thermostat
-<<<<<<< HEAD
-#define TOPIC_THERMOSTAT_DATA "thermostat_data"         // for sending thermostat values to MQTT
-#define TOPIC_THERMOSTAT_CMD_TEMP "thermostat_cmd_temp" // for received thermostat temp changes via MQTT
-#define TOPIC_THERMOSTAT_CMD_MODE "thermostat_cmd_mode" // for received thermostat mode changes via MQTT
-// lobocobra start
-#define TOPIC_THERMOSTAT_CMD_RC35HC "thermostat_cmd_rc35hc" // for received thermostat mode changes via MQTT
-#define TOPIC_MQTT_CMD_RAW "mqtt_cmd_raw" // receive mqtt cmd
-#define TOPIC_THERMOSTAT_CMD_DAYTEMP "thermostat_cmd_daytemp"
-#define TOPIC_THERMOSTAT_CMD_NIGHTTEMP "thermostat_cmd_nighttemp"
-#define TOPIC_THERMOSTAT_CMD_HOLIDAYTEMP "thermostat_cmd_holidaytemp"
-// lobocobra end
-#define THERMOSTAT_CURRTEMP "thermostat_currtemp"       // current temperature
-#define THERMOSTAT_SELTEMP "thermostat_seltemp"         // selected temperature
-#define THERMOSTAT_MODE "thermostat_mode"               // mode
-// lobocobra start                                      // Text displaced in MQTT
-#define THERMOSTAT_RC35HC "thermostat_rc35hc"           // RC35, which heating circuit is active
-#define THERMOSTAT_daytemp "thermostat_daytemp"         // RC35, current day temperature set
-#define THERMOSTAT_nighttemp "thermostat_nighttemp"     // RC35, current night temperature set
-#define THERMOSTAT_holidaytemp "thermostat_holidaytemp" // RC35, current holiday temperature set
-#define THERMOSTAT_heatingtype "thermostat_heatingtype" // RC35, current what heating type is it 3=floorheating
-#define THERMOSTAT_circuitcalctemp "thermostat_circuitcalctemp" // RC35, calculated heating water
-#define MQTT_RAW "mqtt_raw" // send mqtt answer
-// lobocobra end
-=======
 #define TOPIC_THERMOSTAT_DATA "thermostat_data"                    // for sending thermostat values to MQTT
 #define TOPIC_THERMOSTAT_CMD_TEMP "thermostat_cmd_temp"            // for received thermostat temp changes via MQTT
 #define TOPIC_THERMOSTAT_CMD_MODE "thermostat_cmd_mode"            // for received thermostat mode changes via MQTT
@@ -63,7 +39,6 @@
 #define THERMOSTAT_HOLIDAYTEMP "thermostat_holidayttemp"           // RC35 specific
 #define THERMOSTAT_HEATINGTYPE "themrostat_heatingtype"            // RC35 specific (3=floorheating)
 #define THERMOSTAT_CIRCUITCALCTEMP "thermostat_circuitcalctemp"    // RC35 specific
->>>>>>> 5cf6d25f
 
 // MQTT for boiler
 #define TOPIC_BOILER_DATA "boiler_data"                // for sending boiler values to MQTT
@@ -103,11 +78,6 @@
 // set this if using an external temperature sensor like a DS18B20
 // D5 is the default on a bbqkees board
 #define EMSESP_DALLAS_GPIO D5
-// lobocobra start
-// RC35 uses heating circuit 2 if you have a floor heating
-// change the heating circuit to Nr. 2
-#define EMSESP_HEATINGCIRCUIT 1
-// lobocobra end
 #define EMSESP_DALLAS_PARASITE false
 
 // By default the EMS bus will be scanned for known devices based on the product ids in ems_devices.h

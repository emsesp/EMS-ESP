/*
 * EMS-ESP - https://github.com/proddy/EMS-ESP
 * Copyright 2019  Paul Derbyshire
 * 
 * This program is free software: you can redistribute it and/or modify
 * it under the terms of the GNU General Public License as published by
 * the Free Software Foundation, either version 3 of the License, or
 * (at your option) any later version.
 *
 * This program is distributed in the hope that it will be useful,
 * but WITHOUT ANY WARRANTY; without even the implied warranty of
 * MERCHANTABILITY or FITNESS FOR A PARTICULAR PURPOSE.  See the
 * GNU General Public License for more details.
 *
 * You should have received a copy of the GNU General Public License
 * along with this program.  If not, see <http://www.gnu.org/licenses/>.
 */

#include "thermostat.h"

MAKE_PSTR_WORD(thermostat)
MAKE_PSTR_WORD(master)
MAKE_PSTR_WORD(temp)
MAKE_PSTR_WORD(mode)

MAKE_PSTR(hc_optional, "[heating circuit]")
MAKE_PSTR(mode_mandatory, "<mode>")
MAKE_PSTR(master_thermostat_fmt, "Master Thermostat device ID = %s")

namespace emsesp {

REGISTER_FACTORY(Thermostat, EMSdevice::DeviceType::THERMOSTAT);
MAKE_PSTR(logger_name, "thermostat")
uuid::log::Logger Thermostat::logger_{F_(logger_name), uuid::log::Facility::CONSOLE};

Thermostat::Thermostat(uint8_t device_type, uint8_t device_id, uint8_t product_id, const std::string & version, const std::string & name, uint8_t flags, uint8_t brand)
    : EMSdevice(device_type, device_id, product_id, version, name, flags, brand) {
    // common telegram handlers
    register_telegram_type(EMS_TYPE_RCOutdoorTemp, F("RCOutdoorTemp"), false, std::bind(&Thermostat::process_RCOutdoorTemp, this, _1));
    register_telegram_type(EMS_TYPE_RCTime, F("RCTime"), true, std::bind(&Thermostat::process_RCTime, this, _1)); // 0x06

    // RC10
    if (flags == EMSdevice::EMS_DEVICE_FLAG_RC10) {
        monitor_typeids = {0xB1};
        set_typeids     = {0xB0};
        for (uint8_t i = 0; i < monitor_typeids.size(); i++) {
            register_telegram_type(monitor_typeids[i], F("RC10Monitor"), false, std::bind(&Thermostat::process_RC10Monitor, this, _1));
            register_telegram_type(set_typeids[i], F("RC10Set"), false, std::bind(&Thermostat::process_RC10Set, this, _1));
        }

        // RC35
    } else if ((flags == EMSdevice::EMS_DEVICE_FLAG_RC35) || (flags == EMSdevice::EMS_DEVICE_FLAG_RC30_1)) {
        monitor_typeids = {0x3E, 0x48, 0x52, 0x5C};
        set_typeids     = {0x3D, 0x47, 0x51, 0x5B};
        for (uint8_t i = 0; i < monitor_typeids.size(); i++) {
            register_telegram_type(monitor_typeids[i], F("RC35Monitor"), false, std::bind(&Thermostat::process_RC35Monitor, this, _1));
            register_telegram_type(set_typeids[i], F("RC35Set"), false, std::bind(&Thermostat::process_RC35Set, this, _1));
        }
        register_telegram_type(EMS_TYPE_IBASettings, F("IBASettings"), true, std::bind(&Thermostat::process_IBASettings, this, _1));

        // RC20
    } else if (flags == EMSdevice::EMS_DEVICE_FLAG_RC20) {
        monitor_typeids = {0x91};
        set_typeids     = {0xA8};
        for (uint8_t i = 0; i < monitor_typeids.size(); i++) {
            register_telegram_type(monitor_typeids[i], F("RC20Monitor"), false, std::bind(&Thermostat::process_RC20Monitor, this, _1));
            register_telegram_type(set_typeids[i], F("RC20Set"), false, std::bind(&Thermostat::process_RC20Set, this, _1));
        }

        // RC20 newer
    } else if (flags == EMSdevice::EMS_DEVICE_FLAG_RC20_2) {
        monitor_typeids = {0xAE};
        set_typeids     = {0xAD};
        for (uint8_t i = 0; i < monitor_typeids.size(); i++) {
            register_telegram_type(monitor_typeids[i], F("RC20Monitor"), false, std::bind(&Thermostat::process_RC20Monitor_2, this, _1));
            register_telegram_type(set_typeids[i], F("RC20Set"), false, std::bind(&Thermostat::process_RC20Set_2, this, _1));
        }

        // RC30
    } else if (flags == EMSdevice::EMS_DEVICE_FLAG_RC30) {
        monitor_typeids = {0x41};
        set_typeids     = {0xA7};
        for (uint8_t i = 0; i < monitor_typeids.size(); i++) {
            register_telegram_type(monitor_typeids[i], F("RC30Monitor"), false, std::bind(&Thermostat::process_RC30Monitor, this, _1));
            register_telegram_type(set_typeids[i], F("RC30Set"), false, std::bind(&Thermostat::process_RC30Set, this, _1));
        }

        // EASY
    } else if (flags == EMSdevice::EMS_DEVICE_FLAG_EASY) {
        monitor_typeids = {0x0A};
        set_typeids     = {};
        register_telegram_type(monitor_typeids[0], F("EasyMonitor"), false, std::bind(&Thermostat::process_EasyMonitor, this, _1));

        // RC300/RC100
    } else if ((flags == EMSdevice::EMS_DEVICE_FLAG_RC300) || (flags == EMSdevice::EMS_DEVICE_FLAG_RC100)) {
        monitor_typeids = {0x02A5, 0x02A6, 0x02A7, 0x02A8};
        set_typeids     = {0x02B9, 0x02BA, 0x02BB, 0x02BC};
        for (uint8_t i = 0; i < monitor_typeids.size(); i++) {
            register_telegram_type(monitor_typeids[i], F("RC300Monitor"), false, std::bind(&Thermostat::process_RC300Monitor, this, _1));
            register_telegram_type(set_typeids[i], F("RC300Set"), false, std::bind(&Thermostat::process_RC300Set, this, _1));
        }

        // JUNKERS/HT3
    } else if (flags == EMSdevice::EMS_DEVICE_FLAG_JUNKERS) {
        monitor_typeids = {0x6F, 0x70, 0x71, 0x72};
        set_typeids     = {0x65, 0x66, 0x67, 0x68};
        for (uint8_t i = 0; i < monitor_typeids.size(); i++) {
            register_telegram_type(monitor_typeids[i], F("JunkersMonitor"), false, std::bind(&Thermostat::process_JunkersMonitor, this, _1));
            register_telegram_type(set_typeids[i], F("JunkersSet"), false, std::bind(&Thermostat::process_JunkersSet, this, _1));
        }

    } else if (flags == (EMSdevice::EMS_DEVICE_FLAG_JUNKERS | EMSdevice::EMS_DEVICE_FLAG_JUNKERS_2)) {
        monitor_typeids = {0x6F, 0x70, 0x71, 0x72};
        set_typeids     = {0x79, 0x7A, 0x7B, 0x7C};
        for (uint8_t i = 0; i < monitor_typeids.size(); i++) {
            register_telegram_type(monitor_typeids[i], F("JunkersMonitor"), false, std::bind(&Thermostat::process_JunkersMonitor, this, _1));
            register_telegram_type(set_typeids[i], F("JunkersSet"), false, std::bind(&Thermostat::process_JunkersSet, this, _1));
        }
    }

    Settings settings;
    uint8_t  master_thermostat        = settings.master_thermostat();                                 // what the user has defined
    uint8_t  actual_master_thermostat = EMSESP::actual_master_thermostat();                           // what we're actually using
    uint8_t  num_devices              = EMSESP::count_devices(EMSdevice::DeviceType::THERMOSTAT) + 1; // including this thermostat
    mqtt_format_                      = settings.mqtt_format();                                       // single, nested or ha

    // if we're on auto mode, register this thermostat if it has a device id of 0x10 or 0x17
    // or if its the master thermostat we defined
    // see https://github.com/proddy/EMS-ESP/issues/362#issuecomment-629628161
    if (((num_devices == 1) && (actual_master_thermostat == EMSESP_DEFAULT_MASTER_THERMOSTAT) && ((device_id == 0x10) || (device_id == 0x17)))
        || (master_thermostat == device_id)) {
        EMSESP::actual_master_thermostat(device_id);
        LOG_DEBUG(F("Registering new thermostat with device ID 0x%02X (as the master)"), device_id);
        init_mqtt();
    } else {
        LOG_DEBUG(F("Registering new thermostat with device ID 0x%02X"), device_id);
    }


    // for the thermostat, go a query all the heating circuits. This is only done once. The automatic fetch will from now on
    // only update the active heating circuits
    for (uint8_t i = 0; i < monitor_typeids.size(); i++) {
        EMSESP::send_read_request(set_typeids[i], device_id);
    }
    for (uint8_t i = 0; i < monitor_typeids.size(); i++) {
        EMSESP::send_read_request(monitor_typeids[i], device_id);
    }
}

// for the master thermostat initialize the MQTT subscribes
void Thermostat::init_mqtt() {
    register_mqtt_topic("thermostat_cmd", std::bind(&Thermostat::thermostat_cmd, this, _1)); // generic commands

    // if the MQTT format type is ha then send the config to HA (via the mqtt discovery service)
    // for each of the heating circuits
    if (mqtt_format_ == Settings::MQTT_format::HA) {
        for (uint8_t hc = 0; hc < monitor_typeids.size(); hc++) {
            StaticJsonDocument<EMSESP_MAX_JSON_SIZE_MEDIUM> doc;

            std::string hc_text(10, '\0');
            snprintf_P(&hc_text[0], hc_text.capacity() + 1, PSTR("hc%d"), hc + 1);
            doc["name"]    = hc_text;
            doc["uniq_id"] = hc_text;

            doc["~"]           = "homeassistant/climate/ems-esp";
            doc["mode_cmd_t"]  = "~/cmd_mode";
            doc["mode_stat_t"] = "~/state";
            doc["temp_cmd_t"]  = "~/cmd_temp";
            doc["temp_stat_t"] = "~/state";
            doc["curr_temp_t"] = "~/state";

            std::string mode_str(30, '\0');
            snprintf_P(&mode_str[0], 30, PSTR("{{value_json.hc%d.mode}}"), hc + 1);
            doc["mode_stat_tpl"] = mode_str;

            std::string seltemp_str(30, '\0');
            snprintf_P(&seltemp_str[0], 30, PSTR("{{value_json.hc%d.seltemp}}"), hc + 1);
            doc["temp_stat_tpl"] = seltemp_str;

            std::string currtemp_str(30, '\0');
            snprintf_P(&currtemp_str[0], 30, PSTR("{{value_json.hc%d.currtemp}}"), hc + 1);
            doc["curr_temp_tpl"] = currtemp_str;

            doc["min_temp"]  = "5";
            doc["max_temp"]  = "40";
            doc["temp_step"] = "0.5";

            JsonArray modes = doc.createNestedArray("modes");
            modes.add("off");
            modes.add("heat");
            modes.add("auto");

            std::string topic(100, '\0'); // e.g homeassistant/climate/hc1/thermostat/config
            snprintf_P(&topic[0], topic.capacity() + 1, PSTR("homeassistant/climate/ems-esp/hc%d/config"), hc + 1);
            // Mqtt::publish(topic); // empty payload, this remove any previous config sent to HA
            Mqtt::publish(topic, doc, true); // publish the config payload with retain flag

            // subscribe to the temp and mode commands
            snprintf_P(&topic[0], topic.capacity() + 1, PSTR("homeassistant/climate/hc%d/thermostat/cmd_temp"), hc + 1);
            register_mqtt_topic(topic, std::bind(&Thermostat::thermostat_cmd_temp, this, _1));
            snprintf_P(&topic[0], topic.capacity() + 1, PSTR("homeassistant/climate/hc%d/thermostat/cmd_mode"), hc + 1);
            register_mqtt_topic(topic, std::bind(&Thermostat::thermostat_cmd_mode, this, _1));
        }
    } else {
        // these will be prefixed with hostname and base
        register_mqtt_topic("thermostat_cmd_temp", std::bind(&Thermostat::thermostat_cmd_temp, this, _1));
        register_mqtt_topic("thermostat_cmd_mode", std::bind(&Thermostat::thermostat_cmd_mode, this, _1));
    }
}

// only add the menu for the master thermostat
void Thermostat::add_context_menu() {
    if (device_id() != EMSESP::actual_master_thermostat()) {
        return;
    }

    EMSESPShell::commands->add_command(ShellContext::MAIN,
                                       CommandFlags::USER,
                                       flash_string_vector{F_(thermostat)},
                                       [&](Shell & shell, const std::vector<std::string> & arguments __attribute__((unused))) {
                                           Thermostat::console_commands(shell, ShellContext::THERMOSTAT);
                                       });
}

// general MQTT command for controlling thermostat
// e.g. { "cmd":"daytemp2", "data": 20 }
void Thermostat::thermostat_cmd(const char * message) {
    StaticJsonDocument<EMSESP_MAX_JSON_SIZE_SMALL> doc;
    DeserializationError                           error = deserializeJson(doc, message);
    if (error) {
        LOG_DEBUG(F("MQTT error: payload %s, error %s"), message, error.c_str());
        return;
    }
    for (const auto & hc : heating_circuits_) {
        char hc_name[6], s[3]; // hc{1-4}
        strlcpy(hc_name, "hc", 6);
        uint8_t hc_num = hc->hc_num();
        strlcat(hc_name, Helpers::itoa(s, hc_num), 6);
        if (nullptr != doc[hc_name]["mode"]) {
            std::string mode = doc[hc_name]["mode"]; // first check mode
            set_mode(mode, hc_num);
        }
        if (float f = doc[hc_name]["temp"]) { 
            set_temperature(f, HeatingCircuit::Mode::AUTO, hc_num);
        }
        if (float f = doc[hc_name]["nighttemp"]) {
            set_temperature(f, HeatingCircuit::Mode::NIGHT, hc_num);
        }
        if (float f = doc[hc_name]["daytemp"]) {
            set_temperature(f, HeatingCircuit::Mode::DAY, hc_num);
        }
        if (float f = doc[hc_name]["nofrosttemp"]) {
            set_temperature(f, HeatingCircuit::Mode::NOFROST, hc_num);
        }
        if (float f = doc[hc_name]["summertemp"]) {
            set_temperature(f, HeatingCircuit::Mode::SUMMER, hc_num);
        }
        if (float f = doc[hc_name]["designtemp"]) {
            set_temperature(f, HeatingCircuit::Mode::DESIGN, hc_num);
        }
        if (float f = doc[hc_name]["offsettemp"]) {
            set_temperature(f, HeatingCircuit::Mode::OFFSET, hc_num);
        }
        if (float f = doc[hc_name]["holidaytemp"]) { //
            set_temperature(f, HeatingCircuit::Mode::HOLIDAY, hc_num);
        }
        if (float f = doc[hc_name]["remotetemp"]) {
            if(f > 100 || f < 0) {
                hc->remotetemp = EMS_VALUE_SHORT_NOTSET;
            } else {
                hc->remotetemp = (uint16_t) (f * 10);
            }
        }
    }

    for (const auto & hc : heating_circuits_) {
        char hc_name[6], s[3]; // hc{1-4}
        strlcpy(hc_name, "hc", 6);
        uint8_t hc_num = hc->hc_num();
        strlcat(hc_name, Helpers::itoa(s, hc_num), 6);
        if (nullptr != doc[hc_name]["mode"]) {
            std::string mode = doc[hc_name]["mode"]; // first check mode
            set_mode(mode, hc_num);
        }
        if (float f = doc[hc_name]["temp"]) {
            set_temperature(f, HeatingCircuit::Mode::AUTO, hc_num);
        }
        if (float f = doc[hc_name]["nighttemp"]) {
            set_temperature(f, HeatingCircuit::Mode::NIGHT, hc_num);
        }
        if (float f = doc[hc_name]["daytemp"]) {
            set_temperature(f, HeatingCircuit::Mode::DAY, hc_num);
        }
        if (float f = doc[hc_name]["nofrosttemp"]) {
            set_temperature(f, HeatingCircuit::Mode::NOFROST, hc_num);
        }
        if (float f = doc[hc_name]["summertemp"]) {
            set_temperature(f, HeatingCircuit::Mode::SUMMER, hc_num);
        }
        if (float f = doc[hc_name]["designtemp"]) {
            set_temperature(f, HeatingCircuit::Mode::DESIGN, hc_num);
        }
        if (float f = doc[hc_name]["offsettemp"]) {
            set_temperature(f, HeatingCircuit::Mode::OFFSET, hc_num);
        }
        if (float f = doc[hc_name]["holidaytemp"]) { //
            set_temperature(f, HeatingCircuit::Mode::HOLIDAY, hc_num);
        }
        if (float f = doc[hc_name]["remotetemp"]) {
            if (f > 100 || f < 0) {
                hc->remotetemp = EMS_VALUE_SHORT_NOTSET;
            } else {
                hc->remotetemp = (uint16_t)(f * 10);
            }
        }
    }

    const char * command = doc["cmd"];
    if (command == nullptr) {
        return;
    }

    // get heating circuit if it exists
    uint8_t hc_num = doc["hc"] | DEFAULT_HEATING_CIRCUIT;

    if (strcmp(command, "temp") == 0) {
        float f = doc["data"];
        if (f) {
            set_temperature(f, HeatingCircuit::Mode::AUTO, hc_num);
            return;
        }
    }

    // thermostat mode changes
    if (strcmp(command, "mode") == 0) {
        std::string mode = doc["data"];
        if (mode.empty()) {
            return;
        }
        set_mode(mode, hc_num);
        return;
    }

    // set night temp value
    if (strcmp(command, "nighttemp") == 0) {
        float f = doc["data"];
        if (f) {
            set_temperature(f, HeatingCircuit::Mode::NIGHT, hc_num);
            return;
        }
    }

    // set daytemp value
    if (strcmp(command, "daytemp") == 0) {
        float f = doc["data"];
        if (f) {
            set_temperature(f, HeatingCircuit::Mode::DAY, hc_num);
        }
        return;
    }

    // set holiday value
    if (strcmp(command, "holidaytemp") == 0) {
        float f = doc["data"];
        if (f) {
            set_temperature(f, HeatingCircuit::Mode::HOLIDAY, hc_num);
        }
        return;
    }

    // set eco value
    if (strcmp(command, "ecotemp") == 0) {
        float f = doc["data"];
        if (f) {
            set_temperature(f, HeatingCircuit::Mode::ECO, hc_num);
        }
        return;
    }

    // set heat value
    if (strcmp(command, "heattemp") == 0) {
        float f = doc["data"];
        if (f) {
            set_temperature(f, HeatingCircuit::Mode::HEAT, hc_num);
        }
        return;
    }

    // set nofrost value
    if (strcmp(command, "nofrosttemp") == 0) {
        float f = doc["data"];
        if (f) {
            set_temperature(f, HeatingCircuit::Mode::NOFROST, hc_num);
        }
        return;
    }
    if (strcmp(command, "summertemp") == 0) {
        float f = doc["data"];
        if (f) {
            set_temperature(f, HeatingCircuit::Mode::SUMMER, hc_num);
        }
        return;
    }
    if (strcmp(command, "designtemp") == 0) {
        float f = doc["data"];
        if (f) {
            set_temperature(f, HeatingCircuit::Mode::DESIGN, hc_num);
        }
        return;
    }
    if (strcmp(command, "offettemp") == 0) {
        float f = doc["data"];
        if (f) {
            set_temperature(f, HeatingCircuit::Mode::OFFSET, hc_num);
        }
        return;
    }
}

void Thermostat::thermostat_cmd_temp(const char * message) {
    float f = strtof((char *)message, 0);
    set_temperature(f, HeatingCircuit::Mode::AUTO, DEFAULT_HEATING_CIRCUIT);
}

// message payload holds the text name of the mode e.g. "auto"
void Thermostat::thermostat_cmd_mode(const char * message) {
    std::string s(message);
    set_mode(s, DEFAULT_HEATING_CIRCUIT);
}

// this function is called post the telegram handler function has been executed
// we check if any of the thermostat values have changed and then republish if necessary
bool Thermostat::updated_values() {
    // only publish on the master thermostat
    if (EMSESP::actual_master_thermostat() != device_id()) {
        return false;
    }

    // quick hack to see if it changed. We simply just add up all the raw values
    uint16_t        new_value      = 0;
    static uint16_t current_value_ = 0;
    for (const auto & hc : heating_circuits_) {
        // don't publish if we haven't yet received some data
//        if ((hc->setpoint_roomTemp == EMS_VALUE_SHORT_NOTSET) || (hc->curr_roomTemp == EMS_VALUE_SHORT_NOTSET)) {
        if (hc->setpoint_roomTemp == EMS_VALUE_SHORT_NOTSET) {
            return false;
        }
        new_value += hc->setpoint_roomTemp + hc->curr_roomTemp + hc->mode;
    }

    if (new_value != current_value_) {
        current_value_ = new_value;
        return true;
    }

    return false;
}

// publish values via MQTT
void Thermostat::publish_values() {
    // only publish on the master thermostat
    if (EMSESP::actual_master_thermostat() != device_id()) {
        return;
    }

    LOG_DEBUG(F("Performing a thermostat publish (device ID 0x%02X)"), device_id());

    uint8_t flags    = (this->flags() & 0x0F); // specific thermostat characteristics, stripping the option bits
    bool    has_data = false;

    StaticJsonDocument<EMSESP_MAX_JSON_SIZE_MEDIUM> doc;
    JsonObject                                      rootThermostat = doc.to<JsonObject>();
    JsonObject                                      dataThermostat;

<<<<<<< HEAD
    // optional, add external temp. I don't think anyone (except MichaelDvP) actually is interested in this
    if ((flags == EMS_DEVICE_FLAG_RC35 || flags == EMS_DEVICE_FLAG_RC30_1) && (mqtt_format_ == Settings::MQTT_format::SINGLE || mqtt_format_ == Settings::MQTT_format::MY)) {
=======
    // add external temp
    if ((flags == EMS_DEVICE_FLAG_RC35 || flags == EMS_DEVICE_FLAG_RC30_1)
        && (mqtt_format_ == Settings::MQTT_format::SINGLE || mqtt_format_ == Settings::MQTT_format::CUSTOM)) {
>>>>>>> cfeb1ce2
        if (datetime_.size()) {
            rootThermostat["time"] = datetime_.c_str();
        }
        if (dampedoutdoortemp != EMS_VALUE_INT_NOTSET) {
            rootThermostat["dampedtemp"] = dampedoutdoortemp;
        }
        if (tempsensor1 != EMS_VALUE_USHORT_NOTSET) {
            rootThermostat["inttemp1"] = (float)tempsensor1 / 10;
        }
        if (tempsensor2 != EMS_VALUE_USHORT_NOTSET) {
            rootThermostat["inttemp2"] = (float)tempsensor2 / 10;
        }
<<<<<<< HEAD
 
=======

>>>>>>> cfeb1ce2
        if (ibaCalIntTemperature != EMS_VALUE_INT_NOTSET) {
            rootThermostat["intoffset"] = (float)ibaCalIntTemperature / 2;
        }

        if (ibaMinExtTemperature != EMS_VALUE_INT_NOTSET) {
            rootThermostat["minexttemp"] = (float)ibaMinExtTemperature; // min ext temp for heating curve, in deg.
        }

        if (ibaBuildingType != EMS_VALUE_UINT_NOTSET) {
            if (ibaBuildingType == 0) {
                rootThermostat["building"] = "light";
            } else if (ibaBuildingType == 1) {
                rootThermostat["building"] = "medium";
            } else if (ibaBuildingType == 2) {
                rootThermostat["building"] = "heavy";
            }
        }
<<<<<<< HEAD
=======

>>>>>>> cfeb1ce2
        if (mqtt_format_ == Settings::MQTT_format::SINGLE) {
            Mqtt::publish("thermostat_data", doc);
            rootThermostat = doc.to<JsonObject>(); // clear object
        }
    }

    // go through all the heating circuits
    for (const auto & hc : heating_circuits_) {
//        if ((hc->setpoint_roomTemp == EMS_VALUE_SHORT_NOTSET) || (hc->curr_roomTemp == EMS_VALUE_SHORT_NOTSET)) {
        if (hc->heatingtype == 0) {
            break; // skip this HC 
        }

        has_data = true;
        // if the MQTT format is 'nested' or 'ha' then create the parent object hc<n>
        if (mqtt_format_ != Settings::MQTT_format::SINGLE) {
            // create nested json for each HC
            char hc_name[10]; // hc{1-4}
            strlcpy(hc_name, "hc", 10);
            char s[3]; // for formatting strings
            strlcat(hc_name, Helpers::itoa(s, hc->hc_num()), 10);
            dataThermostat = rootThermostat.createNestedObject(hc_name);
        } else {
            dataThermostat = rootThermostat;
        }

        // different logic on how temperature values are stored, depending on model
        uint8_t setpoint_temp_divider;
        uint8_t curr_temp_divider;
        if (flags == EMS_DEVICE_FLAG_EASY) {
            setpoint_temp_divider = 100;
            curr_temp_divider     = 100;
        } else if (flags == EMS_DEVICE_FLAG_JUNKERS) {
            setpoint_temp_divider = 10;
            curr_temp_divider     = 10;
        } else {
            setpoint_temp_divider = 2;
            curr_temp_divider     = 10;
        }

        if (hc->setpoint_roomTemp != EMS_VALUE_SHORT_NOTSET) {
            dataThermostat["seltemp"] = Helpers::round2((float)hc->setpoint_roomTemp / setpoint_temp_divider);
        }
        if (hc->curr_roomTemp != EMS_VALUE_SHORT_NOTSET && hc->curr_roomTemp != EMS_VALUE_USHORT_NOTSET) {
            dataThermostat["currtemp"] = Helpers::round2((float)hc->curr_roomTemp / curr_temp_divider);
        }

        if (hc->daytemp != EMS_VALUE_UINT_NOTSET) {
            dataThermostat["daytemp"] = (float)hc->daytemp / 2;
        }
        if (hc->nighttemp != EMS_VALUE_UINT_NOTSET) {
            dataThermostat["nighttemp"] = (float)hc->nighttemp / 2;
        }
        if (hc->holidaytemp != EMS_VALUE_UINT_NOTSET) {
            dataThermostat["holidaytemp"] = (float)hc->holidaytemp / 2;
        }

        if (hc->heatingtype != EMS_VALUE_UINT_NOTSET) {
            dataThermostat["heatingtype"] = hc->heatingtype;
        }

        if (hc->circuitcalctemp != EMS_VALUE_UINT_NOTSET) {
            dataThermostat["circuitcalctemp"] = hc->circuitcalctemp;
        }

        if (hc->offsettemp != 100) {
            dataThermostat["offsettemp"] = (int8_t)hc->offsettemp / 2;
        }

        if (hc->designtemp != EMS_VALUE_UINT_NOTSET) {
            dataThermostat["designtemp"] = hc->designtemp;
        }

        // when using HA always send the mode otherwise it'll break the component/widget and report an error
        if ((hc->mode != EMS_VALUE_UINT_NOTSET) || (mqtt_format_ == Settings::MQTT_format::HA)) {
            uint8_t hc_mode = hc->get_mode(flags);
            // if we're sending to HA the only valid mode types are heat, auto and off
            if (mqtt_format_ == Settings::MQTT_format::HA) {
                if ((hc_mode == HeatingCircuit::Mode::MANUAL) || (hc_mode == HeatingCircuit::Mode::DAY)) {
                    hc_mode = HeatingCircuit::Mode::HEAT;
                } else if ((hc_mode == HeatingCircuit::Mode::NIGHT) || (hc_mode == HeatingCircuit::Mode::OFF)) {
                    hc_mode = HeatingCircuit::Mode::OFF;
                } else {
                    hc_mode = HeatingCircuit::Mode::AUTO;
                }
            }
            dataThermostat["mode"] = mode_tostring(hc_mode);
        }

        // special handling of mode type, for the RC35 replace with summer/holiday
        // https://github.com/proddy/EMS-ESP/issues/373#issuecomment-619810209
        if ((flags & 0x0F) == EMS_DEVICE_FLAG_RC35) {
            if (hc->summer_mode) {
                dataThermostat["modetype"] = F("summer");
            } else if (hc->holiday_mode) {
                dataThermostat["modetype"] = F("holiday");
            } else if (hc->mode_type != EMS_VALUE_UINT_NOTSET) {
                dataThermostat["modetype"] = mode_tostring(hc->get_mode_type(flags));
            }
        } else if (hc->mode_type != EMS_VALUE_UINT_NOTSET) {
            dataThermostat["modetype"] = mode_tostring(hc->get_mode_type(flags));
        }

        // if format is single, send immediately and clear object for next hc
        if (mqtt_format_ == Settings::MQTT_format::SINGLE) {
            char topic[30];
            char s[3]; // for formatting strings
            strlcpy(topic, "thermostat_data", 30);
            strlcat(topic, Helpers::itoa(s, hc->hc_num()), 30); // append hc to topic
            Mqtt::publish(topic, doc);
            rootThermostat = doc.to<JsonObject>(); // clear object
        }
    }

    if (!has_data) {
        return; // nothing to send
    }

    // if we're using nested json, send all in one go
    if (mqtt_format_ == Settings::MQTT_format::NESTED) {
        Mqtt::publish("thermostat_data", doc);
    } else if (mqtt_format_ == Settings::MQTT_format::HA) {
        Mqtt::publish("homeassistant/climate/ems-esp/state", doc);
    } else if (mqtt_format_ == Settings::MQTT_format::MY) {
        Mqtt::publish("thermostat_data", doc);
    }
}

// returns the heating circuit object based on the hc number
// of nullptr if it doesn't exist yet
std::shared_ptr<Thermostat::HeatingCircuit> Thermostat::heating_circuit(const uint8_t hc_num) {
    uint8_t hc = (hc_num) ? hc_num : DEFAULT_HEATING_CIRCUIT;
    for (const auto & heating_circuit : heating_circuits_) {
        if (heating_circuit->hc_num() == hc) {
            return heating_circuit;
        }
    }

    return nullptr; // not found
}

// determine which heating circuit the type ID is referring too
// returns pointer to the HeatingCircuit or nullptr if it can't be found
// if its a new one, the object will be created and also the fetch flags set
std::shared_ptr<Thermostat::HeatingCircuit> Thermostat::heating_circuit(std::shared_ptr<const Telegram> telegram) {
    // look through the Monitor and Set arrays to see if there is a match
    uint8_t hc_num = 0;
    // search set message types
    for (uint8_t i = 0; i < monitor_typeids.size(); i++) {
        if (monitor_typeids[i] == telegram->type_id) {
            hc_num = i + 1;
            break;
        }
    }

    // not found, search status message types
    if (hc_num == 0) {
        for (uint8_t i = 0; i < set_typeids.size(); i++) {
            if (set_typeids[i] == telegram->type_id) {
                hc_num = i + 1;
                break;
            }
        }
    }

    // still didn't recognize it, ignore it
    if (hc_num == 0) {
        return nullptr;
    }

    // if we have the heating circuit already present, returns its object
    // otherwise create a new object and add it
    for (const auto & heating_circuit : heating_circuits_) {
        if (heating_circuit->hc_num() == hc_num) {
            return heating_circuit;
        }
    }

    // create a new heating circuit object
    heating_circuits_.emplace_back(new HeatingCircuit(hc_num, monitor_typeids[hc_num - 1], set_typeids[hc_num - 1]));

    // set the flag saying we want its data during the next auto fetch
    toggle_fetch(monitor_typeids[hc_num - 1], true);
    toggle_fetch(set_typeids[hc_num - 1], true);

    return heating_circuits_.back();
}

// decodes the thermostat mode for the heating circuit based on the thermostat type
// modes are off, manual, auto, day and night
uint8_t Thermostat::HeatingCircuit::get_mode(uint8_t flags) const {
    if (mode == EMS_VALUE_UINT_NOTSET) {
        return HeatingCircuit::Mode::UNKNOWN;
    }

    flags &= 0x0F; // strip top 4 bits

    if (flags == EMSdevice::EMS_DEVICE_FLAG_RC20) {
        if (mode == 0) {
            return HeatingCircuit::Mode::OFF;
        } else if (mode == 1) {
            return HeatingCircuit::Mode::MANUAL;
        } else if (mode == 2) {
            return HeatingCircuit::Mode::AUTO;
        }
    } else if ((flags == EMSdevice::EMS_DEVICE_FLAG_RC300) || (flags == EMSdevice::EMS_DEVICE_FLAG_RC100)) {
        if (mode == 0) {
            return HeatingCircuit::Mode::MANUAL;
        } else if (mode == 1) {
            return HeatingCircuit::Mode::AUTO;
        }
    } else if (flags == EMSdevice::EMS_DEVICE_FLAG_JUNKERS) {
        if (mode == 1) {
            return HeatingCircuit::Mode::MANUAL;
        } else if (mode == 2) {
            return HeatingCircuit::Mode::AUTO;
        }
    } else { // default for all other thermostats
        if (mode == 0) {
            return HeatingCircuit::Mode::NIGHT;
        } else if (mode == 1) {
            return HeatingCircuit::Mode::DAY;
        } else if (mode == 2) {
            return HeatingCircuit::Mode::AUTO;
        }
    }

    return HeatingCircuit::Mode::UNKNOWN;
}

// figures out the thermostat day/night mode depending on the thermostat type
// mode types are day, night, eco, comfort
uint8_t Thermostat::HeatingCircuit::get_mode_type(uint8_t flags) const {
    flags &= 0x0F; // strip top 4 bits

    if (flags == EMS_DEVICE_FLAG_JUNKERS) {
        if (mode_type == 3) {
            return HeatingCircuit::Mode::DAY;
        } else if (mode == 2) {
            return HeatingCircuit::Mode::NIGHT;
        }
    } else if ((flags == EMS_DEVICE_FLAG_RC35) || (flags == EMS_DEVICE_FLAG_RC30_1)) {
        if (mode_type == 0) {
            return HeatingCircuit::Mode::NIGHT;
        } else if (mode == 1) {
            return HeatingCircuit::Mode::DAY;
        }
    } else if (flags == EMS_DEVICE_FLAG_RC300) {
        if (mode_type == 0) {
            return HeatingCircuit::Mode::ECO;
        } else if (mode == 1) {
            return HeatingCircuit::Mode::COMFORT;
        }
    } else if (flags == EMS_DEVICE_FLAG_RC100) {
        return HeatingCircuit::Mode::DAY; // no modes on these devices
    }

    return HeatingCircuit::Mode::DAY;
}

// decodes the thermostat mode based on the thermostat type
// works with both modes and mode_types
std::string Thermostat::mode_tostring(uint8_t mode) const {
    switch (mode) {
    case HeatingCircuit::Mode::OFF:
        return read_flash_string(F("off"));
        break;
    case HeatingCircuit::Mode::MANUAL:
        return read_flash_string(F("manual"));
        break;
    case HeatingCircuit::Mode::DAY:
        return read_flash_string(F("day"));
        break;
    case HeatingCircuit::Mode::NIGHT:
        return read_flash_string(F("night"));
        break;
    case HeatingCircuit::Mode::ECO:
        return read_flash_string(F("eco"));
        break;
    case HeatingCircuit::Mode::COMFORT:
        return read_flash_string(F("comfort"));
        break;
    case HeatingCircuit::Mode::HEAT:
        return read_flash_string(F("heat"));
        break;
    case HeatingCircuit::Mode::HOLIDAY:
        return read_flash_string(F("holiday"));
        break;
    case HeatingCircuit::Mode::NOFROST:
        return read_flash_string(F("nofrost"));
        break;
    case HeatingCircuit::Mode::AUTO:
        return read_flash_string(F("auto"));
        break;
    case HeatingCircuit::Mode::SUMMER:
        return read_flash_string(F("summer"));
        break;
    case HeatingCircuit::Mode::OFFSET:
        return read_flash_string(F("offset"));
        break;
    case HeatingCircuit::Mode::DESIGN:
        return read_flash_string(F("design"));
        break;
    default:
    case HeatingCircuit::Mode::UNKNOWN:
        return read_flash_string(F("unknown"));
        break;
    }
}

// display all thermostat values into the shell console
void Thermostat::show_values(uuid::console::Shell & shell) {
    EMSdevice::show_values(shell); // always call this to show header

    char    buffer[10]; // for formatting only
    uint8_t flags = (this->flags() & 0x0F); // specific thermostat characteristics, strip the option bits

    if (datetime_.size()) {
        shell.printfln(F("  Clock: %s"), datetime_.c_str());
        if (ibaClockOffset != EMS_VALUE_UINT_NOTSET && flags == EMS_DEVICE_FLAG_RC30_1) {
            print_value(shell, 2, F("Offset clock"), Helpers::render_value(buffer, ibaClockOffset, 1)); // offset (in sec) to clock, 0xff = -1 s, 0x02 = 2 s
        }
    }

    if (flags == EMS_DEVICE_FLAG_RC35) {
        print_value(shell, 2, F("Damped Outdoor temperature"), F_(degrees), Helpers::render_value(buffer, dampedoutdoortemp, 1));
        print_value(shell, 2, F("Tempsensor 1"), F_(degrees), Helpers::render_value(buffer, tempsensor1, 10));
        print_value(shell, 2, F("Tempsensor 2"), F_(degrees), Helpers::render_value(buffer, tempsensor2, 10));
    }
    if (flags == EMS_DEVICE_FLAG_RC30_1) {
        // settings parameters
        if (ibaMainDisplay != EMS_VALUE_UINT_NOTSET) {
            if (ibaMainDisplay == 0) {
                shell.printfln(F("  Display: internal temperature"));
            } else if (ibaMainDisplay == 1) {
                shell.printfln(F("  Display: internal setpoint"));
            } else if (ibaMainDisplay == 2) {
                shell.printfln(F("  Display: external temperature"));
            } else if (ibaMainDisplay == 3) {
                shell.printfln(F("  Display: burner temperature"));
            } else if (ibaMainDisplay == 4) {
                shell.printfln(F("  Display: WW temperature"));
            } else if (ibaMainDisplay == 5) {
                shell.printfln(F("  Display: functioning mode"));
            } else if (ibaMainDisplay == 6) {
                shell.printfln(F("  Display: time"));
            } else if (ibaMainDisplay == 7) {
                shell.printfln(F("  Display: date"));
            } else if (ibaMainDisplay == 9) {
                shell.printfln(F("  Display: smoke temperature"));
            }
        }

        if (ibaLanguage != EMS_VALUE_UINT_NOTSET) {
            if (ibaLanguage == 0) {
                shell.printfln(F("  Language: German"));
            } else if (ibaLanguage == 1) {
                shell.printfln(F("  Language: Dutch"));
            } else if (ibaLanguage == 2) {
                shell.printfln(F("  Language: French"));
            } else if (ibaLanguage == 3) {
                shell.printfln(F("  Language: Italian"));
            }
        }
    }
    if (flags == EMS_DEVICE_FLAG_RC35 || flags == EMS_DEVICE_FLAG_RC30_1) {
 
        if (ibaCalIntTemperature != EMS_VALUE_INT_NOTSET) {
            print_value(shell, 2, F("Offset int. temperature"), F_(degrees), Helpers::render_value(buffer, ibaCalIntTemperature, 2));
        }

        if (ibaMinExtTemperature != EMS_VALUE_INT_NOTSET) {
            print_value(shell, 2, F("Min ext. temperature"), F_(degrees), Helpers::render_value(buffer, ibaMinExtTemperature, 0)); // min ext temp for heating curve, in deg.
        }

        if (ibaBuildingType != EMS_VALUE_UINT_NOTSET) {
            if (ibaBuildingType == 0) {
                shell.printfln(F("  Building: light"));
            } else if (ibaBuildingType == 1) {
                shell.printfln(F("  Building: medium"));
            } else if (ibaBuildingType == 2) {
                shell.printfln(F("  Building: heavy"));
            }
        }
    }

    for (const auto & hc : heating_circuits_) {
        shell.printfln(F("  Heating Circuit %d:"), hc->hc_num());

        // different thermostat types store their temperature values differently
        uint8_t format_setpoint, format_curr;
        switch (flags) {
        case EMS_DEVICE_FLAG_EASY:
            format_setpoint = 100; // *100
            format_curr     = 100; // *100
            break;
        case EMS_DEVICE_FLAG_JUNKERS:
            format_setpoint = 10; // *10
            format_curr     = 10; // *10
            break;
        default:                  // RC30, RC35 etc...
            format_setpoint = 2;  // *2
            format_curr     = 10; // *10
            break;
        }

        print_value(shell, 4, F("Current room temperature"), F_(degrees), Helpers::render_value(buffer, hc->curr_roomTemp, format_curr));
        print_value(shell, 4, F("Setpoint room temperature"), F_(degrees), Helpers::render_value(buffer, hc->setpoint_roomTemp, format_setpoint));
        if (hc->mode != EMS_VALUE_UINT_NOTSET) {
            print_value(shell, 4, F("Mode"), mode_tostring(hc->get_mode(flags)).c_str());
        }
        if (hc->mode_type != EMS_VALUE_UINT_NOTSET) {
            print_value(shell, 4, F("Mode Type"), mode_tostring(hc->get_mode_type(flags)).c_str());
        }

        if ((flags == EMS_DEVICE_FLAG_RC35) || (flags == EMS_DEVICE_FLAG_RC30_1)) {
            if (hc->summer_mode) {
                shell.printfln(F("    Program is set to Summer mode"));
            } else if (hc->holiday_mode) {
                shell.printfln(F("    Program is set to Holiday mode"));
            }

            print_value(shell, 4, F("Day temperature"), F_(degrees), Helpers::render_value(buffer, hc->daytemp, 2));
            print_value(shell, 4, F("Night temperature"), F_(degrees), Helpers::render_value(buffer, hc->nighttemp, 2));
            print_value(shell, 4, F("Holiday temperature"), F_(degrees), Helpers::render_value(buffer, hc->holidaytemp, 2));

            if (hc->offsettemp < 100) {
                print_value(shell, 4, F("Offset temperature"), F_(degrees), Helpers::render_value(buffer, hc->offsettemp, 2));
            }
            print_value(shell, 4, F("Design temperature"), F_(degrees), Helpers::render_value(buffer, hc->designtemp, 0));
        }

        // show flow temp if we have it
        if (hc->circuitcalctemp != EMS_VALUE_UINT_NOTSET) {
            print_value(shell, 4, F("Calculated flow temperature"), F_(degrees), Helpers::render_value(buffer, hc->circuitcalctemp, 1));
        }
    }
}

// 0xA8 - for reading the mode from the RC20 thermostat (0x17)
void Thermostat::process_RC20Set(std::shared_ptr<const Telegram> telegram) {
    std::shared_ptr<Thermostat::HeatingCircuit> hc = heating_circuit(telegram);

    telegram->read_value(hc->mode, 23);
}

// type 0xAE - data from the RC20 thermostat (0x17)
void Thermostat::process_RC20Monitor_2(std::shared_ptr<const Telegram> telegram) {
    std::shared_ptr<Thermostat::HeatingCircuit> hc = heating_circuit(telegram);

    telegram->read_value(hc->mode_type, 0, 7);       // day/night MSB 7th bit is day
    telegram->read_value8(hc->setpoint_roomTemp, 2); // is * 2, force as single byte
    telegram->read_value(hc->curr_roomTemp, 3);      // is * 10
}

// 0xAD - for reading the mode from the RC20/ES72 thermostat (0x17)
// see https://github.com/proddy/EMS-ESP/issues/334#issuecomment-611698259
void Thermostat::process_RC20Set_2(std::shared_ptr<const Telegram> telegram) {
    std::shared_ptr<Thermostat::HeatingCircuit> hc = heating_circuit(telegram);

    telegram->read_value(hc->mode, 3);
}

// type 0xB1 - data from the RC10 thermostat (0x17)
void Thermostat::process_RC10Monitor(std::shared_ptr<const Telegram> telegram) {
    std::shared_ptr<Thermostat::HeatingCircuit> hc = heating_circuit(telegram);

    telegram->read_value8(hc->setpoint_roomTemp, 1); // is * 2, force as single byte
    telegram->read_value(hc->curr_roomTemp, 2);      // is * 10
}

#pragma GCC diagnostic push
#pragma GCC diagnostic ignored "-Wunused-parameter"

// type 0xB0 - for reading the mode from the RC10 thermostat (0x17)
void Thermostat::process_RC10Set(std::shared_ptr<const Telegram> telegram) {
    // mode not implemented yet
}

// not sure about this one yet
// data comes in but i don't think we need to process it as its covered in the Monitor type_id?
void Thermostat::process_JunkersSet(std::shared_ptr<const Telegram> telegram) {
}

#pragma GCC diagnostic pop

// type 0xA3 - for external temp settings from the the RC* thermostats (e.g. RC35)
void Thermostat::process_RCOutdoorTemp(std::shared_ptr<const Telegram> telegram) {
    telegram->read_value(dampedoutdoortemp, 0);
    telegram->read_value(tempsensor1, 3); // sensor 1 - is * 10
    telegram->read_value(tempsensor2, 5); // sensor 2 - is * 10
}

// 0x91 - data from the RC20 thermostat (0x17) - 15 bytes long
void Thermostat::process_RC20Monitor(std::shared_ptr<const Telegram> telegram) {
    std::shared_ptr<Thermostat::HeatingCircuit> hc = heating_circuit(telegram);

    telegram->read_value8(hc->setpoint_roomTemp, 1); // is * 2, force as single byte
    telegram->read_value(hc->curr_roomTemp, 2);      // is * 10
}

// type 0x0A - data from the Nefit Easy/TC100 thermostat (0x18) - 31 bytes long
void Thermostat::process_EasyMonitor(std::shared_ptr<const Telegram> telegram) {
    std::shared_ptr<Thermostat::HeatingCircuit> hc = heating_circuit(telegram);

    telegram->read_value(hc->curr_roomTemp, 8);      // is * 100
    telegram->read_value(hc->setpoint_roomTemp, 10); // is * 100
}

// Settings Parameters - 0xA5 - RC30_1
void Thermostat::process_IBASettings(std::shared_ptr<const Telegram> telegram) {
    // 22 - display line on RC35
    telegram->read_value(ibaMainDisplay,
                         0); // display on Thermostat: 0 int. temp, 1 int. setpoint, 2 ext. temp., 3 burner temp., 4 ww temp, 5 functioning mode, 6 time, 7 data, 9 smoke temp
    telegram->read_value(ibaLanguage, 1);          // language on Thermostat: 0 german, 1 dutch, 2 french, 3 italian
    telegram->read_value(ibaCalIntTemperature, 2); // offset int. temperature sensor, by * 0.1 Kelvin
    telegram->read_value(ibaBuildingType, 6);      // building type: 0 = light, 1 = medium, 2 = heavy
    telegram->read_value(ibaMinExtTemperature, 5); // min ext temp for heating curve, in deg., 0xF6=-10, 0x0 = 0, 0xFF=-1
    telegram->read_value(ibaClockOffset, 12);      // offset (in sec) to clock, 0xff = -1 s, 0x02 = 2 s
}

// type 0x6F - FR10/FR50/FR100 Junkers
void Thermostat::process_JunkersMonitor(std::shared_ptr<const Telegram> telegram) {
    std::shared_ptr<Thermostat::HeatingCircuit> hc = heating_circuit(telegram);

    telegram->read_value(hc->curr_roomTemp, 4);     // value is * 10
    telegram->read_value(hc->setpoint_roomTemp, 2); // value is * 10
    telegram->read_value(hc->mode_type, 0, 0);      // first bit 1=day, 0=night
    telegram->read_value(hc->mode, 1);              // 1 = manual, 2 = auto
}

// type 0x02A5 - data from the Nefit RC1010/3000 thermostat (0x18) and RC300/310s on 0x10
void Thermostat::process_RC300Monitor(std::shared_ptr<const Telegram> telegram) {
    std::shared_ptr<Thermostat::HeatingCircuit> hc = heating_circuit(telegram);

    telegram->read_value(hc->curr_roomTemp, 0); // is * 10
    telegram->read_value(hc->mode_type, 10, 1);
    telegram->read_value(hc->mode, 10, 0); // bit 1, mode (auto=1 or manual=0)

    // setpoint is in offset 3 and also 7. We're sticking to 3 for now.
    // also ignore if its 0 - see https://github.com/proddy/EMS-ESP/issues/256#issuecomment-585171426
    if (telegram->message_data[3] != 0) {
        telegram->read_value8(hc->setpoint_roomTemp, 3); // is * 2, force as single byte
    }
}

// type 0x02B9 EMS+ for reading from RC300/RC310 thermostat
void Thermostat::process_RC300Set(std::shared_ptr<const Telegram> telegram) {
    std::shared_ptr<Thermostat::HeatingCircuit> hc = heating_circuit(telegram);

    // NOTE when setting the room temp we pick from two values, hopefully one is correct!
    // manual is position 10
    // comfort is position 2
    // I think auto is position 8?
    telegram->read_value8(hc->setpoint_roomTemp, 8);  // single byte conversion, value is * 2 - auto?
    telegram->read_value8(hc->setpoint_roomTemp, 10); // single byte conversion, value is * 2 - manual

    // check why mode is both in the Monitor and Set for the RC300. It'll be read twice!
    telegram->read_value(hc->mode, 0); // Auto = xFF, Manual = x00 eg. 10 00 FF 08 01 B9 FF

    telegram->read_value(hc->daytemp, 2);   // is * 2
    telegram->read_value(hc->nighttemp, 4); // is * 2
}

// type 0x41 - data from the RC30 thermostat(0x10) - 14 bytes long
void Thermostat::process_RC30Monitor(std::shared_ptr<const Telegram> telegram) {
    std::shared_ptr<Thermostat::HeatingCircuit> hc = heating_circuit(telegram);

    telegram->read_value8(hc->setpoint_roomTemp, 1); // is * 2, force as single byte
    telegram->read_value(hc->curr_roomTemp, 2);
}

// type 0xA7 - for reading the mode from the RC30 thermostat (0x10)
void Thermostat::process_RC30Set(std::shared_ptr<const Telegram> telegram) {
    std::shared_ptr<Thermostat::HeatingCircuit> hc = heating_circuit(telegram);

    telegram->read_value(hc->mode, 23);
}

// type 0x3E (HC1), 0x48 (HC2), 0x52 (HC3), 0x5C (HC4) - data from the RC35 thermostat (0x10) - 16 bytes
void Thermostat::process_RC35Monitor(std::shared_ptr<const Telegram> telegram) {
    // exit if the 15th byte (second from last) is 0x00, which I think is calculated flow setpoint temperature
    // with weather controlled RC35s this value is >=5, otherwise can be zero and our setpoint temps will be incorrect
    // see https://github.com/proddy/EMS-ESP/issues/373#issuecomment-627907301
    if (telegram->message_data[14] == 0x00) {
        return;
    }

    std::shared_ptr<Thermostat::HeatingCircuit> hc = heating_circuit(telegram);

    telegram->read_value8(hc->setpoint_roomTemp, 2); // is * 2, force to single byte, is 0 in summermode
    telegram->read_value(hc->curr_roomTemp, 3); // is * 10 - or 0x7D00 if thermostat is mounted on boiler
    telegram->read_value(hc->mode_type, 1, 1);
    telegram->read_value(hc->summer_mode, 1, 0);
    telegram->read_value(hc->holiday_mode, 0, 5);
    telegram->read_value(hc->circuitcalctemp, 14);
}

// type 0x3D (HC1), 0x47 (HC2), 0x51 (HC3), 0x5B (HC4) - Working Mode Heating - for reading the mode from the RC35 thermostat (0x10)
void Thermostat::process_RC35Set(std::shared_ptr<const Telegram> telegram) {
    // check to see we have a valid type
    // heating: 1 radiator, 2 convectors, 3 floors, 4 room supply
    if (telegram->message_data[0] == 0x00) {
        return;
    }

    std::shared_ptr<Thermostat::HeatingCircuit> hc = heating_circuit(telegram);

    telegram->read_value(hc->mode, 7);        // night, day, auto
    telegram->read_value(hc->daytemp, 2);     // is * 2
    telegram->read_value(hc->nighttemp, 1);   // is * 2
    telegram->read_value(hc->holidaytemp, 3); // is * 2
    telegram->read_value(hc->heatingtype, 0); // 0- off, 1-radiator, 2-convector, 3-floor

    telegram->read_value(hc->summertemp, 22);  // is * 1
    telegram->read_value(hc->nofrosttemp, 23); // is * 1
    telegram->read_value(hc->designtemp, 17);  // is * 1
    telegram->read_value(hc->offsettemp, 6);   // is * 2
}

// process_RCTime - type 0x06 - date and time from a thermostat - 14 bytes long
void Thermostat::process_RCTime(std::shared_ptr<const Telegram> telegram) {
    if (flags() == EMS_DEVICE_FLAG_EASY) {
        return; // not supported
    }

    if (datetime_.empty()) {
        datetime_.resize(25, '\0');
    }

    // render time to HH:MM:SS DD/MM/YYYY
    // had to create separate buffers because of how printf works
    char buf1[6];
    char buf2[6];
    char buf3[6];
    char buf4[6];
    char buf5[6];
    char buf6[6];
    snprintf_P(&datetime_[0],
               datetime_.capacity() + 1,
               PSTR("%s:%s:%s %s/%s/%s"),
               Helpers::smallitoa(buf1, telegram->message_data[2]),      // hour
               Helpers::smallitoa(buf2, telegram->message_data[4]),      // minute
               Helpers::smallitoa(buf3, telegram->message_data[5]),      // second
               Helpers::smallitoa(buf4, telegram->message_data[3]),      // day
               Helpers::smallitoa(buf5, telegram->message_data[1]),      // month
               Helpers::itoa(buf6, telegram->message_data[0] + 2000, 10) // year
    );
}

// 0xA5 - Set the display settings
void Thermostat::set_settings_display(const uint8_t ds) {
    LOG_INFO(F("Setting display to %d"), ds);
    write_command(EMS_TYPE_IBASettings, 0, ds);
}

// 0xA5 - Set the building settings
void Thermostat::set_settings_building(const uint8_t bg) {
    LOG_INFO(F("Setting building to %d"), bg);
    write_command(EMS_TYPE_IBASettings, 6, bg);
}

// 0xA5 Set the language settings
void Thermostat::set_settings_language(const uint8_t lg) {
    LOG_INFO(F("Setting building to %d"), lg);
    write_command(EMS_TYPE_IBASettings, 1, lg);
}

// sets the thermostat working mode, where mode is a string
void Thermostat::set_mode(const std::string & mode, const uint8_t hc_num) {
    if (mode_tostring(HeatingCircuit::Mode::OFF) == mode) {
        set_mode(HeatingCircuit::Mode::OFF, hc_num);
    } else if (mode_tostring(HeatingCircuit::Mode::MANUAL) == mode) {
        set_mode(HeatingCircuit::Mode::MANUAL, hc_num);
    } else if (mode_tostring(HeatingCircuit::Mode::AUTO) == mode) {
        set_mode(HeatingCircuit::Mode::AUTO, hc_num);
    } else if (mode_tostring(HeatingCircuit::Mode::DAY) == mode) {
        set_mode(HeatingCircuit::Mode::DAY, hc_num);
    } else if (mode_tostring(HeatingCircuit::Mode::NIGHT) == mode) {
        set_mode(HeatingCircuit::Mode::NIGHT, hc_num);
    } else if (mode_tostring(HeatingCircuit::Mode::HEAT) == mode) {
        set_mode(HeatingCircuit::Mode::HEAT, hc_num);
    } else if (mode_tostring(HeatingCircuit::Mode::NOFROST) == mode) {
        set_mode(HeatingCircuit::Mode::NOFROST, hc_num);
    } else if (mode_tostring(HeatingCircuit::Mode::ECO) == mode) {
        set_mode(HeatingCircuit::Mode::ECO, hc_num);
    } else if (mode_tostring(HeatingCircuit::Mode::HOLIDAY) == mode) {
        set_mode(HeatingCircuit::Mode::HOLIDAY, hc_num);
    } else if (mode_tostring(HeatingCircuit::Mode::COMFORT) == mode) {
        set_mode(HeatingCircuit::Mode::COMFORT, hc_num);
    } else {
        LOG_WARNING(F("Invalid mode %s. Cannot set"), mode.c_str());
    }
}

// Set the thermostat working mode
void Thermostat::set_mode(const uint8_t mode, const uint8_t hc_num) {
    if (can_write()) {
        LOG_WARNING(F("Write not supported for this model Thermostat"));
        return;
    }

    // get hc based on number
    std::shared_ptr<Thermostat::HeatingCircuit> hc = heating_circuit(hc_num);
    if (hc == nullptr) {
        LOG_WARNING(F("set mode: Heating Circuit %d not found or activated"), hc_num);
        return;
    }

    uint8_t  set_mode_value, offset;
    uint16_t validate_typeid = 0;
    uint8_t  hc_p            = hc->hc_num();

    // set the value to send via EMS depending on the mode type
    switch (mode) {
    case HeatingCircuit::Mode::NIGHT:
    case HeatingCircuit::Mode::OFF:
        set_mode_value = 0;
        break;

    case HeatingCircuit::Mode::DAY:
    case HeatingCircuit::Mode::HEAT:
    case HeatingCircuit::Mode::MANUAL:
    case HeatingCircuit::Mode::NOFROST:
        set_mode_value = 1;
        break;

    default:
    case HeatingCircuit::Mode::AUTO:
    case HeatingCircuit::Mode::HOLIDAY:
    case HeatingCircuit::Mode::ECO:
        set_mode_value = 2;
        break;
    }

    switch (flags() & 0x0F) {
    case EMSdevice::EMS_DEVICE_FLAG_RC20:
        offset          = EMS_OFFSET_RC20Set_mode;
        validate_typeid = set_typeids[hc_p];
        break;
    case EMSdevice::EMS_DEVICE_FLAG_RC20_2: // ES72
        offset          = EMS_OFFSET_RC20_2_Set_mode;
        validate_typeid = set_typeids[hc_p];
        break;
    case EMSdevice::EMS_DEVICE_FLAG_RC30:
        offset          = EMS_OFFSET_RC30Set_mode;
        validate_typeid = set_typeids[hc_p];
        break;
    case EMSdevice::EMS_DEVICE_FLAG_RC35:
    case EMSdevice::EMS_DEVICE_FLAG_RC30_1:
        offset          = EMS_OFFSET_RC35Set_mode;
        validate_typeid = set_typeids[hc_p];
        break;
    case EMSdevice::EMS_DEVICE_FLAG_RC300:
    case EMSdevice::EMS_DEVICE_FLAG_RC100:
        offset          = EMS_OFFSET_RCPLUSSet_mode;
        validate_typeid = monitor_typeids[hc_p];
        if (mode == HeatingCircuit::Mode::AUTO) {
            set_mode_value = 0xFF; // special value for auto
        } else {
            set_mode_value = 0; // everything else, like manual/day etc..
        }
        break;
    case EMSdevice::EMS_DEVICE_FLAG_JUNKERS:
        offset          = EMS_OFFSET_JunkersSetMessage_set_mode;
        validate_typeid = monitor_typeids[hc_p];
        if (mode == HeatingCircuit::Mode::NOFROST) {
            set_mode_value = 0x01;
        } else if (mode == HeatingCircuit::Mode::ECO) {
            set_mode_value = 0x02;
        } else if ((mode == HeatingCircuit::Mode::DAY) || (mode == HeatingCircuit::Mode::HEAT)) {
            set_mode_value = 0x03; // comfort
        } else if (mode == HeatingCircuit::Mode::AUTO) {
            set_mode_value = 0x04;
        }
        break;
    default:
        offset = 0;
        break;
    }

    LOG_INFO(F("Setting thermostat mode to %s for heating circuit %d"), mode_tostring(mode).c_str(), hc->hc_num());

    // add the write command to the Tx queue
    // post validate is the corresponding monitor or set type IDs as they can differ per model
    write_command(set_typeids[hc->hc_num() - 1], offset, set_mode_value, validate_typeid);
}

// Set the temperature of the thermostat
void Thermostat::set_temperature(const float temperature, const uint8_t mode, const uint8_t hc_num) {
    if (can_write()) {
        LOG_WARNING(F("Write not supported for this model Thermostat"));
        return;
    }

    // get hc based on number
    std::shared_ptr<Thermostat::HeatingCircuit> hc = heating_circuit(hc_num);
    if (hc == nullptr) {
        LOG_WARNING(F("set temperature: Heating Circuit %d not found or activated for device ID 0x%02X"), hc_num, device_id());
        return;
    }

    uint8_t model  = flags() & 0x0F;
    int8_t  offset = -1; // we use -1 to check if there is a value

    if (model == EMS_DEVICE_FLAG_RC10) {
        offset = EMS_OFFSET_RC10Set_temp;

    } else if (model == EMS_DEVICE_FLAG_RC20) {
        offset = EMS_OFFSET_RC20Set_temp;

    } else if (model == EMS_DEVICE_FLAG_RC30) {
        offset = EMS_OFFSET_RC30Set_temp;

    } else if ((model == EMS_DEVICE_FLAG_RC300) || (model == EMS_DEVICE_FLAG_RC100)) {
        if (mode == HeatingCircuit::Mode::AUTO) {
            offset = 0x08; // auto offset
        } else if (mode == HeatingCircuit::Mode::MANUAL) {
            offset = 0x0A; // manual offset
        } else if (mode == HeatingCircuit::Mode::COMFORT) {
            offset = 0x02; // comfort offset
        }

    } else if (model == EMS_DEVICE_FLAG_RC20_2) {
        switch (mode) {
        case HeatingCircuit::Mode::NIGHT: // change the night temp
            offset = EMS_OFFSET_RC20_2_Set_temp_night;
            break;
        case HeatingCircuit::Mode::DAY: // change the day temp
            offset = EMS_OFFSET_RC20_2_Set_temp_day;
            break;
        }

    } else if ((model == EMS_DEVICE_FLAG_RC35) || (model == EMS_DEVICE_FLAG_RC30_1)) {
        switch (mode) {
        case HeatingCircuit::Mode::NIGHT: // change the night temp
            offset = EMS_OFFSET_RC35Set_temp_night;
            break;
        case HeatingCircuit::Mode::DAY: // change the day temp
            offset = EMS_OFFSET_RC35Set_temp_day;
            break;
        case HeatingCircuit::Mode::HOLIDAY: // change the holiday temp
            offset = EMS_OFFSET_RC35Set_temp_holiday;
            break;
        case HeatingCircuit::Mode::OFFSET: // change the offset temp
            offset = EMS_OFFSET_RC35Set_temp_offset;
            break;
        case HeatingCircuit::Mode::DESIGN: 
            offset = EMS_OFFSET_RC35Set_temp_design;
            break;
        case HeatingCircuit::Mode::SUMMER: 
            offset = EMS_OFFSET_RC35Set_temp_summer;
            break;
        case HeatingCircuit::Mode::NOFROST: 
            offset = EMS_OFFSET_RC35Set_temp_nofrost;
            break;
        default:
        case HeatingCircuit::Mode::AUTO: // automatic selection, if no type is defined, we use the standard code
            if (model == EMS_DEVICE_FLAG_RC35) {
                uint8_t mode_ = hc->get_mode(flags());
                if (mode_ == HeatingCircuit::Mode::NIGHT) {
                    offset = EMS_OFFSET_RC35Set_temp_night;
                } else if (mode_ == HeatingCircuit::Mode::DAY) {
                    offset = EMS_OFFSET_RC35Set_temp_day;
                } else {
                    offset = EMS_OFFSET_RC35Set_seltemp; // https://github.com/proddy/EMS-ESP/issues/310
                }
            } else {
                uint8_t mode_type = hc->get_mode_type(flags());
                offset            = (mode_type == HeatingCircuit::Mode::NIGHT) ? EMS_OFFSET_RC35Set_temp_night : EMS_OFFSET_RC35Set_temp_day;
            }
            break;
        }

    } else if (model == EMS_DEVICE_FLAG_JUNKERS) {
        // figure out if we have older or new thermostats, Heating Circuits on 0x65 or 0x79
        // see https://github.com/proddy/EMS-ESP/issues/335#issuecomment-593324716)
        bool old_junkers = ((flags() & EMS_DEVICE_FLAG_JUNKERS_2) == EMS_DEVICE_FLAG_JUNKERS_2);
        if (!old_junkers) {
            switch (mode) {
            case HeatingCircuit::Mode::NOFROST:
                offset = EMS_OFFSET_JunkersSetMessage_no_frost_temp;
                break;
            case HeatingCircuit::Mode::NIGHT:
                offset = EMS_OFFSET_JunkersSetMessage_night_temp;
                break;
            case HeatingCircuit::Mode::DAY:
                offset = EMS_OFFSET_JunkersSetMessage_day_temp;
                break;
            default:
            case HeatingCircuit::Mode::AUTO: // automatic selection, if no type is defined, we use the standard code
                uint8_t mode_type = hc->get_mode_type(flags());
                offset = (mode_type == HeatingCircuit::Mode::NIGHT) ? EMS_OFFSET_JunkersSetMessage_night_temp : EMS_OFFSET_JunkersSetMessage_day_temp;
                break;
            }

        } else {
            // older, like the FR100
            switch (mode) {
            case HeatingCircuit::Mode::NOFROST:
                offset = EMS_OFFSET_JunkersSetMessage2_no_frost_temp;
                break;
            case HeatingCircuit::Mode::ECO:
                offset = EMS_OFFSET_JunkersSetMessage2_eco_temp;
                break;
            default:
            case HeatingCircuit::Mode::HEAT:
                offset = EMS_OFFSET_JunkersSetMessage3_heat;
                break;
            }
        }
    }

    // if we know what to send and to where, go and do it
    if (offset != -1) {
        char s[10];
        LOG_INFO(F("Setting thermostat temperature to %s for heating circuit %d, mode %s"),
                 Helpers::render_value(s, temperature, 2),
                 hc->hc_num(),
                 mode_tostring(mode).c_str());

        // add the write command to the Tx queue
        // value is *2
        // post validate is the corresponding monitor type_id
        write_command(set_typeids[hc->hc_num() - 1], offset, (uint8_t)((float)temperature * (float)2), monitor_typeids[hc->hc_num() - 1]);
    }
}

// add console commands
void Thermostat::console_commands(Shell & shell, unsigned int context) {
    EMSESPShell::commands->add_command(ShellContext::THERMOSTAT,
                                       CommandFlags::ADMIN,
                                       flash_string_vector{F_(set), F_(master)},
                                       flash_string_vector{F_(deviceid_optional)},
                                       [](Shell & shell, const std::vector<std::string> & arguments) {
                                           uint8_t value;
                                           if (arguments.empty()) {
                                               value = EMSESP_DEFAULT_MASTER_THERMOSTAT;
                                           } else {
                                               value = Helpers::hextoint(arguments.front().c_str());
                                           }
                                           Settings settings;
                                           settings.master_thermostat(value);
                                           settings.commit();
                                           EMSESP::actual_master_thermostat(value); // set the internal value too
                                           char buffer[5];
                                           shell.printfln(F_(master_thermostat_fmt),
                                                          settings.master_thermostat() == 0 ? uuid::read_flash_string(F_(auto)).c_str()
                                                                                            : Helpers::hextoa(buffer, settings.master_thermostat()));
                                       });

    EMSESPShell::commands->add_command(ShellContext::THERMOSTAT,
                                       CommandFlags::ADMIN,
                                       flash_string_vector{F_(read)},
                                       flash_string_vector{F_(typeid_mandatory)},
                                       [=](Shell & shell __attribute__((unused)), const std::vector<std::string> & arguments) {
                                           uint16_t type_id = Helpers::hextoint(arguments.front().c_str());
                                           EMSESP::send_read_request(type_id, device_id());
                                       });

    EMSESPShell::commands->add_command(ShellContext::THERMOSTAT,
                                       CommandFlags::ADMIN,
                                       flash_string_vector{F_(change), F_(temp)},
                                       flash_string_vector{F_(degrees_mandatory), F_(hc_optional)},
                                       [=](Shell & shell __attribute__((unused)), const std::vector<std::string> & arguments) {
                                           uint8_t hc = (arguments.size() == 1) ? DEFAULT_HEATING_CIRCUIT : arguments[1].at(0) - '0';
                                           set_temperature(atof(arguments.front().c_str()), HeatingCircuit::Mode::AUTO, hc);
                                       });

    EMSESPShell::commands->add_command(
        ShellContext::THERMOSTAT,
        CommandFlags::ADMIN,
        flash_string_vector{F_(change), F_(mode)},
        flash_string_vector{F_(mode_mandatory), F_(hc_optional)},
        [=](Shell & shell __attribute__((unused)), const std::vector<std::string> & arguments) {
            uint8_t hc = (arguments.size() == 1) ? DEFAULT_HEATING_CIRCUIT : arguments[1].at(0) - '0';
            set_mode(arguments.front(), hc);
        },
        [](Shell & shell __attribute__((unused)), const std::vector<std::string> & arguments __attribute__((unused))) -> const std::vector<std::string> {
            return std::vector<std::string>{read_flash_string(F("off")),
                                            read_flash_string(F("manual")),
                                            read_flash_string(F("day")),
                                            read_flash_string(F("night")),
                                            read_flash_string(F("eco")),
                                            read_flash_string(F("comfort")),
                                            read_flash_string(F("heat")),
                                            read_flash_string(F("holiday")),
                                            read_flash_string(F("nofrost")),
                                            read_flash_string(F("auto"))

            };
        });

    EMSESPShell::commands->add_command(ShellContext::THERMOSTAT,
                                       CommandFlags::USER,
                                       flash_string_vector{F_(show)},
                                       [&](Shell & shell, const std::vector<std::string> & arguments __attribute__((unused))) { show_values(shell); });

    EMSESPShell::commands->add_command(ShellContext::THERMOSTAT,
                                       CommandFlags::USER,
                                       flash_string_vector{F_(set)},
                                       [](Shell & shell, const std::vector<std::string> & arguments __attribute__((unused))) {
                                           Settings settings;
                                           char     buffer[4];
                                           shell.printfln(F_(master_thermostat_fmt),
                                                          settings.master_thermostat() == 0 ? uuid::read_flash_string(F_(auto)).c_str()
                                                                                            : Helpers::hextoa(buffer, settings.master_thermostat()));
                                           shell.println();
                                       });

    // enter the context
    Console::enter_custom_context(shell, context);
}

} // namespace emsesp<|MERGE_RESOLUTION|>--- conflicted
+++ resolved
@@ -231,6 +231,7 @@
         LOG_DEBUG(F("MQTT error: payload %s, error %s"), message, error.c_str());
         return;
     }
+
     for (const auto & hc : heating_circuits_) {
         char hc_name[6], s[3]; // hc{1-4}
         strlcpy(hc_name, "hc", 6);
@@ -240,48 +241,6 @@
             std::string mode = doc[hc_name]["mode"]; // first check mode
             set_mode(mode, hc_num);
         }
-        if (float f = doc[hc_name]["temp"]) { 
-            set_temperature(f, HeatingCircuit::Mode::AUTO, hc_num);
-        }
-        if (float f = doc[hc_name]["nighttemp"]) {
-            set_temperature(f, HeatingCircuit::Mode::NIGHT, hc_num);
-        }
-        if (float f = doc[hc_name]["daytemp"]) {
-            set_temperature(f, HeatingCircuit::Mode::DAY, hc_num);
-        }
-        if (float f = doc[hc_name]["nofrosttemp"]) {
-            set_temperature(f, HeatingCircuit::Mode::NOFROST, hc_num);
-        }
-        if (float f = doc[hc_name]["summertemp"]) {
-            set_temperature(f, HeatingCircuit::Mode::SUMMER, hc_num);
-        }
-        if (float f = doc[hc_name]["designtemp"]) {
-            set_temperature(f, HeatingCircuit::Mode::DESIGN, hc_num);
-        }
-        if (float f = doc[hc_name]["offsettemp"]) {
-            set_temperature(f, HeatingCircuit::Mode::OFFSET, hc_num);
-        }
-        if (float f = doc[hc_name]["holidaytemp"]) { //
-            set_temperature(f, HeatingCircuit::Mode::HOLIDAY, hc_num);
-        }
-        if (float f = doc[hc_name]["remotetemp"]) {
-            if(f > 100 || f < 0) {
-                hc->remotetemp = EMS_VALUE_SHORT_NOTSET;
-            } else {
-                hc->remotetemp = (uint16_t) (f * 10);
-            }
-        }
-    }
-
-    for (const auto & hc : heating_circuits_) {
-        char hc_name[6], s[3]; // hc{1-4}
-        strlcpy(hc_name, "hc", 6);
-        uint8_t hc_num = hc->hc_num();
-        strlcat(hc_name, Helpers::itoa(s, hc_num), 6);
-        if (nullptr != doc[hc_name]["mode"]) {
-            std::string mode = doc[hc_name]["mode"]; // first check mode
-            set_mode(mode, hc_num);
-        }
         if (float f = doc[hc_name]["temp"]) {
             set_temperature(f, HeatingCircuit::Mode::AUTO, hc_num);
         }
@@ -472,14 +431,9 @@
     JsonObject                                      rootThermostat = doc.to<JsonObject>();
     JsonObject                                      dataThermostat;
 
-<<<<<<< HEAD
-    // optional, add external temp. I don't think anyone (except MichaelDvP) actually is interested in this
-    if ((flags == EMS_DEVICE_FLAG_RC35 || flags == EMS_DEVICE_FLAG_RC30_1) && (mqtt_format_ == Settings::MQTT_format::SINGLE || mqtt_format_ == Settings::MQTT_format::MY)) {
-=======
     // add external temp
     if ((flags == EMS_DEVICE_FLAG_RC35 || flags == EMS_DEVICE_FLAG_RC30_1)
         && (mqtt_format_ == Settings::MQTT_format::SINGLE || mqtt_format_ == Settings::MQTT_format::CUSTOM)) {
->>>>>>> cfeb1ce2
         if (datetime_.size()) {
             rootThermostat["time"] = datetime_.c_str();
         }
@@ -492,19 +446,12 @@
         if (tempsensor2 != EMS_VALUE_USHORT_NOTSET) {
             rootThermostat["inttemp2"] = (float)tempsensor2 / 10;
         }
-<<<<<<< HEAD
- 
-=======
-
->>>>>>> cfeb1ce2
         if (ibaCalIntTemperature != EMS_VALUE_INT_NOTSET) {
             rootThermostat["intoffset"] = (float)ibaCalIntTemperature / 2;
         }
-
         if (ibaMinExtTemperature != EMS_VALUE_INT_NOTSET) {
             rootThermostat["minexttemp"] = (float)ibaMinExtTemperature; // min ext temp for heating curve, in deg.
         }
-
         if (ibaBuildingType != EMS_VALUE_UINT_NOTSET) {
             if (ibaBuildingType == 0) {
                 rootThermostat["building"] = "light";
@@ -514,10 +461,6 @@
                 rootThermostat["building"] = "heavy";
             }
         }
-<<<<<<< HEAD
-=======
-
->>>>>>> cfeb1ce2
         if (mqtt_format_ == Settings::MQTT_format::SINGLE) {
             Mqtt::publish("thermostat_data", doc);
             rootThermostat = doc.to<JsonObject>(); // clear object
@@ -561,6 +504,7 @@
         if (hc->setpoint_roomTemp != EMS_VALUE_SHORT_NOTSET) {
             dataThermostat["seltemp"] = Helpers::round2((float)hc->setpoint_roomTemp / setpoint_temp_divider);
         }
+
         if (hc->curr_roomTemp != EMS_VALUE_SHORT_NOTSET && hc->curr_roomTemp != EMS_VALUE_USHORT_NOTSET) {
             dataThermostat["currtemp"] = Helpers::round2((float)hc->curr_roomTemp / curr_temp_divider);
         }
@@ -641,7 +585,7 @@
         Mqtt::publish("thermostat_data", doc);
     } else if (mqtt_format_ == Settings::MQTT_format::HA) {
         Mqtt::publish("homeassistant/climate/ems-esp/state", doc);
-    } else if (mqtt_format_ == Settings::MQTT_format::MY) {
+    } else if (mqtt_format_ == Settings::MQTT_format::CUSTOM) {
         Mqtt::publish("thermostat_data", doc);
     }
 }

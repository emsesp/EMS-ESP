--- conflicted
+++ resolved
@@ -63,11 +63,7 @@
 uint16_t EMSESP::publish_id_               = 0;
 bool     EMSESP::tap_water_active_         = false; // for when Boiler states we having running warm water. used in Shower()
 uint32_t EMSESP::last_fetch_               = 0;
-<<<<<<< HEAD
-uint8_t  EMSESP::unique_id_count_          = 0;
 uint8_t  EMSESP::publish_all_idx_          = 0;
-=======
->>>>>>> 937998d9
 
 // for a specific EMS device go and request data values
 // or if device_id is 0 it will fetch from all our known and active devices

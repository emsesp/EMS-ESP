--- conflicted
+++ resolved
@@ -394,17 +394,11 @@
 // We also check for common telgram types, like the Version(0x02)
 // returns false if there are none found
 bool EMSESP::process_telegram(std::shared_ptr<const Telegram> telegram) {
-<<<<<<< HEAD
-    if (watch() == 1) {
-        if ((watch_id_ == WATCH_NONE) || (telegram->src == watch_id_) || (telegram->dest == watch_id_) || (telegram->type_id == watch_id_)) {
-            LOG_INFO(pretty_telegram(telegram).c_str());
-=======
 
     // if watching...
     if (watch() == 1) {
         if ((watch_id_ == WATCH_NONE) || (telegram->src == watch_id_) || (telegram->dest == watch_id_) || (telegram->type_id == watch_id_)) {
             LOG_NOTICE(pretty_telegram(telegram).c_str());
->>>>>>> 9e84fefe
         }
     }
 
@@ -731,30 +725,6 @@
             };
         });
 
-<<<<<<< HEAD
-    EMSESPShell::commands->add_command(
-        ShellContext::EMS,
-        CommandFlags::ADMIN,
-        flash_string_vector{F_(set), F_(tx_mode)},
-        flash_string_vector{F_(n_mandatory)},
-        [](Shell & shell, const std::vector<std::string> & arguments) {
-            uint8_t tx_mode = std::strtol(arguments[0].c_str(), nullptr, 10);
-            if ((tx_mode > 0) && (tx_mode <= 30)) {
-                Settings settings;
-                settings.ems_tx_mode(tx_mode);
-                settings.commit();
-                shell.printfln(F_(tx_mode_fmt), settings.ems_tx_mode());
-                // reset the UART
-                EMSuart::stop();
-                EMSuart::start(tx_mode);
-            } else {
-                shell.println(F("Must be 1 for EMS generic, 2 for EMS+, 3 for HT3, 4 for experimental"));
-            }
-        },
-        [](Shell & shell __attribute__((unused)), const std::vector<std::string> & arguments __attribute__((unused))) -> const std::vector<std::string> {
-            return std::vector<std::string>{read_flash_string(F("1")), read_flash_string(F("2")), read_flash_string(F("3")), read_flash_string(F("4"))};
-        });
-=======
     EMSESPShell::commands->add_command(ShellContext::EMS,
                                        CommandFlags::ADMIN,
                                        flash_string_vector{F_(set), F_(tx_mode)},
@@ -773,7 +743,6 @@
                                                shell.println(F("Must be 1 for EMS generic, 2 for EMS+, 3 for HT3, 4 for experimental"));
                                            }
                                        });
->>>>>>> 9e84fefe
 
     EMSESPShell::commands->add_command(
         ShellContext::EMS,
@@ -888,9 +857,6 @@
                                            uint8_t watch = emsesp::EMSESP::watch();
                                            if (watch == 0) {
                                                shell.printfln(F("Watch is off"));
-<<<<<<< HEAD
-                                           } else if (watch == 1) {
-=======
                                                return;
                                            }
 
@@ -900,7 +866,6 @@
                                            }
 
                                            if (watch == 1) {
->>>>>>> 9e84fefe
                                                shell.printfln(F("Watching incoming telegrams, displayed in decoded format"));
                                            } else {
                                                shell.printfln(F("Watching incoming telegrams, displayed as raw bytes"));

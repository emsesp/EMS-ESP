--- conflicted
+++ resolved
@@ -571,15 +571,9 @@
     if (((first_value & 0x7F) == txservice_.ems_bus_id()) && (length > 1)) {
         // if we ask ourself at roomcontrol for version e.g. 0B 98 02 00 20
         Roomctrl::check((data[1] ^ 0x80 ^ rxservice_.ems_mask()), data);
-<<<<<<< HEAD
-//#ifdef EMSESP_DEBUG
-        LOG_DEBUG(F("Echo: %s"), Helpers::data_to_hex(data, length).c_str());
-//#endif
-=======
 #ifdef EMSESP_DEBUG
         LOG_DEBUG(F("[DEBUG] Echo: %s"), Helpers::data_to_hex(data, length).c_str());
 #endif
->>>>>>> 43d8bb28
         return; // it's an echo
     }
 
@@ -734,7 +728,6 @@
         flash_string_vector{F_(set), F_(tx_mode)},
         flash_string_vector{F_(n_mandatory)},
         [](Shell & shell, const std::vector<std::string> & arguments) {
-            // uint8_t tx_mode = (arguments[0]).at(0) - '0';
             uint8_t tx_mode = std::strtol(arguments[0].c_str(), nullptr, 10);
             if ((tx_mode > 0) && (tx_mode <= 30)) {
                 Settings settings;

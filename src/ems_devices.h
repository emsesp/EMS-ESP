/*
 * General information about known EMS devices
 * 
 * Paul Derbyshire - https://github.com/proddy/EMS-ESP
 *
 * See ChangeLog.md for History
 *
 */

#pragma once

#include "ems.h"

// Fixed EMS Device IDs
#define EMS_ID_BOILER 0x08 // all UBA Boilers have 0x08

/*
 * Common Type
 */
#define EMS_TYPE_Version 0x02
#define EMS_TYPE_UBADevices 0x07 // EMS connected devices

/*
 * Boiler Telegram Types...
 */
#define EMS_TYPE_UBAMonitorFast 0x18              // is an automatic monitor broadcast
#define EMS_TYPE_UBAMonitorSlow 0x19              // is an automatic monitor broadcast
#define EMS_TYPE_UBAMonitorWWMessage 0x34         // is an automatic monitor broadcast
#define EMS_TYPE_UBAMaintenanceStatusMessage 0x1C // is an automatic monitor broadcast
#define EMS_TYPE_MC10Status 0x2A
#define EMS_TYPE_UBAParameterWW 0x33
#define EMS_TYPE_UBATotalUptimeMessage 0x14
#define EMS_TYPE_UBAFlags 0x35
#define EMS_TYPE_UBAMaintenanceSettingsMessage 0x15
#define EMS_TYPE_UBAParametersMessage 0x16
#define EMS_TYPE_UBASetPoints 0x1A
#define EMS_TYPE_UBAFunctionTest 0x1D

// EMS+ specific
#define EMS_TYPE_UBAOutdoorTemp 0xD1  // external temp
#define EMS_TYPE_UBAMonitorFast2 0xE4 // Monitor fast for newer EMS+
#define EMS_TYPE_UBAMonitorSlow2 0xE5 // Monitor slow for newer EMS+

#define EMS_OFFSET_UBAParameterWW_wwtemp 2                  // WW Temperature
#define EMS_OFFSET_UBAParameterWW_wwactivated 1             // WW Activated
#define EMS_OFFSET_UBAParameterWW_wwOneTime 0x00            // WW OneTime loading
#define EMS_OFFSET_UBAParameterWW_wwCirulation 1            // WW circulation
#define EMS_OFFSET_UBAParameterWW_wwComfort 9               // WW is in comfort or eco mode
#define EMS_VALUE_UBAParameterWW_wwComfort_Hot 0x00         // the value for hot
#define EMS_VALUE_UBAParameterWW_wwComfort_Eco 0xD8         // the value for eco
#define EMS_VALUE_UBAParameterWW_wwComfort_Intelligent 0xEC // the value for intelligent

#define EMS_OFFSET_UBASetPoints_flowtemp 0 // flow temp

// Installation settings
#define EMS_TYPE_IBASettingsMessage 0xA5      // installation settings
#define EMS_OFFSET_IBASettings_Display 0      // display
<<<<<<< HEAD
=======
#define EMS_OFFSET_IBASettingsRC35_Display 22 // display line on RC35
>>>>>>> f9ee8457
#define EMS_OFFSET_IBASettings_Language 1     // language
#define EMS_OFFSET_IBASettings_MinExtTemp 5   // min. ext. temperature
#define EMS_OFFSET_IBASettings_Building 6     // building
#define EMS_OFFSET_IBASettings_CalIntTemp 2   // cal. int. temperature
#define EMS_OFFSET_IBASettings_ClockOffset 12 // clock offset
<<<<<<< HEAD
#define EMS_OFFSET_IBASettings_Display1 22    // display on RC35
=======
>>>>>>> f9ee8457

#define EMS_VALUE_IBASettings_LANG_GERMAN 0
#define EMS_VALUE_IBASettings_LANG_DUTCH 1
#define EMS_VALUE_IBASettings_LANG_FRENCH 2
#define EMS_VALUE_IBASettings_LANG_ITALIAN 3

#define EMS_VALUE_IBASettings_BUILDING_LIGHT 0
#define EMS_VALUE_IBASettings_BUILDING_MEDIUM 1
#define EMS_VALUE_IBASettings_BUILDING_HEAVY 2

#define EMS_VALUE_IBASettings_DISPLAY_INTTEMP 0
#define EMS_VALUE_IBASettings_DISPLAY_INTSETPOINT 1
#define EMS_VALUE_IBASettings_DISPLAY_EXTTEMP 2
#define EMS_VALUE_IBASettings_DISPLAY_BURNERTEMP 3
#define EMS_VALUE_IBASettings_DISPLAY_WWTEMP 4
#define EMS_VALUE_IBASettings_DISPLAY_FUNCMODE 5
#define EMS_VALUE_IBASettings_DISPLAY_TIME 6
#define EMS_VALUE_IBASettings_DISPLAY_DATE 7
#define EMS_VALUE_IBASettings_DISPLAY_SMOKETEMP 9

<<<<<<< HEAD
#define EMS_VALUE_IBASettings_DISPLAY1_DATETIME 0
#define EMS_VALUE_IBASettings_DISPLAY1_EXTTEMP 1
#define EMS_VALUE_IBASettings_DISPLAY1_BURNERTEMP 2
#define EMS_VALUE_IBASettings_DISPLAY1_WWTEMP 3
=======
#define EMS_VALUE_IBASettings_DISPLAYRC35_DATETIME 0
#define EMS_VALUE_IBASettings_DISPLAYRC35_EXTTEMP 1
#define EMS_VALUE_IBASettings_DISPLAYRC35_BURNERTEMP 2
#define EMS_VALUE_IBASettings_DISPLAYRC35_WWTEMP 3
>>>>>>> f9ee8457

// Mixing Modules
// MM100/MM200 (EMS Plus)
#define EMS_TYPE_MMPLUSStatusMessage_HC1 0x01D7          // mixing status HC1
#define EMS_TYPE_MMPLUSStatusMessage_HC2 0x01D8          // mixing status HC2
#define EMS_TYPE_MMPLUSStatusMessage_HC3 0x01D9          // mixing status HC3
#define EMS_TYPE_MMPLUSStatusMessage_HC4 0x01DA          // mixing status HC4
#define EMS_TYPE_MMPLUSStatusMessage_WWC1 0x0231         // mixing status WWC1
#define EMS_TYPE_MMPLUSStatusMessage_WWC2 0x0232         // mixing status WWC2
#define EMS_OFFSET_MMPLUSStatusMessage_flow_temp 3       // flow temperature
#define EMS_OFFSET_MMPLUSStatusMessage_pump_mod 5        // pump modulation
#define EMS_OFFSET_MMPLUSStatusMessage_valve_status 2    // valve in percent
#define EMS_OFFSET_MMPLUSStatusMessage_WW_flow_temp 0    // flow temperature
#define EMS_OFFSET_MMPLUSStatusMessage_WW_pump_mod 2     // pump on 6, off 0
#define EMS_OFFSET_MMPLUSStatusMessage_WW_temp_status 11 // 0,1,2

// MM10
#define EMS_TYPE_MMStatusMessage 0xAB             // mixing status
#define EMS_OFFSET_MMStatusMessage_flow_set 0     // flow setpoint
#define EMS_OFFSET_MMStatusMessage_flow_temp 1    // flow temperature
#define EMS_OFFSET_MMStatusMessage_pump_mod 3     // pump modulation in percent
#define EMS_OFFSET_MMStatusMessage_valve_status 4 // valve 0..255
#define EMS_TYPE_MM10ParameterMessage 0xAC        // mixing parameters

// Solar Module
// Assuming here that the SM200 behaves like SM100
#define EMS_TYPE_SM10Monitor 0x97    // SM10Monitor
#define EMS_TYPE_SM100Monitor 0x0262 // SM100Monitor
#define EMS_TYPE_SM100Status 0x0264  // SM100Status
#define EMS_TYPE_SM100Status2 0x026A // SM100Status2
#define EMS_TYPE_SM100Energy 0x028E  // SM100Energy
// ISPM solar module
#define EMS_TYPE_ISM1StatusMessage 0x0003  // Solar Module Junkers ISM1 Status
#define EMS_TYPE_ISM1Set 0x0001            // for setting values of the solar module like max boiler temp
#define EMS_OFFSET_ISM1Set_MaxBoilerTemp 6 // position of max boiler temp  e.g. 50 in the following example: 90 30 FF 06 00 01 50 (CRC=2C)

// Heat Pump
#define EMS_TYPE_HPMonitor1 0xE3 // HeatPump Monitor 1
#define EMS_TYPE_HPMonitor2 0xE5 // HeatPump Monitor 2

/*
 * Thermostat Types
 */

// Common for all thermostats
#define EMS_TYPE_RCTime 0x06               // is an automatic thermostat broadcast
#define EMS_TYPE_RCOutdoorTempMessage 0xA3 // is an automatic thermostat broadcast, outdoor external temp

// RC10 specific
#define EMS_TYPE_RC10StatusMessage 0xB1         // is an automatic thermostat broadcast giving us temps
#define EMS_OFFSET_RC10StatusMessage_setpoint 1 // setpoint temp
#define EMS_OFFSET_RC10StatusMessage_curr 2     // current temp

#define EMS_TYPE_RC10Set 0xB0     // for setting values like temp and mode
#define EMS_OFFSET_RC10Set_temp 4 // position of thermostat setpoint temperature

// RC20 specific
#define EMS_TYPE_RC20StatusMessage 0x91         // is an automatic thermostat broadcast giving us temps
#define EMS_OFFSET_RC20StatusMessage_setpoint 1 // setpoint temp
#define EMS_OFFSET_RC20StatusMessage_curr 2     // current temp

#define EMS_TYPE_RC20StatusMessage2 0xAD
#define EMS_TYPE_RC20StatusMessage3 0xAE

#define EMS_TYPE_RC20Set 0xA8      // for setting values like temp and mode
#define EMS_OFFSET_RC20Set_mode 23 // position of thermostat mode
#define EMS_OFFSET_RC20Set_temp 28 // position of thermostat setpoint temperature

// RC30 specific
#define EMS_TYPE_RC30StatusMessage 0x41         // is an automatic thermostat broadcast giving us temps
#define EMS_OFFSET_RC30StatusMessage_setpoint 1 // setpoint temp
#define EMS_OFFSET_RC30StatusMessage_curr 2     // current temp

#define EMS_TYPE_RC30Set 0xA7      // for setting values like temp and mode
#define EMS_OFFSET_RC30Set_mode 23 // position of thermostat mode
#define EMS_OFFSET_RC30Set_temp 28 // position of thermostat setpoint temperature

// RC35 specific
#define EMS_TYPE_RC35StatusMessage_HC1 0x3E // is an automatic thermostat broadcast giving us temps on HC1
#define EMS_TYPE_RC35StatusMessage_HC2 0x48 // is an automatic thermostat broadcast giving us temps on HC2
#define EMS_TYPE_RC35StatusMessage_HC3 0x52 // is an automatic thermostat broadcast giving us temps on HC3
#define EMS_TYPE_RC35StatusMessage_HC4 0x5C // is an automatic thermostat broadcast giving us temps on HC4

#define EMS_OFFSET_RC35StatusMessage_setpoint 2 // desired temp
#define EMS_OFFSET_RC35StatusMessage_curr 3     // current temp
#define EMS_OFFSET_RC35StatusMessage_mode 1     // day mode, also summer on RC3's
#define EMS_OFFSET_RC35StatusMessage_mode1 0    // for holiday mode

#define EMS_TYPE_RC35Set_HC1 0x3D // for setting values like temp and mode (Working mode HC1)
#define EMS_TYPE_RC35Set_HC2 0x47 // for setting values like temp and mode (Working mode HC2)
#define EMS_TYPE_RC35Set_HC3 0x51 // for setting values like temp and mode (Working mode HC3)
#define EMS_TYPE_RC35Set_HC4 0x5B // for setting values like temp and mode (Working mode HC4)

#define EMS_OFFSET_RC35Set_mode 7             // position of thermostat mode
#define EMS_OFFSET_RC35Set_temp_day 2         // position of thermostat setpoint temperature for day time
#define EMS_OFFSET_RC35Set_temp_night 1       // position of thermostat setpoint temperature for night time
#define EMS_OFFSET_RC35Set_temp_holiday 3     // temp during holiday mode
#define EMS_OFFSET_RC35Set_heatingtype 0      // e.g. floor heating = 3
#define EMS_OFFSET_RC35Set_circuitcalctemp 14 // calculated circuit temperature
#define EMS_OFFSET_RC35Set_seltemp 37         // selected temp
#define EMS_OFFSET_RC35Set_temp_offset 6      // position of thermostat heatingcurve offset temperature
#define EMS_OFFSET_RC35Set_temp_design 17     // position of thermostat heatingcurve design temperature


// Easy specific
#define EMS_TYPE_EasyStatusMessage 0x0A          // reading values on an Easy Thermostat
#define EMS_OFFSET_EasyStatusMessage_setpoint 10 // setpoint temp
#define EMS_OFFSET_EasyStatusMessage_curr 8      // current temp

// RC1010, RC310 and RC300 specific (EMS Plus)
#define EMS_TYPE_RCPLUSStatusMessage_HC1 0x01A5       // is an automatic thermostat broadcast giving us temps for HC1
#define EMS_TYPE_RCPLUSStatusMessage_HC2 0x01A6       // is an automatic thermostat broadcast giving us temps for HC2
#define EMS_TYPE_RCPLUSStatusMessage_HC3 0x01A7       // is an automatic thermostat broadcast giving us temps for HC3
#define EMS_TYPE_RCPLUSStatusMessage_HC4 0x01A8       // is an automatic thermostat broadcast giving us temps for HC4
#define EMS_TYPE_RCPLUSStatusMode 0x1AF               // summer/winter mode
#define EMS_OFFSET_RCPLUSStatusMessage_mode 10        // thermostat mode (auto, manual)
#define EMS_OFFSET_RCPLUSStatusMessage_setpoint 3     // setpoint temp
#define EMS_OFFSET_RCPLUSStatusMessage_curr 0         // current temp
#define EMS_OFFSET_RCPLUSStatusMessage_currsetpoint 6 // target setpoint temp

#define EMS_TYPE_RCPLUSSet 0x01B9               // setpoint temp message and mode
#define EMS_OFFSET_RCPLUSSet_mode 0             // operation mode(Auto=0xFF, Manual=0x00)
#define EMS_OFFSET_RCPLUSSet_temp_comfort3 1    // comfort3 level
#define EMS_OFFSET_RCPLUSSet_temp_comfort2 2    // comfort2 level
#define EMS_OFFSET_RCPLUSSet_temp_comfort1 3    // comfort1 level
#define EMS_OFFSET_RCPLUSSet_temp_eco 4         // eco level
#define EMS_OFFSET_RCPLUSSet_temp_setpoint 8    // temp setpoint, when changing of templevel (in auto) value is reset and set to FF
#define EMS_OFFSET_RCPLUSSet_manual_setpoint 10 // manual setpoint

// Junkers FR10, FR50, FW100, FW120 (EMS Plus)
// HC1 = 0x6F-0x72
#define EMS_TYPE_JunkersStatusMessage_HC1 0x6F
#define EMS_TYPE_JunkersStatusMessage_HC2 0x70
#define EMS_TYPE_JunkersStatusMessage_HC3 0x71
#define EMS_TYPE_JunkersStatusMessage_HC4 0x72

#define EMS_OFFSET_JunkersStatusMessage_daymode 0  // 3 = day, 2 = night
#define EMS_OFFSET_JunkersStatusMessage_mode 1     // current mode, 1 = manual, 2 = auto
#define EMS_OFFSET_JunkersStatusMessage_setpoint 2 // setpoint temp
#define EMS_OFFSET_JunkersStatusMessage_curr 4     // current temp

// HC1-4 0x65-0x68 - EMS_DEVICE_FLAG_JUNKERS1
// Junkers FR10, FR50, FW100, FW120
#define EMS_TYPE_JunkersSetMessage1_HC1 0x65
#define EMS_TYPE_JunkersSetMessage1_HC2 0x66
#define EMS_TYPE_JunkersSetMessage1_HC3 0x67
#define EMS_TYPE_JunkersSetMessage1_HC4 0x68
#define EMS_OFFSET_JunkersSetMessage_day_temp 0x11      // EMS offset to set temperature on thermostat for day mode
#define EMS_OFFSET_JunkersSetMessage_night_temp 0x10    // EMS offset to set temperature on thermostat for night mode
#define EMS_OFFSET_JunkersSetMessage_no_frost_temp 0x0F // EMS offset to set temperature on thermostat for no frost mode
#define EMS_OFFSET_JunkersSetMessage_set_mode 0x0E      // EMS offset to set mode on thermostat

// HC1-4 0x79-0x7C - EMS_DEVICE_FLAG_JUNKERS2
// Junkers FR100
#define EMS_TYPE_JunkersSetMessage2_HC1 0x79
#define EMS_TYPE_JunkersSetMessage2_HC2 0x7A
#define EMS_TYPE_JunkersSetMessage2_HC3 0x7B
#define EMS_TYPE_JunkersSetMessage2_HC4 0x7C
#define EMS_OFFSET_JunkersSetMessage2_no_frost_temp 0x05
#define EMS_OFFSET_JunkersSetMessage2_eco_temp 0x06
#define EMS_OFFSET_JunkersSetMessage3_heat 0x07

/*
 * Table of all known EMS Devices
 * ProductID, DeviceType, Description, Flags
 */
static const _EMS_Device EMS_Devices[] = {

    //
    // UBA Masters - must have device_id of 0x08
    //
    {72, EMS_DEVICE_TYPE_BOILER, "MC10 Module", EMS_DEVICE_FLAG_NONE},
    {123, EMS_DEVICE_TYPE_BOILER, "Buderus GBx72/Nefit Trendline/Junkers Cerapur/Worcester Greenstar Si/27i", EMS_DEVICE_FLAG_NONE},
    {133, EMS_DEVICE_TYPE_BOILER, "Buderus GB125/Logamatic MC110", EMS_DEVICE_FLAG_NONE},
    {115, EMS_DEVICE_TYPE_BOILER, "Nefit Topline/Buderus GB162", EMS_DEVICE_FLAG_NONE},
    {203, EMS_DEVICE_TYPE_BOILER, "Buderus Logamax U122/Junkers Cerapur", EMS_DEVICE_FLAG_NONE},
    {208, EMS_DEVICE_TYPE_BOILER, "Buderus Logamax plus/GB192/Bosch Condens GC9000", EMS_DEVICE_FLAG_NONE},
    {64, EMS_DEVICE_TYPE_BOILER, "Sieger BK13,BK15/Nefit Smartline/Buderus GB1x2", EMS_DEVICE_FLAG_NONE},
    {234, EMS_DEVICE_TYPE_BOILER, "Buderus Logamax Plus GB122", EMS_DEVICE_FLAG_NONE},
    {84, EMS_DEVICE_TYPE_BOILER, "Buderus Logamax Plus GB022", EMS_DEVICE_FLAG_NONE},
    {95, EMS_DEVICE_TYPE_BOILER, "Bosch Condens 2500/Buderus Logamax GB062/Junkers Cerapur Top/Worcester Greenstar i/Generic HT3", EMS_DEVICE_FLAG_NONE},
    {122, EMS_DEVICE_TYPE_BOILER, "Nefit Proline", EMS_DEVICE_FLAG_NONE},
    {170, EMS_DEVICE_TYPE_BOILER, "Buderus Logano GB212", EMS_DEVICE_FLAG_NONE},
    {172, EMS_DEVICE_TYPE_BOILER, "Nefit Enviline", EMS_DEVICE_FLAG_NONE},

    //
    // Solar Modules - type 0x30
    //
    {73, EMS_DEVICE_TYPE_SOLAR, "SM10 Solar Module", EMS_DEVICE_FLAG_SM10},
    {163, EMS_DEVICE_TYPE_SOLAR, "SM100 Solar Module", EMS_DEVICE_FLAG_SM100},
    {164, EMS_DEVICE_TYPE_SOLAR, "SM200 Solar Module", EMS_DEVICE_FLAG_SM100},
    {101, EMS_DEVICE_TYPE_SOLAR, "Junkers ISM1 Solar Module", EMS_DEVICE_FLAG_SM100},
    {162, EMS_DEVICE_TYPE_SOLAR, "SM50 Solar Module", EMS_DEVICE_FLAG_SM100},

    //
    // Mixing Devices - type 0x20 or 0x21
    //
    {160, EMS_DEVICE_TYPE_MIXING, "MM100 Mixing Module", EMS_DEVICE_FLAG_MMPLUS},
    {161, EMS_DEVICE_TYPE_MIXING, "MM200 Mixing Module", EMS_DEVICE_FLAG_MMPLUS},
    {69, EMS_DEVICE_TYPE_MIXING, "MM10 Mixing Module", EMS_DEVICE_FLAG_MM10},
    {159, EMS_DEVICE_TYPE_MIXING, "MM50 Mixing Module", EMS_DEVICE_FLAG_MM10},

    //
    // HeatPump - type 0x38
    //
    {252, EMS_DEVICE_TYPE_HEATPUMP, "HeatPump Module", EMS_DEVICE_FLAG_NONE},
    {200, EMS_DEVICE_TYPE_HEATPUMP, "HeatPump Module", EMS_DEVICE_FLAG_NONE},

    //
    // Other devices like controllers and modems
    // such as 0x11 for Switching, 0x09 for controllers, 0x02 for Connect, 0x48 for Gateway
    //
    {71, EMS_DEVICE_TYPE_SWITCH, "WM10 Switch Module", EMS_DEVICE_FLAG_NONE},                                   // 0x11
    {68, EMS_DEVICE_TYPE_CONTROLLER, "BC10/RFM20 Receiver", EMS_DEVICE_FLAG_NONE},                              // 0x09
    {218, EMS_DEVICE_TYPE_CONTROLLER, "Junkers M200/Buderus RFM200 Receiver", EMS_DEVICE_FLAG_NONE},            // 0x50
    {190, EMS_DEVICE_TYPE_CONTROLLER, "BC10 Base Controller", EMS_DEVICE_FLAG_NONE},                            // 0x09
    {114, EMS_DEVICE_TYPE_CONTROLLER, "BC10 Base Controller", EMS_DEVICE_FLAG_NONE},                            // 0x09
    {125, EMS_DEVICE_TYPE_CONTROLLER, "BC25 Base Controller", EMS_DEVICE_FLAG_NONE},                            // 0x09
    {169, EMS_DEVICE_TYPE_CONTROLLER, "BC40 Base Controller", EMS_DEVICE_FLAG_NONE},                            // 0x09
    {152, EMS_DEVICE_TYPE_CONTROLLER, "Controller", EMS_DEVICE_FLAG_NONE},                                      // 0x09
    {95, EMS_DEVICE_TYPE_CONTROLLER, "HT3 Controller", EMS_DEVICE_FLAG_NONE},                                   // 0x09
    {209, EMS_DEVICE_TYPE_CONTROLLER, "W-B ErP Boiler Control Panel", EMS_DEVICE_FLAG_NONE},                    // 0x09
    {230, EMS_DEVICE_TYPE_CONTROLLER, "BC Base Controller", EMS_DEVICE_FLAG_NONE},                              // 0x09
    {205, EMS_DEVICE_TYPE_CONNECT, "Nefit Moduline Easy Connect", EMS_DEVICE_FLAG_NONE},                        // 0x02
    {206, EMS_DEVICE_TYPE_CONNECT, "Bosch Easy Connect", EMS_DEVICE_FLAG_NONE},                                 // 0x02
    {171, EMS_DEVICE_TYPE_CONNECT, "EMS-OT OpenTherm converter", EMS_DEVICE_FLAG_NONE},                         // 0x02
    {189, EMS_DEVICE_TYPE_GATEWAY, "Web Gateway KM200", EMS_DEVICE_FLAG_NONE},                                  // 0x48
    {94, EMS_DEVICE_TYPE_GATEWAY, "RC Remote Device", EMS_DEVICE_FLAG_NONE},                                    // 0x18
    {207, EMS_DEVICE_TYPE_CONTROLLER, "Worcester Sense II/Bosch CS200 Solar Controller", EMS_DEVICE_FLAG_NONE}, // 0x10

    //
    // Thermostats, typically device id of 0x10, 0x17, 0x18, 0x38 (RC100), 0x39 (Easy)
    //

    // Easy devices - not currently supporting write operations
    {202, EMS_DEVICE_TYPE_THERMOSTAT, "Logamatic TC100/Nefit Moduline Easy", EMS_DEVICE_FLAG_EASY | EMS_DEVICE_FLAG_NO_WRITE}, // 0x18, cannot write
    {203, EMS_DEVICE_TYPE_THERMOSTAT, "Bosch EasyControl CT200", EMS_DEVICE_FLAG_EASY | EMS_DEVICE_FLAG_NO_WRITE},             // 0x18, cannot write
    {157, EMS_DEVICE_TYPE_THERMOSTAT, "Buderus RC200/Bosch CW100/Junkers CW100", EMS_DEVICE_FLAG_NO_WRITE},                    // 0x18, cannot write

    // Buderus/Nefit specific
    {79, EMS_DEVICE_TYPE_THERMOSTAT, "RC10/Moduline 100", EMS_DEVICE_FLAG_RC10},                                    // 0x17
    {80, EMS_DEVICE_TYPE_THERMOSTAT, "Moduline 200", EMS_DEVICE_FLAG_RC10},                                         // 0x17
    {77, EMS_DEVICE_TYPE_THERMOSTAT, "RC20/Moduline 300", EMS_DEVICE_FLAG_RC20},                                    // 0x17
    {67, EMS_DEVICE_TYPE_THERMOSTAT, "RC30", EMS_DEVICE_FLAG_RC30N},                                                // 0x10 - based on RC35
    {78, EMS_DEVICE_TYPE_THERMOSTAT, "Moduline 400", EMS_DEVICE_FLAG_RC30},                                         // 0x10
    {86, EMS_DEVICE_TYPE_THERMOSTAT, "RC35", EMS_DEVICE_FLAG_RC35},                                                 // 0x10
    {93, EMS_DEVICE_TYPE_THERMOSTAT, "RC20RF", EMS_DEVICE_FLAG_RC20},                                               // 0x19
    {158, EMS_DEVICE_TYPE_THERMOSTAT, "RC300/RC310/Moduline 3000/Bosch CW400/W-B Sense II", EMS_DEVICE_FLAG_RC300}, // 0x10
    {165, EMS_DEVICE_TYPE_THERMOSTAT, "RC100/Moduline 1000/1010", EMS_DEVICE_FLAG_RC100},                           // 0x18, 0x38

    // Sieger
    {76, EMS_DEVICE_TYPE_THERMOSTAT, "Sieger ES73", EMS_DEVICE_FLAG_RC35},  // 0x10
    {113, EMS_DEVICE_TYPE_THERMOSTAT, "Sieger ES72", EMS_DEVICE_FLAG_RC20}, // 0x17

    // Junkers - all 0x10
    {105, EMS_DEVICE_TYPE_THERMOSTAT, "Junkers FW100", EMS_DEVICE_FLAG_JUNKERS1}, // 0x10
    {106, EMS_DEVICE_TYPE_THERMOSTAT, "Junkers FW200", EMS_DEVICE_FLAG_JUNKERS1}, // 0x10
    {107, EMS_DEVICE_TYPE_THERMOSTAT, "Junkers FR100", EMS_DEVICE_FLAG_JUNKERS2}, // 0x10
    {108, EMS_DEVICE_TYPE_THERMOSTAT, "Junkers FR110", EMS_DEVICE_FLAG_JUNKERS2}, // 0x10
    {111, EMS_DEVICE_TYPE_THERMOSTAT, "Junkers FR10", EMS_DEVICE_FLAG_JUNKERS1},  // 0x10
    {147, EMS_DEVICE_TYPE_THERMOSTAT, "Junkers FR50", EMS_DEVICE_FLAG_JUNKERS1},  // 0x10
    {191, EMS_DEVICE_TYPE_THERMOSTAT, "Junkers FR120", EMS_DEVICE_FLAG_JUNKERS1}, // 0x10
    {192, EMS_DEVICE_TYPE_THERMOSTAT, "Junkers FW120", EMS_DEVICE_FLAG_JUNKERS1}  // 0x10


};<|MERGE_RESOLUTION|>--- conflicted
+++ resolved
@@ -55,19 +55,12 @@
 // Installation settings
 #define EMS_TYPE_IBASettingsMessage 0xA5      // installation settings
 #define EMS_OFFSET_IBASettings_Display 0      // display
-<<<<<<< HEAD
-=======
 #define EMS_OFFSET_IBASettingsRC35_Display 22 // display line on RC35
->>>>>>> f9ee8457
 #define EMS_OFFSET_IBASettings_Language 1     // language
 #define EMS_OFFSET_IBASettings_MinExtTemp 5   // min. ext. temperature
 #define EMS_OFFSET_IBASettings_Building 6     // building
 #define EMS_OFFSET_IBASettings_CalIntTemp 2   // cal. int. temperature
 #define EMS_OFFSET_IBASettings_ClockOffset 12 // clock offset
-<<<<<<< HEAD
-#define EMS_OFFSET_IBASettings_Display1 22    // display on RC35
-=======
->>>>>>> f9ee8457
 
 #define EMS_VALUE_IBASettings_LANG_GERMAN 0
 #define EMS_VALUE_IBASettings_LANG_DUTCH 1
@@ -88,17 +81,10 @@
 #define EMS_VALUE_IBASettings_DISPLAY_DATE 7
 #define EMS_VALUE_IBASettings_DISPLAY_SMOKETEMP 9
 
-<<<<<<< HEAD
-#define EMS_VALUE_IBASettings_DISPLAY1_DATETIME 0
-#define EMS_VALUE_IBASettings_DISPLAY1_EXTTEMP 1
-#define EMS_VALUE_IBASettings_DISPLAY1_BURNERTEMP 2
-#define EMS_VALUE_IBASettings_DISPLAY1_WWTEMP 3
-=======
 #define EMS_VALUE_IBASettings_DISPLAYRC35_DATETIME 0
 #define EMS_VALUE_IBASettings_DISPLAYRC35_EXTTEMP 1
 #define EMS_VALUE_IBASettings_DISPLAYRC35_BURNERTEMP 2
 #define EMS_VALUE_IBASettings_DISPLAYRC35_WWTEMP 3
->>>>>>> f9ee8457
 
 // Mixing Modules
 // MM100/MM200 (EMS Plus)

/*
 * General information about known EMS devices
 * 
 * Paul Derbyshire - https://github.com/proddy/EMS-ESP
 *
 * See ChangeLog.md for History
 * See README.md for Acknowledgments
 *
 */

#pragma once

#include "ems.h"

/*
 * Common
 */
#define EMS_TYPE_Version 0x02

/*
 * Boiler...
 */
#define EMS_TYPE_UBAMonitorFast 0x18              // is an automatic monitor broadcast
#define EMS_TYPE_UBAMonitorSlow 0x19              // is an automatic monitor broadcast
#define EMS_TYPE_UBAMonitorWWMessage 0x34         // is an automatic monitor broadcast
#define EMS_TYPE_UBAMaintenanceStatusMessage 0x1C // is an automatic monitor broadcast
#define EMS_TYPE_UBAParameterWW 0x33
#define EMS_TYPE_UBATotalUptimeMessage 0x14
#define EMS_TYPE_UBAMaintenanceSettingsMessage 0x15
#define EMS_TYPE_UBAParametersMessage 0x16
#define EMS_TYPE_UBASetPoints 0x1A
#define EMS_TYPE_UBAFunctionTest 0x1D

#define EMS_OFFSET_UBAParameterWW_wwtemp 2                  // WW Temperature
#define EMS_OFFSET_UBAParameterWW_wwactivated 1             // WW Activated
#define EMS_OFFSET_UBAParameterWW_wwComfort 9               // WW is in comfort or eco mode
#define EMS_VALUE_UBAParameterWW_wwComfort_Hot 0x00         // the value for hot
#define EMS_VALUE_UBAParameterWW_wwComfort_Eco 0xD8         // the value for eco
#define EMS_VALUE_UBAParameterWW_wwComfort_Intelligent 0xEC // the value for intelligent

<<<<<<< HEAD
// Other
#define EMS_TYPE_SM10Monitor 0x97 // SM10Monitor
=======
#define EMS_OFFSET_UBASetPoints_flowtemp 0 // flow temp

// Other
#define EMS_TYPE_SM10Monitor 0x97    // SM10Monitor
#define EMS_TYPE_SM100Monitor 0x0262 // SM100Monitor
#define EMS_TYPE_SM100Status 0x0264  // SM100Status
#define EMS_TYPE_SM100Status2 0x026A // SM100Status2
#define EMS_TYPE_SM100Energy 0x028E  // SM100Energy
>>>>>>> 2548e879

/*
 * Thermostats...
 */

// Common for all thermostats
#define EMS_TYPE_RCTime 0x06               // is an automatic thermostat broadcast
#define EMS_TYPE_RCOutdoorTempMessage 0xA3 // is an automatic thermostat broadcast, outdoor external temp

// RC10 specific
#define EMS_TYPE_RC10StatusMessage 0xB1         // is an automatic thermostat broadcast giving us temps
#define EMS_TYPE_RC10Set 0xB0                   // for setting values like temp and mode
#define EMS_OFFSET_RC10Set_temp 4               // position of thermostat setpoint temperature
#define EMS_OFFSET_RC10StatusMessage_setpoint 1 // setpoint temp
#define EMS_OFFSET_RC10StatusMessage_curr 3     // current temp

// RC20 specific
#define EMS_TYPE_RC20StatusMessage 0x91         // is an automatic thermostat broadcast giving us temps
#define EMS_TYPE_RC20Set 0xA8                   // for setting values like temp and mode
#define EMS_OFFSET_RC20Set_mode 23              // position of thermostat mode
#define EMS_OFFSET_RC20Set_temp 28              // position of thermostat setpoint temperature
#define EMS_OFFSET_RC20StatusMessage_setpoint 1 // setpoint temp
#define EMS_OFFSET_RC20StatusMessage_curr 2     // current temp

// RC30 specific
#define EMS_TYPE_RC30StatusMessage 0x41         // is an automatic thermostat broadcast giving us temps
#define EMS_TYPE_RC30Set 0xA7                   // for setting values like temp and mode
#define EMS_OFFSET_RC30Set_mode 23              // position of thermostat mode
#define EMS_OFFSET_RC30Set_temp 28              // position of thermostat setpoint temperature
#define EMS_OFFSET_RC30StatusMessage_setpoint 1 // setpoint temp
#define EMS_OFFSET_RC30StatusMessage_curr 2     // current temp

// RC35 specific
#define EMS_TYPE_RC35StatusMessage_HC1 0x3E     // is an automatic thermostat broadcast giving us temps on HC1
#define EMS_TYPE_RC35StatusMessage_HC2 0x48     // is an automatic thermostat broadcast giving us temps on HC2
#define EMS_TYPE_RC35Set_HC1 0x3D               // for setting values like temp and mode (Working mode HC1)
#define EMS_TYPE_RC35Set_HC2 0x47               // for setting values like temp and mode (Working mode HC2)
#define EMS_OFFSET_RC35StatusMessage_setpoint 2 // desired temp
#define EMS_OFFSET_RC35StatusMessage_curr 3     // current temp
#define EMS_OFFSET_RC35Set_mode 7               // position of thermostat mode
#define EMS_OFFSET_RC35Set_temp_day 2           // position of thermostat setpoint temperature for day time
#define EMS_OFFSET_RC35Set_temp_night 1         // position of thermostat setpoint temperature for night time
#define EMS_OFFSET_RC35Get_mode_day 1           // position of thermostat day mode
#define EMS_OFFSET_RC35Set_temp_holiday 3       // temp during holiday 0x47
#define EMS_OFFSET_RC35Set_heatingtype 0        // floor heating = 3 0x47
#define EMS_OFFSET_RC35Set_circuitcalctemp 14   // calculated circuit temperature 0x48

// Easy specific
#define EMS_TYPE_EasyStatusMessage 0x0A          // reading values on an Easy Thermostat
#define EMS_OFFSET_EasyStatusMessage_setpoint 10 // setpoint temp
#define EMS_OFFSET_EasyStatusMessage_curr 8      // current temp

// RC1010, RC310 and RC300 specific (EMS Plus)
#define EMS_TYPE_RCPLUSStatusMessage 0x01A5       // is an automatic thermostat broadcast giving us temps
#define EMS_TYPE_RCPLUSStatusHeating 0x01B9       // heating mode
#define EMS_TYPE_RCPLUSStatusMode 0x1AF           // summer/winter mode
#define EMS_TYPE_RCPLUSSet 0x03                   // setpoint temp message
#define EMS_OFFSET_RCPLUSStatusMessage_setpoint 3 // setpoint temp
#define EMS_OFFSET_RCPLUSStatusMessage_curr 0     // current temp
#define EMS_OFFSET_RCPLUSGet_mode_day 8           // day/night mode

// Junkers FR10 (EMS Plus)
#define EMS_TYPE_FR10StatusMessage 0x6F         // is an automatic thermostat broadcast giving us temps
#define EMS_OFFSET_FR10StatusMessage_setpoint 3 // setpoint temp
#define EMS_OFFSET_FR10StatusMessage_curr 5     // current temp


// Known EMS types
typedef enum {
    EMS_MODEL_NONE,
    EMS_MODEL_ALL, // common for all devices

    // generic ID for the boiler
    EMS_MODEL_UBA,

    // generic ID for all the other weird devices
    EMS_MODEL_OTHER,

<<<<<<< HEAD
    // and finaly the thermostats
=======
    // and finally the thermostats
>>>>>>> 2548e879
    EMS_MODEL_ES73,
    EMS_MODEL_RC10,
    EMS_MODEL_RC20,
    EMS_MODEL_RC20F,
    EMS_MODEL_RC30,
    EMS_MODEL_RC35,
    EMS_MODEL_EASY,
    EMS_MODEL_BOSCHEASY,
    EMS_MODEL_RC310,
    EMS_MODEL_CW100,
    EMS_MODEL_1010,
    EMS_MODEL_OT,
    EMS_MODEL_FR10,
    EMS_MODEL_FR100,
    EMS_MODEL_FR110

} _EMS_MODEL_ID;

// EMS types for known Buderus/Bosch devices. This list will be extended when new devices are recognized.
// format is MODEL_ID, PRODUCT ID, TYPE_ID, DESCRIPTION
const _Boiler_Type Boiler_Types[] = {

    {EMS_MODEL_UBA, 72, 0x08, "MC10 Module"},
    {EMS_MODEL_UBA, 123, 0x08, "Buderus GB172/Nefit Trendline"},
    {EMS_MODEL_UBA, 115, 0x08, "Nefit Topline Compact/Buderus GB162"},
    {EMS_MODEL_UBA, 203, 0x08, "Buderus Logamax U122"},
    {EMS_MODEL_UBA, 208, 0x08, "Buderus Logamax plus/GB192"},
    {EMS_MODEL_UBA, 64, 0x08, "Sieger BK15 Boiler/Nefit Smartline"},
<<<<<<< HEAD
    {EMS_MODEL_UBA, 95, 0x08, "Bosch Condens 2500"}
=======
    {EMS_MODEL_UBA, 95, 0x08, "Bosch Condens 2500/Junkers Heatronics3"},
    {EMS_MODEL_UBA, 122, 0x08, "Nefit Proline"},
    {EMS_MODEL_UBA, 172, 0x08, "Nefit Enviline"}
>>>>>>> 2548e879

};

// Other EMS devices which are not considered boilers or thermostats
const _Other_Type Other_Types[] = {

    {EMS_MODEL_OTHER, 251, 0x21, "MM10 Mixer Module"},  // warning, fake product id!
    {EMS_MODEL_OTHER, 250, 0x11, "WM10 Switch Module"}, // warning, fake product id!
<<<<<<< HEAD
    {EMS_MODEL_OTHER, 68, 0x09, "RFM20 Receiver"},
=======
    {EMS_MODEL_OTHER, 160, 0x20, "MM100 Mixing Module"},
    {EMS_MODEL_OTHER, 160, 0x21, "MM100 Mixing Module"},
    {EMS_MODEL_OTHER, 68, 0x09, "BC10/RFM20 Receiver"},
>>>>>>> 2548e879
    {EMS_MODEL_OTHER, 190, 0x09, "BC10 Base Controller"},
    {EMS_MODEL_OTHER, 114, 0x09, "BC10 Base Controller"},
    {EMS_MODEL_OTHER, 125, 0x09, "BC25 Base Controller"},
    {EMS_MODEL_OTHER, 205, 0x02, "Nefit Moduline Easy Connect"},
<<<<<<< HEAD
    {EMS_MODEL_OTHER, 73, EMS_ID_SM10, "SM10 Solar Module"}
=======
    {EMS_MODEL_OTHER, 73, EMS_ID_SM, "SM10 Solar Module"},
    {EMS_MODEL_OTHER, 163, EMS_ID_SM, "SM100 Solar Module"},
    {EMS_MODEL_OTHER, 171, 0x02, "EMS-OT OpenTherm converter"},
    {EMS_MODEL_OTHER, 189, EMS_ID_GATEWAY, "Web Gateway KM200"}
>>>>>>> 2548e879

};

/*
 * Known thermostat types and their capabilities
 */
const _Thermostat_Type Thermostat_Types[] = {

<<<<<<< HEAD
    {EMS_MODEL_ES73, 76, 0x10, "Sieger ES73", EMS_THERMOSTAT_READ_YES, EMS_THERMOSTAT_WRITE_YES},
    {EMS_MODEL_RC10, 79, 0x17, "RC10/Nefit Moduline 100", EMS_THERMOSTAT_READ_YES, EMS_THERMOSTAT_WRITE_YES},
    {EMS_MODEL_RC20, 77, 0x17, "RC20/Nefit Moduline 300", EMS_THERMOSTAT_READ_YES, EMS_THERMOSTAT_WRITE_YES},
    {EMS_MODEL_RC20F, 93, 0x18, "RC20F", EMS_THERMOSTAT_READ_YES, EMS_THERMOSTAT_WRITE_YES},
    {EMS_MODEL_RC30, 78, 0x10, "RC30/Nefit Moduline 400", EMS_THERMOSTAT_READ_YES, EMS_THERMOSTAT_WRITE_YES},
    {EMS_MODEL_RC35, 86, 0x10, "RC35", EMS_THERMOSTAT_READ_YES, EMS_THERMOSTAT_WRITE_YES},
    {EMS_MODEL_EASY, 202, 0x18, "TC100/Nefit Easy", EMS_THERMOSTAT_READ_YES, EMS_THERMOSTAT_WRITE_NO},
    {EMS_MODEL_BOSCHEASY, 206, 0x02, "Bosch Easy", EMS_THERMOSTAT_READ_YES, EMS_THERMOSTAT_WRITE_NO},
    {EMS_MODEL_RC310, 158, 0x10, "RC310", EMS_THERMOSTAT_READ_NO, EMS_THERMOSTAT_WRITE_NO},
    {EMS_MODEL_CW100, 255, 0x18, "Bosch CW100", EMS_THERMOSTAT_READ_NO, EMS_THERMOSTAT_WRITE_NO},
    {EMS_MODEL_OT, 171, 0x02, "EMS-OT OpenTherm converter", EMS_THERMOSTAT_READ_YES, EMS_THERMOSTAT_WRITE_YES},
    {EMS_MODEL_RC10, 165, 0x02, "RC10/Nefit Moduline 1010", EMS_THERMOSTAT_READ_YES, EMS_THERMOSTAT_WRITE_YES}
=======
    // Easy devices - not currently supporting write operations
    {EMS_MODEL_EASY, 202, 0x18, "TC100/Nefit Easy", EMS_THERMOSTAT_WRITE_NO},
    {EMS_MODEL_BOSCHEASY, 206, 0x02, "Bosch Easy", EMS_THERMOSTAT_WRITE_NO},
    {EMS_MODEL_CW100, 157, 0x18, "CW100", EMS_THERMOSTAT_WRITE_NO},

    // Buderus/Nefit
    {EMS_MODEL_RC10, 79, 0x17, "RC10/Nefit Moduline 100", EMS_THERMOSTAT_WRITE_YES},
    {EMS_MODEL_RC20, 77, 0x17, "RC20/Nefit Moduline 300", EMS_THERMOSTAT_WRITE_YES},
    {EMS_MODEL_RC20F, 93, 0x18, "RC20F", EMS_THERMOSTAT_WRITE_YES},
    {EMS_MODEL_RC30, 78, 0x10, "RC30/Nefit Moduline 400", EMS_THERMOSTAT_WRITE_YES},
    {EMS_MODEL_RC35, 86, 0x10, "RC35", EMS_THERMOSTAT_WRITE_YES},
    {EMS_MODEL_RC310, 158, 0x10, "RC3x0/Nefit Moduline 1010H", EMS_THERMOSTAT_WRITE_NO},
    {EMS_MODEL_1010, 165, 0x18, "Nefit Moduline 1010", EMS_THERMOSTAT_WRITE_NO},

    // Sieger
    {EMS_MODEL_ES73, 76, 0x10, "Sieger ES73", EMS_THERMOSTAT_WRITE_YES},

    // Junkers
    {EMS_MODEL_FR10, 111, 0x18, "Junkers FR10", EMS_THERMOSTAT_WRITE_NO},
    {EMS_MODEL_FR100, 105, 0x18, "Junkers FR100", EMS_THERMOSTAT_WRITE_NO},
    {EMS_MODEL_FR110, 108, 0x18, "Junkers FR110", EMS_THERMOSTAT_WRITE_NO}

>>>>>>> 2548e879

};<|MERGE_RESOLUTION|>--- conflicted
+++ resolved
@@ -38,10 +38,6 @@
 #define EMS_VALUE_UBAParameterWW_wwComfort_Eco 0xD8         // the value for eco
 #define EMS_VALUE_UBAParameterWW_wwComfort_Intelligent 0xEC // the value for intelligent
 
-<<<<<<< HEAD
-// Other
-#define EMS_TYPE_SM10Monitor 0x97 // SM10Monitor
-=======
 #define EMS_OFFSET_UBASetPoints_flowtemp 0 // flow temp
 
 // Other
@@ -50,7 +46,6 @@
 #define EMS_TYPE_SM100Status 0x0264  // SM100Status
 #define EMS_TYPE_SM100Status2 0x026A // SM100Status2
 #define EMS_TYPE_SM100Energy 0x028E  // SM100Energy
->>>>>>> 2548e879
 
 /*
  * Thermostats...
@@ -129,11 +124,7 @@
     // generic ID for all the other weird devices
     EMS_MODEL_OTHER,
 
-<<<<<<< HEAD
-    // and finaly the thermostats
-=======
     // and finally the thermostats
->>>>>>> 2548e879
     EMS_MODEL_ES73,
     EMS_MODEL_RC10,
     EMS_MODEL_RC20,
@@ -162,13 +153,9 @@
     {EMS_MODEL_UBA, 203, 0x08, "Buderus Logamax U122"},
     {EMS_MODEL_UBA, 208, 0x08, "Buderus Logamax plus/GB192"},
     {EMS_MODEL_UBA, 64, 0x08, "Sieger BK15 Boiler/Nefit Smartline"},
-<<<<<<< HEAD
-    {EMS_MODEL_UBA, 95, 0x08, "Bosch Condens 2500"}
-=======
     {EMS_MODEL_UBA, 95, 0x08, "Bosch Condens 2500/Junkers Heatronics3"},
     {EMS_MODEL_UBA, 122, 0x08, "Nefit Proline"},
     {EMS_MODEL_UBA, 172, 0x08, "Nefit Enviline"}
->>>>>>> 2548e879
 
 };
 
@@ -177,25 +164,17 @@
 
     {EMS_MODEL_OTHER, 251, 0x21, "MM10 Mixer Module"},  // warning, fake product id!
     {EMS_MODEL_OTHER, 250, 0x11, "WM10 Switch Module"}, // warning, fake product id!
-<<<<<<< HEAD
-    {EMS_MODEL_OTHER, 68, 0x09, "RFM20 Receiver"},
-=======
     {EMS_MODEL_OTHER, 160, 0x20, "MM100 Mixing Module"},
     {EMS_MODEL_OTHER, 160, 0x21, "MM100 Mixing Module"},
     {EMS_MODEL_OTHER, 68, 0x09, "BC10/RFM20 Receiver"},
->>>>>>> 2548e879
     {EMS_MODEL_OTHER, 190, 0x09, "BC10 Base Controller"},
     {EMS_MODEL_OTHER, 114, 0x09, "BC10 Base Controller"},
     {EMS_MODEL_OTHER, 125, 0x09, "BC25 Base Controller"},
     {EMS_MODEL_OTHER, 205, 0x02, "Nefit Moduline Easy Connect"},
-<<<<<<< HEAD
-    {EMS_MODEL_OTHER, 73, EMS_ID_SM10, "SM10 Solar Module"}
-=======
     {EMS_MODEL_OTHER, 73, EMS_ID_SM, "SM10 Solar Module"},
     {EMS_MODEL_OTHER, 163, EMS_ID_SM, "SM100 Solar Module"},
     {EMS_MODEL_OTHER, 171, 0x02, "EMS-OT OpenTherm converter"},
     {EMS_MODEL_OTHER, 189, EMS_ID_GATEWAY, "Web Gateway KM200"}
->>>>>>> 2548e879
 
 };
 
@@ -204,20 +183,6 @@
  */
 const _Thermostat_Type Thermostat_Types[] = {
 
-<<<<<<< HEAD
-    {EMS_MODEL_ES73, 76, 0x10, "Sieger ES73", EMS_THERMOSTAT_READ_YES, EMS_THERMOSTAT_WRITE_YES},
-    {EMS_MODEL_RC10, 79, 0x17, "RC10/Nefit Moduline 100", EMS_THERMOSTAT_READ_YES, EMS_THERMOSTAT_WRITE_YES},
-    {EMS_MODEL_RC20, 77, 0x17, "RC20/Nefit Moduline 300", EMS_THERMOSTAT_READ_YES, EMS_THERMOSTAT_WRITE_YES},
-    {EMS_MODEL_RC20F, 93, 0x18, "RC20F", EMS_THERMOSTAT_READ_YES, EMS_THERMOSTAT_WRITE_YES},
-    {EMS_MODEL_RC30, 78, 0x10, "RC30/Nefit Moduline 400", EMS_THERMOSTAT_READ_YES, EMS_THERMOSTAT_WRITE_YES},
-    {EMS_MODEL_RC35, 86, 0x10, "RC35", EMS_THERMOSTAT_READ_YES, EMS_THERMOSTAT_WRITE_YES},
-    {EMS_MODEL_EASY, 202, 0x18, "TC100/Nefit Easy", EMS_THERMOSTAT_READ_YES, EMS_THERMOSTAT_WRITE_NO},
-    {EMS_MODEL_BOSCHEASY, 206, 0x02, "Bosch Easy", EMS_THERMOSTAT_READ_YES, EMS_THERMOSTAT_WRITE_NO},
-    {EMS_MODEL_RC310, 158, 0x10, "RC310", EMS_THERMOSTAT_READ_NO, EMS_THERMOSTAT_WRITE_NO},
-    {EMS_MODEL_CW100, 255, 0x18, "Bosch CW100", EMS_THERMOSTAT_READ_NO, EMS_THERMOSTAT_WRITE_NO},
-    {EMS_MODEL_OT, 171, 0x02, "EMS-OT OpenTherm converter", EMS_THERMOSTAT_READ_YES, EMS_THERMOSTAT_WRITE_YES},
-    {EMS_MODEL_RC10, 165, 0x02, "RC10/Nefit Moduline 1010", EMS_THERMOSTAT_READ_YES, EMS_THERMOSTAT_WRITE_YES}
-=======
     // Easy devices - not currently supporting write operations
     {EMS_MODEL_EASY, 202, 0x18, "TC100/Nefit Easy", EMS_THERMOSTAT_WRITE_NO},
     {EMS_MODEL_BOSCHEASY, 206, 0x02, "Bosch Easy", EMS_THERMOSTAT_WRITE_NO},
@@ -240,6 +205,5 @@
     {EMS_MODEL_FR100, 105, 0x18, "Junkers FR100", EMS_THERMOSTAT_WRITE_NO},
     {EMS_MODEL_FR110, 108, 0x18, "Junkers FR110", EMS_THERMOSTAT_WRITE_NO}
 
->>>>>>> 2548e879
 
 };
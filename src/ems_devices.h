/*
 * General information about known EMS devices
 * 
 * Paul Derbyshire - https://github.com/proddy/EMS-ESP
 *
 * See ChangeLog.md for History
 * See README.md for Acknowledgments
 *
 */

#pragma once

#include "ems.h"


/*
 * Common
 */
#define EMS_TYPE_Version 0x02

/*
 * Boiler...
 */
#define EMS_TYPE_UBAMonitorFast 0x18              // is an automatic monitor broadcast
#define EMS_TYPE_UBAMonitorSlow 0x19              // is an automatic monitor broadcast
#define EMS_TYPE_UBAMonitorWWMessage 0x34         // is an automatic monitor broadcast
#define EMS_TYPE_UBAMaintenanceStatusMessage 0x1C // is an automatic monitor broadcast
#define EMS_TYPE_UBAParameterWW 0x33
#define EMS_TYPE_UBATotalUptimeMessage 0x14
#define EMS_TYPE_UBAMaintenanceSettingsMessage 0x15
#define EMS_TYPE_UBAParametersMessage 0x16
#define EMS_TYPE_UBASetPoints 0x1A
#define EMS_TYPE_UBAFunctionTest 0x1D

#define EMS_OFFSET_UBAParameterWW_wwtemp 2                  // WW Temperature
#define EMS_OFFSET_UBAParameterWW_wwactivated 1             // WW Activated
#define EMS_OFFSET_UBAParameterWW_wwComfort 9               // WW is in comfort or eco mode
#define EMS_VALUE_UBAParameterWW_wwComfort_Hot 0x00         // the value for hot
#define EMS_VALUE_UBAParameterWW_wwComfort_Eco 0xD8         // the value for eco
#define EMS_VALUE_UBAParameterWW_wwComfort_Intelligent 0xEC // the value for intelligent

#define EMS_OFFSET_UBASetPoints_flowtemp 0 // flow temp

// Other
#define EMS_TYPE_SM10Monitor 0x97 // SM10Monitor

/*
 * Thermostats...
 */

// Common for all thermostats
#define EMS_TYPE_RCTime 0x06               // is an automatic thermostat broadcast
#define EMS_TYPE_RCOutdoorTempMessage 0xA3 // is an automatic thermostat broadcast, outdoor external temp

// RC10 specific
#define EMS_TYPE_RC10StatusMessage 0xB1         // is an automatic thermostat broadcast giving us temps
#define EMS_TYPE_RC10Set 0xB0                   // for setting values like temp and mode
#define EMS_OFFSET_RC10Set_temp 4               // position of thermostat setpoint temperature
#define EMS_OFFSET_RC10StatusMessage_setpoint 1 // setpoint temp
#define EMS_OFFSET_RC10StatusMessage_curr 3     // current temp

// RC20 specific
#define EMS_TYPE_RC20StatusMessage 0x91         // is an automatic thermostat broadcast giving us temps
#define EMS_TYPE_RC20Set 0xA8                   // for setting values like temp and mode
#define EMS_OFFSET_RC20Set_mode 23              // position of thermostat mode
#define EMS_OFFSET_RC20Set_temp 28              // position of thermostat setpoint temperature
#define EMS_OFFSET_RC20StatusMessage_setpoint 1 // setpoint temp
#define EMS_OFFSET_RC20StatusMessage_curr 2     // current temp

// RC30 specific
#define EMS_TYPE_RC30StatusMessage 0x41         // is an automatic thermostat broadcast giving us temps
#define EMS_TYPE_RC30Set 0xA7                   // for setting values like temp and mode
#define EMS_OFFSET_RC30Set_mode 23              // position of thermostat mode
#define EMS_OFFSET_RC30Set_temp 28              // position of thermostat setpoint temperature
#define EMS_OFFSET_RC30StatusMessage_setpoint 1 // setpoint temp
#define EMS_OFFSET_RC30StatusMessage_curr 2     // current temp

// RC35 specific
<<<<<<< HEAD
//lobocobra start
//#define EMS_TYPE_RC35StatusMessage 0x3E     // is an automatic thermostat broadcast giving us temps
//#define EMS_TYPE_RC35StatusMessage 0x48       // is an automatic thermostat broadcast giving us temps
//lobocobra end
#define EMS_TYPE_RC35StatusMessage_setpoint 2 // desired temp
#define EMS_TYPE_RC35StatusMessage_curr 3     // current temp
//lobocobra start
//#define EMS_TYPE_RC35Set 0x3D               // for setting values like temp and mode (Working mode HC1)
//#define EMS_TYPE_RC35Set 0x47                 // for setting values like temp and mode (Working mode HC1)
//lobocobra end
#define EMS_OFFSET_RC35Set_mode 7             // position of thermostat mode
#define EMS_OFFSET_RC35Set_temp_day 2         // position of thermostat setpoint temperature for day time
#define EMS_OFFSET_RC35Set_temp_night 1       // position of thermostat setpoint temperature for night time
//lobocobra start
#define EMS_OFFSET_RC35Set_temp_holiday 3     // temp during holiday 0x47
#define EMS_OFFSET_RC35Set_heatingtype 0      // floor heating = 3 0x47
#define EMS_OFFSET_RC35Set_circuitcalctemp 14 // calculated circuit temperature 0x48
//lobocobra end
#define EMS_OFFSET_RC35Get_mode_day 1         // position of thermostat day mode
=======
#define EMS_TYPE_RC35StatusMessage_HC1 0x3E     // is an automatic thermostat broadcast giving us temps on HC1
#define EMS_TYPE_RC35StatusMessage_HC2 0x48     // is an automatic thermostat broadcast giving us temps on HC2
#define EMS_TYPE_RC35Set_HC1 0x3D               // for setting values like temp and mode (Working mode HC1)
#define EMS_TYPE_RC35Set_HC2 0x47               // for setting values like temp and mode (Working mode HC2)
#define EMS_OFFSET_RC35StatusMessage_setpoint 2 // desired temp
#define EMS_OFFSET_RC35StatusMessage_curr 3     // current temp
#define EMS_OFFSET_RC35Set_mode 7               // position of thermostat mode
#define EMS_OFFSET_RC35Set_temp_day 2           // position of thermostat setpoint temperature for day time
#define EMS_OFFSET_RC35Set_temp_night 1         // position of thermostat setpoint temperature for night time
#define EMS_OFFSET_RC35Get_mode_day 1           // position of thermostat day mode
#define EMS_OFFSET_RC35Set_temp_holiday 3       // temp during holiday 0x47
#define EMS_OFFSET_RC35Set_heatingtype 0        // floor heating = 3 0x47
#define EMS_OFFSET_RC35Set_circuitcalctemp 14   // calculated circuit temperature 0x48
>>>>>>> 5cf6d25f

// Easy specific
#define EMS_TYPE_EasyStatusMessage 0x0A          // reading values on an Easy Thermostat
#define EMS_OFFSET_EasyStatusMessage_setpoint 10 // setpoint temp
#define EMS_OFFSET_EasyStatusMessage_curr 8      // current temp

// RC1010 specific
#define EMS_TYPE_RC1010StatusMessage 0x00         // is an automatic thermostat broadcast giving us temps
#define EMS_TYPE_RC1010Set 0x03                   // setpoint temp message
#define EMS_OFFSET_RC1010StatusMessage_setpoint 3 // setpoint temp
#define EMS_OFFSET_RC1010StatusMessage_curr 1     // current temp

// Known EMS types
typedef enum {
    EMS_MODEL_NONE,
    EMS_MODEL_ALL, // common for all devices

    // generic ID for the boiler
    EMS_MODEL_UBA,

    // generic ID for all the other weird devices
    EMS_MODEL_OTHER,

    // and finaly the thermostats
    EMS_MODEL_ES73,
    EMS_MODEL_RC10,
    EMS_MODEL_RC20,
    EMS_MODEL_RC20F,
    EMS_MODEL_RC30,
    EMS_MODEL_RC35,
    EMS_MODEL_EASY,
    EMS_MODEL_BOSCHEASY,
    EMS_MODEL_RC310,
    EMS_MODEL_CW100,
    EMS_MODEL_RC1010,
    EMS_MODEL_OT

} _EMS_MODEL_ID;

// EMS types for known Buderus/Bosch devices. This list will be extended when new devices are recognized.
// format is MODEL_ID, PRODUCT ID, TYPE_ID, DESCRIPTION
const _Boiler_Type Boiler_Types[] = {

    {EMS_MODEL_UBA, 72, 0x08, "MC10 Module"},
    {EMS_MODEL_UBA, 123, 0x08, "Buderus GB172/Nefit Trendline"},
    {EMS_MODEL_UBA, 115, 0x08, "Nefit Topline Compact"},
    {EMS_MODEL_UBA, 203, 0x08, "Buderus Logamax U122"},
    {EMS_MODEL_UBA, 208, 0x08, "Buderus Logamax plus"},
    {EMS_MODEL_UBA, 64, 0x08, "Sieger BK15 Boiler/Nefit Smartline"},
    {EMS_MODEL_UBA, 95, 0x08, "Bosch Condens 2500"}

};

// Other EMS devices which are not considered boilers or thermostats
const _Other_Type Other_Types[] = {

    {EMS_MODEL_OTHER, 251, 0x21, "MM10 Mixer Module"},  // warning, fake product id!
    {EMS_MODEL_OTHER, 250, 0x11, "WM10 Switch Module"}, // warning, fake product id!
    {EMS_MODEL_OTHER, 68, 0x09, "RFM20 Receiver"},
    {EMS_MODEL_OTHER, 190, 0x09, "BC10 Base Controller"},
    {EMS_MODEL_OTHER, 114, 0x09, "BC10 Base Controller"},
    {EMS_MODEL_OTHER, 125, 0x09, "BC25 Base Controller"},
    {EMS_MODEL_OTHER, 205, 0x02, "Nefit Moduline Easy Connect"},
    {EMS_MODEL_OTHER, 73, EMS_ID_SM10, "SM10 Solar Module"},
    {EMS_MODEL_OTHER, 171, 0x02, "EMS-OT OpenTherm converter"}

};

/*
 * Known thermostat types and their capabilities
 */
const _Thermostat_Type Thermostat_Types[] = {

    {EMS_MODEL_ES73, 76, 0x10, "Sieger ES73", EMS_THERMOSTAT_READ_YES, EMS_THERMOSTAT_WRITE_YES},
    {EMS_MODEL_RC10, 79, 0x17, "RC10/Nefit Moduline 100", EMS_THERMOSTAT_READ_YES, EMS_THERMOSTAT_WRITE_YES},
    {EMS_MODEL_RC20, 77, 0x17, "RC20/Nefit Moduline 300", EMS_THERMOSTAT_READ_YES, EMS_THERMOSTAT_WRITE_YES},
    {EMS_MODEL_RC20F, 93, 0x18, "RC20F", EMS_THERMOSTAT_READ_YES, EMS_THERMOSTAT_WRITE_YES},
    {EMS_MODEL_RC30, 78, 0x10, "RC30/Nefit Moduline 400", EMS_THERMOSTAT_READ_YES, EMS_THERMOSTAT_WRITE_YES},
    {EMS_MODEL_RC35, 86, 0x10, "RC35", EMS_THERMOSTAT_READ_YES, EMS_THERMOSTAT_WRITE_YES},
    {EMS_MODEL_EASY, 202, 0x18, "TC100/Nefit Easy", EMS_THERMOSTAT_READ_YES, EMS_THERMOSTAT_WRITE_NO},
    {EMS_MODEL_BOSCHEASY, 206, 0x02, "Bosch Easy", EMS_THERMOSTAT_READ_YES, EMS_THERMOSTAT_WRITE_NO},
    {EMS_MODEL_RC310, 158, 0x10, "RC310", EMS_THERMOSTAT_READ_NO, EMS_THERMOSTAT_WRITE_NO},
    {EMS_MODEL_CW100, 255, 0x18, "Bosch CW100", EMS_THERMOSTAT_READ_NO, EMS_THERMOSTAT_WRITE_NO},
    {EMS_MODEL_RC1010, 165, 0x18, "RC1010/Nefit Moduline 1010", EMS_THERMOSTAT_READ_NO, EMS_THERMOSTAT_WRITE_NO}


};<|MERGE_RESOLUTION|>--- conflicted
+++ resolved
@@ -76,27 +76,6 @@
 #define EMS_OFFSET_RC30StatusMessage_curr 2     // current temp
 
 // RC35 specific
-<<<<<<< HEAD
-//lobocobra start
-//#define EMS_TYPE_RC35StatusMessage 0x3E     // is an automatic thermostat broadcast giving us temps
-//#define EMS_TYPE_RC35StatusMessage 0x48       // is an automatic thermostat broadcast giving us temps
-//lobocobra end
-#define EMS_TYPE_RC35StatusMessage_setpoint 2 // desired temp
-#define EMS_TYPE_RC35StatusMessage_curr 3     // current temp
-//lobocobra start
-//#define EMS_TYPE_RC35Set 0x3D               // for setting values like temp and mode (Working mode HC1)
-//#define EMS_TYPE_RC35Set 0x47                 // for setting values like temp and mode (Working mode HC1)
-//lobocobra end
-#define EMS_OFFSET_RC35Set_mode 7             // position of thermostat mode
-#define EMS_OFFSET_RC35Set_temp_day 2         // position of thermostat setpoint temperature for day time
-#define EMS_OFFSET_RC35Set_temp_night 1       // position of thermostat setpoint temperature for night time
-//lobocobra start
-#define EMS_OFFSET_RC35Set_temp_holiday 3     // temp during holiday 0x47
-#define EMS_OFFSET_RC35Set_heatingtype 0      // floor heating = 3 0x47
-#define EMS_OFFSET_RC35Set_circuitcalctemp 14 // calculated circuit temperature 0x48
-//lobocobra end
-#define EMS_OFFSET_RC35Get_mode_day 1         // position of thermostat day mode
-=======
 #define EMS_TYPE_RC35StatusMessage_HC1 0x3E     // is an automatic thermostat broadcast giving us temps on HC1
 #define EMS_TYPE_RC35StatusMessage_HC2 0x48     // is an automatic thermostat broadcast giving us temps on HC2
 #define EMS_TYPE_RC35Set_HC1 0x3D               // for setting values like temp and mode (Working mode HC1)
@@ -110,7 +89,6 @@
 #define EMS_OFFSET_RC35Set_temp_holiday 3       // temp during holiday 0x47
 #define EMS_OFFSET_RC35Set_heatingtype 0        // floor heating = 3 0x47
 #define EMS_OFFSET_RC35Set_circuitcalctemp 14   // calculated circuit temperature 0x48
->>>>>>> 5cf6d25f
 
 // Easy specific
 #define EMS_TYPE_EasyStatusMessage 0x0A          // reading values on an Easy Thermostat

--- conflicted
+++ resolved
@@ -145,7 +145,6 @@
 #define EMS_OFFSET_JunkersStatusMessage_curr 4     // current temp
 
 // MM100 (EMS Plus)
-<<<<<<< HEAD
 #define EMS_TYPE_MMPLUSStatusMessage_HC1 0x01D7       // mixer status HC1
 #define EMS_TYPE_MMPLUSStatusMessage_HC2 0x01D8       // mixer status HC2
 #define EMS_TYPE_MMPLUSStatusMessage_HC3 0x01D9       // mixer status HC3
@@ -153,14 +152,6 @@
 #define EMS_OFFSET_MMPLUSStatusMessage_flow_temp 3    // flow temperature
 #define EMS_OFFSET_MMPLUSStatusMessage_pump_mod 5     // pump modulation
 #define EMS_OFFSET_MMPLUSStatusMessage_valve_status 2 // valve in percent
-=======
-#define EMS_TYPE_MMPLUSStatusMessage_HC1 0x01D7    // mixer status HC1
-#define EMS_TYPE_MMPLUSStatusMessage_HC2 0x01D8    // mixer status HC2
-#define EMS_TYPE_MMPLUSStatusMessage_HC3 0x01D9    // mixer status HC3
-#define EMS_TYPE_MMPLUSStatusMessage_HC4 0x01DA    // mixer status HC4
-#define EMS_OFFSET_MMPLUSStatusMessage_flow_temp 3 // flow temperature
->>>>>>> f24812d7
-
 
 // Known EMS devices
 typedef enum {

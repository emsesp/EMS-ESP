/*
 * General information about known EMS devices
 * 
 * Paul Derbyshire - https://github.com/proddy/EMS-ESP
 *
 * See ChangeLog.md for History
 *
 */

#pragma once

#include "ems.h"

// Fixed EMS Device IDs
#define EMS_ID_BOILER 0x08 // all UBA Boilers have 0x08

/*
 * Common Type
 */
#define EMS_TYPE_Version 0x02
#define EMS_TYPE_UBADevices 0x07 // EMS connected devices

/*
 * Boiler Telegram Types...
 */
#define EMS_TYPE_UBAMonitorFast 0x18              // is an automatic monitor broadcast
#define EMS_TYPE_UBAMonitorSlow 0x19              // is an automatic monitor broadcast
#define EMS_TYPE_UBAMonitorWWMessage 0x34         // is an automatic monitor broadcast
#define EMS_TYPE_UBAMaintenanceStatusMessage 0x1C // is an automatic monitor broadcast
#define EMS_TYPE_MC10Status 0x2A
#define EMS_TYPE_UBAParameterWW 0x33
#define EMS_TYPE_UBATotalUptimeMessage 0x14
#define EMS_TYPE_UBAFlags 0x35
#define EMS_TYPE_UBAMaintenanceSettingsMessage 0x15
#define EMS_TYPE_UBAParametersMessage 0x16
#define EMS_TYPE_UBASetPoints 0x1A
#define EMS_TYPE_UBAFunctionTest 0x1D

// EMS+ specific
#define EMS_TYPE_UBAOutdoorTemp 0xD1  // external temp
#define EMS_TYPE_UBAMonitorFast2 0xE4 // Monitor fast for newer EMS+
#define EMS_TYPE_UBAMonitorSlow2 0xE5 // Monitor slow for newer EMS+

#define EMS_OFFSET_UBAParameterWW_wwtemp 2                  // WW Temperature
#define EMS_OFFSET_UBAParameterWW_wwactivated 1             // WW Activated
#define EMS_OFFSET_UBAParameterWW_wwOneTime 0x00            // WW OneTime loading
#define EMS_OFFSET_UBAParameterWW_wwCirulation 1            // WW circulation
#define EMS_OFFSET_UBAParameterWW_wwComfort 9               // WW is in comfort or eco mode
#define EMS_VALUE_UBAParameterWW_wwComfort_Hot 0x00         // the value for hot
#define EMS_VALUE_UBAParameterWW_wwComfort_Eco 0xD8         // the value for eco
#define EMS_VALUE_UBAParameterWW_wwComfort_Intelligent 0xEC // the value for intelligent

#define EMS_OFFSET_UBASetPoints_flowtemp 0 // flow temp

// Installation settings
#define EMS_TYPE_IBASettingsMessage 0xA5      // installation settings
#define EMS_OFFSET_IBASettings_Display 0      // display
#define EMS_OFFSET_IBASettings_Language 1     // language
#define EMS_OFFSET_IBASettings_MinExtTemp 5   // min. ext. temperature
#define EMS_OFFSET_IBASettings_Building 6     // building
#define EMS_OFFSET_IBASettings_CalIntTemp 2   // cal. int. temperature
#define EMS_OFFSET_IBASettings_ClockOffset 12 // clock offset

#define EMS_VALUE_IBASettings_LANG_GERMAN 0
#define EMS_VALUE_IBASettings_LANG_DUTCH 1
#define EMS_VALUE_IBASettings_LANG_FRENCH 2
#define EMS_VALUE_IBASettings_LANG_ITALIAN 3

#define EMS_VALUE_IBASettings_BUILDING_LIGHT 0
#define EMS_VALUE_IBASettings_BUILDING_MEDIUM 1
#define EMS_VALUE_IBASettings_BUILDING_HEAVY 2

#define EMS_VALUE_IBASettings_DISPLAY_INTTEMP 0
#define EMS_VALUE_IBASettings_DISPLAY_INTSETPOINT 1
#define EMS_VALUE_IBASettings_DISPLAY_EXTTEMP 2
#define EMS_VALUE_IBASettings_DISPLAY_BURNERTEMP 3
#define EMS_VALUE_IBASettings_DISPLAY_WWTEMP 4
#define EMS_VALUE_IBASettings_DISPLAY_FUNCMODE 5
#define EMS_VALUE_IBASettings_DISPLAY_TIME 6
#define EMS_VALUE_IBASettings_DISPLAY_DATE 7
#define EMS_VALUE_IBASettings_DISPLAY_SMOKETEMP 9

// Mixing Modules
// MM100/MM200 (EMS Plus)
#define EMS_TYPE_MMPLUSStatusMessage_HC1 0x01D7          // mixing status HC1
#define EMS_TYPE_MMPLUSStatusMessage_HC2 0x01D8          // mixing status HC2
#define EMS_TYPE_MMPLUSStatusMessage_HC3 0x01D9          // mixing status HC3
#define EMS_TYPE_MMPLUSStatusMessage_HC4 0x01DA          // mixing status HC4
#define EMS_TYPE_MMPLUSStatusMessage_WWC1 0x0231         // mixing status WWC1
#define EMS_TYPE_MMPLUSStatusMessage_WWC2 0x0232         // mixing status WWC2
#define EMS_OFFSET_MMPLUSStatusMessage_flow_temp 3       // flow temperature
#define EMS_OFFSET_MMPLUSStatusMessage_pump_mod 5        // pump modulation
#define EMS_OFFSET_MMPLUSStatusMessage_valve_status 2    // valve in percent
#define EMS_OFFSET_MMPLUSStatusMessage_WW_flow_temp 0    // flow temperature
#define EMS_OFFSET_MMPLUSStatusMessage_WW_pump_mod 2     // pump on 6, off 0
#define EMS_OFFSET_MMPLUSStatusMessage_WW_temp_status 11 // 0,1,2

// MM10
#define EMS_TYPE_MMStatusMessage 0xAB             // mixing status
#define EMS_OFFSET_MMStatusMessage_flow_set 0     // flow setpoint
#define EMS_OFFSET_MMStatusMessage_flow_temp 1    // flow temperature
#define EMS_OFFSET_MMStatusMessage_pump_mod 3     // pump modulation in percent
#define EMS_OFFSET_MMStatusMessage_valve_status 4 // valve 0..255
#define EMS_TYPE_MM10ParameterMessage 0xAC        // mixing parameters

// Solar Module
// Assuming here that the SM200 behaves like SM100
#define EMS_TYPE_SM10Monitor 0x97    // SM10Monitor
#define EMS_TYPE_SM100Monitor 0x0262 // SM100Monitor
#define EMS_TYPE_SM100Status 0x0264  // SM100Status
#define EMS_TYPE_SM100Status2 0x026A // SM100Status2
#define EMS_TYPE_SM100Energy 0x028E  // SM100Energy
// ISPM solar module
#define EMS_TYPE_ISM1StatusMessage 0x0003  // Solar Module Junkers ISM1 Status
#define EMS_TYPE_ISM1Set 0x0001            // for setting values of the solar module like max boiler temp
#define EMS_OFFSET_ISM1Set_MaxBoilerTemp 6 // position of max boiler temp  e.g. 50 in the following example: 90 30 FF 06 00 01 50 (CRC=2C)

// Heat Pump
#define EMS_TYPE_HPMonitor1 0xE3 // HeatPump Monitor 1
#define EMS_TYPE_HPMonitor2 0xE5 // HeatPump Monitor 2

/*
 * Thermostat Types
 */

// Common for all thermostats
#define EMS_TYPE_RCTime 0x06               // is an automatic thermostat broadcast
#define EMS_TYPE_RCOutdoorTempMessage 0xA3 // is an automatic thermostat broadcast, outdoor external temp

// RC10 specific
#define EMS_TYPE_RC10StatusMessage 0xB1         // is an automatic thermostat broadcast giving us temps
#define EMS_OFFSET_RC10StatusMessage_setpoint 1 // setpoint temp
#define EMS_OFFSET_RC10StatusMessage_curr 2     // current temp

#define EMS_TYPE_RC10Set 0xB0     // for setting values like temp and mode
#define EMS_OFFSET_RC10Set_temp 4 // position of thermostat setpoint temperature

// RC20 specific
#define EMS_TYPE_RC20StatusMessage 0x91         // is an automatic thermostat broadcast giving us temps
#define EMS_OFFSET_RC20StatusMessage_setpoint 1 // setpoint temp
#define EMS_OFFSET_RC20StatusMessage_curr 2     // current temp

#define EMS_TYPE_RC20NStatusMessage 0xAE
#define EMS_OFFSET_RC20NStatusMessage_setpoint 2 // setpoint temp in AE
#define EMS_OFFSET_RC20NStatusMessage_curr 3     // current temp in AE

#define EMS_TYPE_RC20NSet 0xAD
#define EMS_OFFSET_RC20NSet_temp_day 2           // position of thermostat setpoint temperature for day time
#define EMS_OFFSET_RC20NSet_temp_night 1         // position of thermostat setpoint temperature for night time
#define EMS_OFFSET_RC20NSet_mode 3               // position mode
#define EMS_OFFSET_RC20NSet_heatingtype 0

#define EMS_TYPE_RC20Set 0xA8      // for setting values like temp and mode
#define EMS_OFFSET_RC20Set_mode 23 // position of thermostat mode
#define EMS_OFFSET_RC20Set_temp 28 // position of thermostat setpoint temperature

// RC30 specific
#define EMS_TYPE_RC30StatusMessage 0x41         // is an automatic thermostat broadcast giving us temps
#define EMS_OFFSET_RC30StatusMessage_setpoint 1 // setpoint temp
#define EMS_OFFSET_RC30StatusMessage_curr 2     // current temp

#define EMS_TYPE_RC30Set 0xA7      // for setting values like temp and mode
#define EMS_OFFSET_RC30Set_mode 23 // position of thermostat mode
#define EMS_OFFSET_RC30Set_temp 28 // position of thermostat setpoint temperature

// RC35 specific
#define EMS_TYPE_RC35StatusMessage_HC1 0x3E // is an automatic thermostat broadcast giving us temps on HC1
#define EMS_TYPE_RC35StatusMessage_HC2 0x48 // is an automatic thermostat broadcast giving us temps on HC2
#define EMS_TYPE_RC35StatusMessage_HC3 0x52 // is an automatic thermostat broadcast giving us temps on HC3
#define EMS_TYPE_RC35StatusMessage_HC4 0x5C // is an automatic thermostat broadcast giving us temps on HC4

#define EMS_OFFSET_RC35StatusMessage_setpoint 2 // desired temp
#define EMS_OFFSET_RC35StatusMessage_curr 3     // current temp
#define EMS_OFFSET_RC35StatusMessage_mode 1     // day mode, also summer on RC3's
#define EMS_OFFSET_RC35StatusMessage_mode1 0    // for holiday mode

#define EMS_TYPE_RC35Set_HC1 0x3D // for setting values like temp and mode (Working mode HC1)
#define EMS_TYPE_RC35Set_HC2 0x47 // for setting values like temp and mode (Working mode HC2)
#define EMS_TYPE_RC35Set_HC3 0x51 // for setting values like temp and mode (Working mode HC3)
#define EMS_TYPE_RC35Set_HC4 0x5B // for setting values like temp and mode (Working mode HC4)

#define EMS_OFFSET_RC35Set_mode 7             // position of thermostat mode
#define EMS_OFFSET_RC35Set_temp_day 2         // position of thermostat setpoint temperature for day time
#define EMS_OFFSET_RC35Set_temp_night 1       // position of thermostat setpoint temperature for night time
#define EMS_OFFSET_RC35Set_temp_holiday 3     // temp during holiday mode
#define EMS_OFFSET_RC35Set_heatingtype 0      // e.g. floor heating = 3
#define EMS_OFFSET_RC35Set_circuitcalctemp 14 // calculated circuit temperature
#define EMS_OFFSET_RC35Set_seltemp 37         // selected temp

// Easy specific
#define EMS_TYPE_EasyStatusMessage 0x0A          // reading values on an Easy Thermostat
#define EMS_OFFSET_EasyStatusMessage_setpoint 10 // setpoint temp
#define EMS_OFFSET_EasyStatusMessage_curr 8      // current temp

// RC1010, RC310 and RC300 specific (EMS Plus)
#define EMS_TYPE_RCPLUSStatusMessage_HC1 0x01A5       // is an automatic thermostat broadcast giving us temps for HC1
#define EMS_TYPE_RCPLUSStatusMessage_HC2 0x01A6       // is an automatic thermostat broadcast giving us temps for HC2
#define EMS_TYPE_RCPLUSStatusMessage_HC3 0x01A7       // is an automatic thermostat broadcast giving us temps for HC3
#define EMS_TYPE_RCPLUSStatusMessage_HC4 0x01A8       // is an automatic thermostat broadcast giving us temps for HC4
#define EMS_TYPE_RCPLUSStatusMode 0x1AF               // summer/winter mode
#define EMS_OFFSET_RCPLUSStatusMessage_mode 10        // thermostat mode (auto, manual)
#define EMS_OFFSET_RCPLUSStatusMessage_setpoint 3     // setpoint temp
#define EMS_OFFSET_RCPLUSStatusMessage_curr 0         // current temp
#define EMS_OFFSET_RCPLUSStatusMessage_currsetpoint 6 // target setpoint temp

#define EMS_TYPE_RCPLUSSet 0x01B9               // setpoint temp message and mode
#define EMS_OFFSET_RCPLUSSet_mode 0             // operation mode(Auto=0xFF, Manual=0x00)
#define EMS_OFFSET_RCPLUSSet_temp_comfort3 1    // comfort3 level
#define EMS_OFFSET_RCPLUSSet_temp_comfort2 2    // comfort2 level
#define EMS_OFFSET_RCPLUSSet_temp_comfort1 3    // comfort1 level
#define EMS_OFFSET_RCPLUSSet_temp_eco 4         // eco level
#define EMS_OFFSET_RCPLUSSet_temp_setpoint 8    // temp setpoint, when changing of templevel (in auto) value is reset and set to FF
#define EMS_OFFSET_RCPLUSSet_manual_setpoint 10 // manual setpoint

// Junkers FR10, FR50, FW100, FW120 (EMS Plus)
// HC1 = 0x6F-0x72
#define EMS_TYPE_JunkersStatusMessage_HC1 0x6F
#define EMS_TYPE_JunkersStatusMessage_HC2 0x70
#define EMS_TYPE_JunkersStatusMessage_HC3 0x71
#define EMS_TYPE_JunkersStatusMessage_HC4 0x72

#define EMS_OFFSET_JunkersStatusMessage_daymode 0  // 3 = day, 2 = night
#define EMS_OFFSET_JunkersStatusMessage_mode 1     // current mode, 1 = manual, 2 = auto
#define EMS_OFFSET_JunkersStatusMessage_setpoint 2 // setpoint temp
#define EMS_OFFSET_JunkersStatusMessage_curr 4     // current temp

// HC1-4 0x65-0x68 - EMS_DEVICE_FLAG_JUNKERS1
// Junkers FR10, FR50, FW100, FW120
#define EMS_TYPE_JunkersSetMessage1_HC1 0x65
#define EMS_TYPE_JunkersSetMessage1_HC2 0x66
#define EMS_TYPE_JunkersSetMessage1_HC3 0x67
#define EMS_TYPE_JunkersSetMessage1_HC4 0x68
#define EMS_OFFSET_JunkersSetMessage_day_temp 0x11      // EMS offset to set temperature on thermostat for day mode
#define EMS_OFFSET_JunkersSetMessage_night_temp 0x10    // EMS offset to set temperature on thermostat for night mode
#define EMS_OFFSET_JunkersSetMessage_no_frost_temp 0x0F // EMS offset to set temperature on thermostat for no frost mode
#define EMS_OFFSET_JunkersSetMessage_set_mode 0x0E      // EMS offset to set mode on thermostat

// HC1-4 0x79-0x7C - EMS_DEVICE_FLAG_JUNKERS2
// Junkers FR100
#define EMS_TYPE_JunkersSetMessage2_HC1 0x79
#define EMS_TYPE_JunkersSetMessage2_HC2 0x7A
#define EMS_TYPE_JunkersSetMessage2_HC3 0x7B
#define EMS_TYPE_JunkersSetMessage2_HC4 0x7C
#define EMS_OFFSET_JunkersSetMessage2_no_frost_temp 0x05
#define EMS_OFFSET_JunkersSetMessage2_eco_temp 0x06
#define EMS_OFFSET_JunkersSetMessage3_heat 0x07

/*
 * Table of all known EMS Devices
 * ProductID, DeviceType, Description, Flags
 */
static const _EMS_Device EMS_Devices[] = {

    //
    // UBA Masters - must have device_id of 0x08
    //
    {72, EMS_DEVICE_TYPE_BOILER, "MC10 Module", EMS_DEVICE_FLAG_NONE},
    {123, EMS_DEVICE_TYPE_BOILER, "Buderus GBx72/Nefit Trendline/Junkers Cerapur/Worcester Greenstar Si/27i", EMS_DEVICE_FLAG_NONE},
    {133, EMS_DEVICE_TYPE_BOILER, "Buderus GB125/Logamatic MC110", EMS_DEVICE_FLAG_NONE},
    {115, EMS_DEVICE_TYPE_BOILER, "Nefit Topline/Buderus GB162", EMS_DEVICE_FLAG_NONE},
    {203, EMS_DEVICE_TYPE_BOILER, "Buderus Logamax U122/Junkers Cerapur", EMS_DEVICE_FLAG_NONE},
    {208, EMS_DEVICE_TYPE_BOILER, "Buderus Logamax plus/GB192/Bosch Condens GC9000", EMS_DEVICE_FLAG_NONE},
    {64, EMS_DEVICE_TYPE_BOILER, "Sieger BK13,BK15/Nefit Smartline/Buderus GB1x2", EMS_DEVICE_FLAG_NONE},
    {234, EMS_DEVICE_TYPE_BOILER, "Buderus Logamax Plus GB122", EMS_DEVICE_FLAG_NONE},
    {84, EMS_DEVICE_TYPE_BOILER, "Buderus Logamax Plus GB022", EMS_DEVICE_FLAG_NONE},
    {95, EMS_DEVICE_TYPE_BOILER, "Bosch Condens 2500/Buderus Logamax,Logomatic/Junkers Cerapur Top/Worcester Greenstar i/Generic HT3", EMS_DEVICE_FLAG_NONE},
    {122, EMS_DEVICE_TYPE_BOILER, "Nefit Proline", EMS_DEVICE_FLAG_NONE},
    {170, EMS_DEVICE_TYPE_BOILER, "Buderus Logano GB212", EMS_DEVICE_FLAG_NONE},
    {172, EMS_DEVICE_TYPE_BOILER, "Nefit Enviline", EMS_DEVICE_FLAG_NONE},

    //
    // Solar Modules - type 0x30
    //
    {73, EMS_DEVICE_TYPE_SOLAR, "SM10 Solar Module", EMS_DEVICE_FLAG_SM10},
    {163, EMS_DEVICE_TYPE_SOLAR, "SM100 Solar Module", EMS_DEVICE_FLAG_SM100},
    {164, EMS_DEVICE_TYPE_SOLAR, "SM200 Solar Module", EMS_DEVICE_FLAG_SM100},
    {101, EMS_DEVICE_TYPE_SOLAR, "Junkers ISM1 Solar Module", EMS_DEVICE_FLAG_SM100},
    {162, EMS_DEVICE_TYPE_SOLAR, "SM50 Solar Module", EMS_DEVICE_FLAG_SM100},

    //
    // Mixing Devices - type 0x20 or 0x21
    //
    {160, EMS_DEVICE_TYPE_MIXING, "MM100 Mixing Module", EMS_DEVICE_FLAG_MMPLUS},
    {161, EMS_DEVICE_TYPE_MIXING, "MM200 Mixing Module", EMS_DEVICE_FLAG_MMPLUS},
    {69, EMS_DEVICE_TYPE_MIXING, "MM10 Mixing Module", EMS_DEVICE_FLAG_MM10},
    {159, EMS_DEVICE_TYPE_MIXING, "MM50 Mixing Module", EMS_DEVICE_FLAG_MMPLUS},

    //
    // HeatPump - type 0x38
    //
    {252, EMS_DEVICE_TYPE_HEATPUMP, "HeatPump Module", EMS_DEVICE_FLAG_NONE},
    {200, EMS_DEVICE_TYPE_HEATPUMP, "HeatPump Module", EMS_DEVICE_FLAG_NONE},

    //
    // Other devices like controllers and modems
    // such as 0x11 for Switching, 0x09 for controllers, 0x02 for Connect, 0x48 for Gateway
    //
    {71, EMS_DEVICE_TYPE_SWITCH, "WM10 Switch Module", EMS_DEVICE_FLAG_NONE},                                   // 0x11
    {68, EMS_DEVICE_TYPE_CONTROLLER, "BC10/RFM20 Receiver", EMS_DEVICE_FLAG_NONE},                              // 0x09
    {218, EMS_DEVICE_TYPE_CONTROLLER, "Junkers M200/Buderus RFM200 Receiver", EMS_DEVICE_FLAG_NONE},            // 0x50
    {190, EMS_DEVICE_TYPE_CONTROLLER, "BC10 Base Controller", EMS_DEVICE_FLAG_NONE},                            // 0x09
    {114, EMS_DEVICE_TYPE_CONTROLLER, "BC10 Base Controller", EMS_DEVICE_FLAG_NONE},                            // 0x09
    {125, EMS_DEVICE_TYPE_CONTROLLER, "BC25 Base Controller", EMS_DEVICE_FLAG_NONE},                            // 0x09
    {169, EMS_DEVICE_TYPE_CONTROLLER, "BC40 Base Controller", EMS_DEVICE_FLAG_NONE},                            // 0x09
    {152, EMS_DEVICE_TYPE_CONTROLLER, "Controller", EMS_DEVICE_FLAG_NONE},                                      // 0x09
    {95, EMS_DEVICE_TYPE_CONTROLLER, "HT3 Controller", EMS_DEVICE_FLAG_NONE},                                   // 0x09
    {209, EMS_DEVICE_TYPE_CONTROLLER, "W-B ErP Boiler Control Panel", EMS_DEVICE_FLAG_NONE},                    // 0x09
    {230, EMS_DEVICE_TYPE_CONTROLLER, "BC Base Controller", EMS_DEVICE_FLAG_NONE},                              // 0x09
    {205, EMS_DEVICE_TYPE_CONNECT, "Nefit Moduline Easy Connect", EMS_DEVICE_FLAG_NONE},                        // 0x02
    {206, EMS_DEVICE_TYPE_CONNECT, "Bosch Easy Connect", EMS_DEVICE_FLAG_NONE},                                 // 0x02
    {171, EMS_DEVICE_TYPE_CONNECT, "EMS-OT OpenTherm converter", EMS_DEVICE_FLAG_NONE},                         // 0x02
    {189, EMS_DEVICE_TYPE_GATEWAY, "Web Gateway KM200", EMS_DEVICE_FLAG_NONE},                                  // 0x48
    {94, EMS_DEVICE_TYPE_GATEWAY, "RC Remote Device", EMS_DEVICE_FLAG_NONE},                                    // 0x18
    {207, EMS_DEVICE_TYPE_CONTROLLER, "Worcester Sense II/Bosch CS200 Solar Controller", EMS_DEVICE_FLAG_NONE}, // 0x10

    //
    // Thermostats, typically device id of 0x10, 0x17, 0x18, 0x38 (RC100), 0x39 (Easy)
    //

    // Easy devices - not currently supporting write operations
    {202, EMS_DEVICE_TYPE_THERMOSTAT, "Logamatic TC100/Nefit Moduline Easy", EMS_DEVICE_FLAG_EASY | EMS_DEVICE_FLAG_NO_WRITE}, // 0x18, cannot write
    {203, EMS_DEVICE_TYPE_THERMOSTAT, "Bosch EasyControl CT200", EMS_DEVICE_FLAG_EASY | EMS_DEVICE_FLAG_NO_WRITE},             // 0x18, cannot write
    {157, EMS_DEVICE_TYPE_THERMOSTAT, "Buderus RC200/Bosch CW100/Junkers CW100", EMS_DEVICE_FLAG_NO_WRITE},                    // 0x18, cannot write

    // Buderus/Nefit specific
    {79, EMS_DEVICE_TYPE_THERMOSTAT, "RC10/Moduline 100", EMS_DEVICE_FLAG_RC10},                                    // 0x17
    {80, EMS_DEVICE_TYPE_THERMOSTAT, "Moduline 200", EMS_DEVICE_FLAG_RC10},                                         // 0x17
    {77, EMS_DEVICE_TYPE_THERMOSTAT, "RC20/Moduline 300", EMS_DEVICE_FLAG_RC20},                                    // 0x17
    {67, EMS_DEVICE_TYPE_THERMOSTAT, "RC30", EMS_DEVICE_FLAG_RC30N},                                                // 0x10 - based on RC35
    {78, EMS_DEVICE_TYPE_THERMOSTAT, "Moduline 400", EMS_DEVICE_FLAG_RC30},                                         // 0x10
    {86, EMS_DEVICE_TYPE_THERMOSTAT, "RC35", EMS_DEVICE_FLAG_RC35},                                                 // 0x10
    {93, EMS_DEVICE_TYPE_THERMOSTAT, "RC20RF", EMS_DEVICE_FLAG_RC20},                                               // 0x19
    {158, EMS_DEVICE_TYPE_THERMOSTAT, "RC300/RC310/Moduline 3000/Bosch CW400/W-B Sense II", EMS_DEVICE_FLAG_RC300}, // 0x10
    {165, EMS_DEVICE_TYPE_THERMOSTAT, "RC100/Moduline 1000/1010", EMS_DEVICE_FLAG_RC100},                           // 0x18, 0x38

    // Sieger
    {76, EMS_DEVICE_TYPE_THERMOSTAT, "Sieger ES73", EMS_DEVICE_FLAG_RC35},  // 0x10
<<<<<<< HEAD
    {113, EMS_DEVICE_TYPE_THERMOSTAT, "RC20/Sieger ES72", EMS_DEVICE_FLAG_RC20N}, // 0x17
=======
    {113, EMS_DEVICE_TYPE_THERMOSTAT, "Sieger ES72/Buderus RC20", EMS_DEVICE_FLAG_RC20}, // 0x17
>>>>>>> 2f58f88e

    // Junkers - all 0x10
    {105, EMS_DEVICE_TYPE_THERMOSTAT, "Junkers FW100", EMS_DEVICE_FLAG_JUNKERS1}, // 0x10
    {106, EMS_DEVICE_TYPE_THERMOSTAT, "Junkers FW200", EMS_DEVICE_FLAG_JUNKERS1}, // 0x10
    {107, EMS_DEVICE_TYPE_THERMOSTAT, "Junkers FR100", EMS_DEVICE_FLAG_JUNKERS2}, // 0x10
    {108, EMS_DEVICE_TYPE_THERMOSTAT, "Junkers FR110", EMS_DEVICE_FLAG_JUNKERS2}, // 0x10
    {111, EMS_DEVICE_TYPE_THERMOSTAT, "Junkers FR10", EMS_DEVICE_FLAG_JUNKERS1},  // 0x10
    {147, EMS_DEVICE_TYPE_THERMOSTAT, "Junkers FR50", EMS_DEVICE_FLAG_JUNKERS1},  // 0x10
    {191, EMS_DEVICE_TYPE_THERMOSTAT, "Junkers FR120", EMS_DEVICE_FLAG_JUNKERS1}, // 0x10
    {192, EMS_DEVICE_TYPE_THERMOSTAT, "Junkers FW120", EMS_DEVICE_FLAG_JUNKERS1}  // 0x10


};<|MERGE_RESOLUTION|>--- conflicted
+++ resolved
@@ -335,11 +335,8 @@
 
     // Sieger
     {76, EMS_DEVICE_TYPE_THERMOSTAT, "Sieger ES73", EMS_DEVICE_FLAG_RC35},  // 0x10
-<<<<<<< HEAD
     {113, EMS_DEVICE_TYPE_THERMOSTAT, "RC20/Sieger ES72", EMS_DEVICE_FLAG_RC20N}, // 0x17
-=======
-    {113, EMS_DEVICE_TYPE_THERMOSTAT, "Sieger ES72/Buderus RC20", EMS_DEVICE_FLAG_RC20}, // 0x17
->>>>>>> 2f58f88e
+    {113, EMS_DEVICE_TYPE_THERMOSTAT, "Sieger ES72/Buderus RC20", EMS_DEVICE_FLAG_RC20N}, // 0x17
 
     // Junkers - all 0x10
     {105, EMS_DEVICE_TYPE_THERMOSTAT, "Junkers FW100", EMS_DEVICE_FLAG_JUNKERS1}, // 0x10

/*
 * Header file for EMS.cpp
 *
 */

#pragma once

#include "emsuart.h"
#include "my_config.h" // include custom configuration settings
#include <Arduino.h>
#include <CircularBuffer.h> // https://github.com/rlogiacco/CircularBuffer
#include <MyESP.h>

// EMS IDs
#define EMS_ID_NONE 0x00 // Fixed - used as a dest in broadcast messages and empty type IDs
#define EMS_ID_ME 0x0B   // Fixed - our device, hardcoded as "Service Key"

//#define EMS_ID_THERMOSTAT 0xFF // Fixed - to recognize a Thermostat
//#define EMS_ID_BOILER 0x08     // Fixed - also known as MC10.

#define EMS_MIN_TELEGRAM_LENGTH 6 // minimal length for a validation telegram, including CRC

// max length of a telegram, including CRC, for Rx and Tx.
// This can differs per firmware version and typically 32 is the max
#define EMS_MAX_TELEGRAM_LENGTH 99

// define here the EMS telegram types you need

// Common for all EMS devices
#define EMS_TYPE_Version 0x02 // version of the UBA controller (boiler)

/* 
 * Boiler...
 */
#define EMS_TYPE_UBAMonitorFast 0x18              // is an automatic monitor broadcast
#define EMS_TYPE_UBAMonitorSlow 0x19              // is an automatic monitor broadcast
#define EMS_TYPE_UBAMonitorWWMessage 0x34         // is an automatic monitor broadcast
#define EMS_TYPE_UBAMaintenanceStatusMessage 0x1C // is an automatic monitor broadcast
#define EMS_TYPE_UBAParameterWW 0x33
#define EMS_TYPE_UBATotalUptimeMessage 0x14
#define EMS_TYPE_UBAMaintenanceSettingsMessage 0x15
#define EMS_TYPE_UBAParametersMessage 0x16
#define EMS_TYPE_UBASetPoints 0x1A
#define EMS_TYPE_UBAFunctionTest 0x1D

#define EMS_OFFSET_UBAParameterWW_wwtemp 2              // WW Temperature
#define EMS_OFFSET_UBAParameterWW_wwactivated 1         // WW Activated
#define EMS_OFFSET_UBAParameterWW_wwComfort 9           // WW is in comfort or eco mode
#define EMS_VALUE_UBAParameterWW_wwComfort_Comfort 0x00 // the value for comfort
#define EMS_VALUE_UBAParameterWW_wwComfort_Eco 0xD8     // the value for eco

#define EMS_OFFSET_UBAParameterWW_wwComfort 9   // WW is in comfort or eco mode
#define EMS_VALUE_UBAParameterWW_wwComfort_Comfort 0x00   // the value for comfort
#define EMS_VALUE_UBAParameterWW_wwComfort_Eco 0xD8       // the value for eco

/* 
 * Thermostat...
 */

// Common for all thermostats
#define EMS_TYPE_RCTime 0x06               // is an automatic thermostat broadcast
#define EMS_TYPE_RCOutdoorTempMessage 0xA3 // is an automatic thermostat broadcast, outdoor external temp

// RC20 specific
#define EMS_TYPE_RC20StatusMessage 0x91 // is an automatic thermostat broadcast giving us temps
#define EMS_TYPE_RC20Set 0xA8           // for setting values like temp and mode
#define EMS_OFFSET_RC20Set_mode 23      // position of thermostat mode
#define EMS_OFFSET_RC20Set_temp 28      // position of thermostat setpoint temperature

// RC30 specific
#define EMS_TYPE_RC30StatusMessage 0x41 // is an automatic thermostat broadcast giving us temps
#define EMS_TYPE_RC30Set 0xA7           // for setting values like temp and mode
#define EMS_OFFSET_RC30Set_mode 23      // position of thermostat mode
#define EMS_OFFSET_RC30Set_temp 28      // position of thermostat setpoint temperature

// RC35 specific - not implemented yet
#define EMS_TYPE_RC35StatusMessage 0x3E // is an automatic thermostat broadcast giving us temps
#define EMS_TYPE_RC35Set 0x3D           // for setting values like temp and mode
#define EMS_OFFSET_RC35Set_mode 7       // position of thermostat mode
#define EMS_OFFSET_RC35Set_temp 2       // position of thermostat setpoint temperature

// Easy specific
#define EMS_TYPE_EasyStatusMessage 0x0A // reading values on an Easy Thermostat

// default values
#define EMS_VALUE_INT_ON 1             // boolean true
#define EMS_VALUE_INT_OFF 0            // boolean false
#define EMS_VALUE_INT_NOTSET 0xFF      // for 8-bit ints
#define EMS_VALUE_LONG_NOTSET 0xFFFFFF // for 3-byte longs
#define EMS_VALUE_FLOAT_NOTSET -255    // float unset

/* EMS UART transfer status */
typedef enum {
    EMS_RX_IDLE,
    EMS_RX_ACTIVE // Rx package is being sent
} _EMS_RX_STATUS;

typedef enum {
    EMS_TX_IDLE,
    EMS_TX_ACTIVE, // Tx package being sent, no break sent
    EMS_TX_SUCCESS,
    EMS_TX_ERROR
} _EMS_TX_STATUS;

typedef enum {
    EMS_TX_TELEGRAM_INIT,     // just initialized
    EMS_TX_TELEGRAM_READ,     // doing a read request
    EMS_TX_TELEGRAM_WRITE,    // doing a write request
    EMS_TX_TELEGRAM_VALIDATE, // do a read but only to validate the last write
    EMS_TX_TELEGRAM_RAW       // sending in raw mode
} _EMS_TX_TELEGRAM_ACTION;

/* EMS logging */
typedef enum {
    EMS_SYS_LOGGING_NONE,       // no messages
    EMS_SYS_LOGGING_RAW,        // raw data mode
    EMS_SYS_LOGGING_BASIC,      // only basic read/write messages
    EMS_SYS_LOGGING_THERMOSTAT, // only telegrams sent from thermostat
    EMS_SYS_LOGGING_VERBOSE     // everything
} _EMS_SYS_LOGGING;

// status/counters since last power on
typedef struct {
    _EMS_RX_STATUS   emsRxStatus;
    _EMS_TX_STATUS   emsTxStatus;
    uint16_t         emsRxPgks;            // received
    uint16_t         emsTxPkgs;            // sent
    uint16_t         emxCrcErr;            // CRC errors
    bool             emsPollEnabled;       // flag enable the response to poll messages
    bool             emsTxEnabled;         // flag if we're allowing sending of Tx packages
    bool             emsThermostatEnabled; // if there is a RCxx thermostat active
    bool             emsBoilerEnabled;     // is the boiler online
    _EMS_SYS_LOGGING emsLogging;           // logging
    bool             emsRefreshed;         // fresh data, needs to be pushed out to MQTT
    bool             emsBusConnected;      // is there an active bus
} _EMS_Sys_Status;

// The Tx send package
typedef struct {
    _EMS_TX_TELEGRAM_ACTION action; // read or write
    uint8_t                 dest;
    uint8_t                 type;
    uint8_t                 offset;
    uint8_t                 length;
    uint8_t                 dataValue;          // value to validate against
    uint8_t                 type_validate;      // type to call after a successful Write command
    uint8_t                 comparisonValue;    // value to compare against during a validate
    uint8_t                 comparisonOffset;   // offset of where the byte is we want to compare too later
    uint8_t                 comparisonPostRead; // after a successful write call this to read
    bool                    forceRefresh;       // should we send to MQTT after a successful Tx?
    unsigned long           timestamp;          // when created
    uint8_t                 data[EMS_MAX_TELEGRAM_LENGTH];
} _EMS_TxTelegram;

#define EMS_TX_TELEGRAM_QUEUE_MAX 20 // max size of Tx FIFO queue

// default empty Tx
const _EMS_TxTelegram EMS_TX_TELEGRAM_NEW = {
    EMS_TX_TELEGRAM_INIT, // action
    EMS_ID_NONE,          // dest
    EMS_ID_NONE,          // type
    0,                    // offset
    0,                    // length
    0,                    // data value
    EMS_ID_NONE,          // type_validate
    0,                    // comparisonValue
    0,                    // comparisonOffset
    EMS_ID_NONE,          // comparisonPostRead
    false,                // forceRefresh
    0,                    // timestamp
    {0x00}                // data
};

// Known Buderus non-Thermostat types
typedef enum {
    EMS_MODEL_NONE,
    EMS_MODEL_ALL, // common for all devices

    // service key
    EMS_MODEL_SERVICEKEY, // this is us

    // main buderus boiler type devices
    EMS_MODEL_BK15,
    EMS_MODEL_UBA,
    EMS_MODEL_BC10,
    EMS_MODEL_MM10,
    EMS_MODEL_WM10,

    // thermostats
    EMS_MODEL_ES73,
    EMS_MODEL_RC20,
    EMS_MODEL_RC30,
    EMS_MODEL_RC35,
    EMS_MODEL_EASY

} _EMS_MODEL_ID;

typedef struct {
    _EMS_MODEL_ID model_id;
    uint8_t       product_id;
    uint8_t       type_id;
    char          model_string[50];
} _Model_Type;

/*
 * Telegram package defintions
 */
typedef struct {           // UBAParameterWW
    uint8_t wWActivated;   // Warm Water activated
    uint8_t wWSelTemp;     // Warm Water selected temperature
    uint8_t wWCircPump;    // Warm Water circulation pump Available
    uint8_t wWDesiredTemp; // Warm Water desired temperature
    uint8_t wWComfort;     // Warm water comfort or ECO mode

    // UBAMonitorFast
    uint8_t selFlowTemp;      // Selected flow temperature
    float   curFlowTemp;      // Current flow temperature
    float   retTemp;          // Return temperature
    uint8_t burnGas;          // Gas on/off
    uint8_t fanWork;          // Fan on/off
    uint8_t ignWork;          // Ignition on/off
    uint8_t heatPmp;          // Circulating pump on/off
    uint8_t wWHeat;           // 3-way valve on WW
    uint8_t wWCirc;           // Circulation on/off
    uint8_t selBurnPow;       // Burner max power
    uint8_t curBurnPow;       // Burner current power
    float   flameCurr;        // Flame current in micro amps
    float   sysPress;         // System pressure
    uint8_t serviceCodeChar1; // First  Character in status/service code
    uint8_t serviceCodeChar2; // Second Character in status/service code

    // UBAMonitorSlow
    float    extTemp;     // Outside temperature
    float    boilTemp;    // Boiler temperature
    uint8_t  pumpMod;     // Pump modulation
    uint32_t burnStarts;  // # burner restarts
    uint32_t burnWorkMin; // Total burner operating time
    uint32_t heatWorkMin; // Total heat operating time

    // UBAMonitorWWMessage
    float    wWCurTmp;  // Warm Water current temperature:
    uint32_t wWStarts;  // Warm Water # starts
    uint32_t wWWorkM;   // Warm Water # minutes
    uint8_t  wWOneTime; // Warm Water one time function on/off
    uint8_t  wWCurFlow; // Warm Water current flow in l/min
<<<<<<< HEAD

    // UBATotalUptimeMessage
    uint32_t UBAuptime; // Total UBA working hours
=======
>>>>>>> 53b7531b

    // calculated values
    uint8_t tapwaterActive; // Hot tap water is on/off
    uint8_t heatingActive;  // Central heating is on/off

    // settings
    char          version[10];
    uint8_t       type_id;
    _EMS_MODEL_ID model_id;
} _EMS_Boiler;

// Definition for thermostat type
typedef struct {
    _EMS_MODEL_ID model_id;
    bool          read_supported;
    bool          write_supported;
} _Thermostat_Type;

#define EMS_THERMOSTAT_READ_YES true
#define EMS_THERMOSTAT_READ_NO false
#define EMS_THERMOSTAT_WRITE_YES true
#define EMS_THERMOSTAT_WRITE_NO false

// Thermostat data
typedef struct {
    uint8_t       type_id;  // the type ID of the thermostat
    _EMS_MODEL_ID model_id; // which Thermostat type
    bool          read_supported;
    bool          write_supported;
    char          version[10];
    float         setpoint_roomTemp; // current set temp
    float         curr_roomTemp;     // current room temp
    uint8_t       mode;              // 0=low, 1=manual, 2=auto
    uint8_t       hour;
    uint8_t       minute;
    uint8_t       second;
    uint8_t       day;
    uint8_t       month;
    uint8_t       year;
} _EMS_Thermostat;

// call back function signature
typedef void (*EMS_processType_cb)(uint8_t * data, uint8_t length);

// Definition for each EMS type, including the relative callback function
typedef struct {
    _EMS_MODEL_ID      model_id;
    uint8_t            type;
    const char         typeString[50];
    EMS_processType_cb processType_cb;
} _EMS_Type;

// ANSI Colors
#define COLOR_RESET "\x1B[0m"
#define COLOR_BLACK "\x1B[0;30m"
#define COLOR_RED "\x1B[0;31m"
#define COLOR_GREEN "\x1B[0;32m"
#define COLOR_YELLOW "\x1B[0;33m"
#define COLOR_BLUE "\x1B[0;34m"
#define COLOR_MAGENTA "\x1B[0;35m"
#define COLOR_CYAN "\x1B[0;36m"
#define COLOR_WHITE "\x1B[0;37m"
#define COLOR_BOLD_ON "\x1B[1m"
#define COLOR_BOLD_OFF "\x1B[21m"

// function definitions
extern void ems_parseTelegram(uint8_t * telegram, uint8_t len);
void        ems_init();
void        ems_doReadCommand(uint8_t type, uint8_t dest, bool forceRefresh = false);
void        ems_sendRawTelegram(char * telegram);

void ems_setThermostatTemp(float temp);
void ems_setThermostatMode(uint8_t mode);
void ems_setWarmWaterTemp(uint8_t temperature);
void ems_setWarmWaterActivated(bool activated);
void ems_setWarmWaterModeComfort(bool comfort);
void ems_setWarmTapWaterActivated(bool activated);
void ems_setExperimental(uint8_t value);
void ems_setPoll(bool b);
void ems_setTxEnabled(bool b);
void ems_setThermostatEnabled(bool b);
void ems_setBoilerEnabled(bool b);
void ems_setLogging(_EMS_SYS_LOGGING loglevel);
void ems_setEmsRefreshed(bool b);
void ems_setBusConnected(bool b);
void ems_setWarmWaterModeComfort(bool comfort);

void             ems_getThermostatValues();
void             ems_getBoilerValues();
bool             ems_getPoll();
bool             ems_getTxEnabled();
bool             ems_getThermostatEnabled();
bool             ems_getBoilerEnabled();
bool             ems_getBusConnected();
_EMS_SYS_LOGGING ems_getLogging();
uint8_t          ems_getEmsTypesCount();
bool             ems_getEmsRefreshed();
void             ems_getVersions();
_EMS_MODEL_ID    ems_getThermostatModel();

void   ems_printAllTypes();
char * ems_getThermostatType(char * buffer);
void   ems_printTxQueue();
char * ems_getBoilerType(char * buffer);

// private functions
uint8_t _crcCalculator(uint8_t * data, uint8_t len);
void    _processType(uint8_t * telegram, uint8_t length);
void    _debugPrintPackage(const char * prefix, uint8_t * data, uint8_t len, const char * color);
void    _ems_clearTxData();
int     _ems_findModel(_EMS_MODEL_ID model_id);
char *  _ems_buildModelString(char * buffer, uint8_t size, _EMS_MODEL_ID model_id);

// global so can referenced in other classes
extern _EMS_Sys_Status EMS_Sys_Status;
extern _EMS_Boiler     EMS_Boiler;
extern _EMS_Thermostat EMS_Thermostat;<|MERGE_RESOLUTION|>--- conflicted
+++ resolved
@@ -49,9 +49,9 @@
 #define EMS_VALUE_UBAParameterWW_wwComfort_Comfort 0x00 // the value for comfort
 #define EMS_VALUE_UBAParameterWW_wwComfort_Eco 0xD8     // the value for eco
 
-#define EMS_OFFSET_UBAParameterWW_wwComfort 9   // WW is in comfort or eco mode
-#define EMS_VALUE_UBAParameterWW_wwComfort_Comfort 0x00   // the value for comfort
-#define EMS_VALUE_UBAParameterWW_wwComfort_Eco 0xD8       // the value for eco
+#define EMS_OFFSET_UBAParameterWW_wwComfort 9           // WW is in comfort or eco mode
+#define EMS_VALUE_UBAParameterWW_wwComfort_Comfort 0x00 // the value for comfort
+#define EMS_VALUE_UBAParameterWW_wwComfort_Eco 0xD8     // the value for eco
 
 /* 
  * Thermostat...
@@ -243,12 +243,9 @@
     uint32_t wWWorkM;   // Warm Water # minutes
     uint8_t  wWOneTime; // Warm Water one time function on/off
     uint8_t  wWCurFlow; // Warm Water current flow in l/min
-<<<<<<< HEAD
 
     // UBATotalUptimeMessage
     uint32_t UBAuptime; // Total UBA working hours
-=======
->>>>>>> 53b7531b
 
     // calculated values
     uint8_t tapwaterActive; // Hot tap water is on/off

/*
 * Header file for ems.cpp
 * 
 * Paul Derbyshire - https://github.com/proddy/EMS-ESP
 *
 * See ChangeLog.md for history
 *
 */

#pragma once

#include <Arduino.h>
#include <list> // std::list

// EMS bus IDs
#define EMS_BUSID_DEFAULT 0x0B // Default 0x0B (Service Key)

// EMS tx_mode types
#define EMS_TXMODE_DEFAULT 1 // Default (was previously known as tx_mode 2 in v1.8.x)
#define EMS_TXMODE_EMSPLUS 2 // EMS+
#define EMS_TXMODE_HT3 3     // Junkers HT3

#define EMS_ID_NONE 0x00 // used as a dest in broadcast messages and empty device IDs

#define EMS_MIN_TELEGRAM_LENGTH 6  // minimal length for a validation telegram, including CRC
#define EMS_MAX_TELEGRAM_LENGTH 32 // max length of a telegram, including CRC, for Rx and Tx.

// default values for null values
#define EMS_VALUE_BOOL_ON 0x01         // boolean true
#define EMS_VALUE_BOOL_ON2 0xFF        // boolean true, EMS sometimes uses 0xFF for TRUE
#define EMS_VALUE_BOOL_OFF 0x00        // boolean false
#define EMS_VALUE_BOOL_NOTSET 0xFE     // random number that's not 0, 1 or FF
#define EMS_VALUE_INT_NOTSET 0xFF      // for 8-bit unsigned ints/bytes
#define EMS_VALUE_SHORT_NOTSET -32000  // was -32768 for 2-byte signed shorts
#define EMS_VALUE_USHORT_NOTSET 32000  // was 0x8000 for 2-byte unsigned shorts
#define EMS_VALUE_LONG_NOTSET 0xFFFFFF // for 3-byte longs

// thermostat specific
#define EMS_THERMOSTAT_MAXHC 4     // max number of heating circuits
#define EMS_THERMOSTAT_DEFAULTHC 1 // default heating circuit is 1
#define EMS_THERMOSTAT_WRITE_YES true
#define EMS_THERMOSTAT_WRITE_NO false

// mixing specific
#define EMS_MIXING_MAXHC 4  // max number of heating circuits
#define EMS_MIXING_MAXWWC 2 // max number of warm water circuits

// Device Flags
// They are unique to the model type (mixing, solar, thermostat etc)
enum EMS_DEVICE_FLAG_TYPES : uint8_t {
    EMS_DEVICE_FLAG_NONE     = 0,
    EMS_DEVICE_FLAG_MMPLUS   = 20, // mixing EMS+
    EMS_DEVICE_FLAG_MM10     = 21, // mixing MM10, MM50
    EMS_DEVICE_FLAG_SM10     = 10,
    EMS_DEVICE_FLAG_SM100    = 11, // for SM100 and SM200
    EMS_DEVICE_FLAG_EASY     = 1,
    EMS_DEVICE_FLAG_RC10     = 2,
    EMS_DEVICE_FLAG_RC20     = 3,
    EMS_DEVICE_FLAG_RC30     = 4,
    EMS_DEVICE_FLAG_RC30N    = 5, // newer type of RC30 with RC35 circuit
    EMS_DEVICE_FLAG_RC35     = 6,
    EMS_DEVICE_FLAG_RC100    = 7,
    EMS_DEVICE_FLAG_RC300    = 8,
    EMS_DEVICE_FLAG_JUNKERS1 = 31,       // use 0x65 for HC
    EMS_DEVICE_FLAG_JUNKERS2 = 32,       // use 0x79 for HC, older models
    EMS_DEVICE_FLAG_JUNKERS  = (1 << 6), // 6th bit set if its junkers HT3
    EMS_DEVICE_FLAG_NO_WRITE = (1 << 7)  // top bit set if thermostat write not supported
};

// trigger settings to determine if hot tap water or the heating is active
#define EMS_BOILER_BURNPOWER_TAPWATER 100
#define EMS_BOILER_SELFLOWTEMP_HEATING 20 // was originally 70, changed to 30 for issue #193, then to 20 with issue #344

// define min & maximum setable tapwater temperatures
#define EMS_BOILER_TAPWATER_TEMPERATURE_MAX 60
#define EMS_BOILER_TAPWATER_TEMPERATURE_MIN 30

#define EMS_TX_TELEGRAM_QUEUE_MAX 50 // max size of Tx FIFO queue. Number of Tx records to send.

//#define EMS_SYS_LOGGING_DEFAULT EMS_SYS_LOGGING_VERBOSE // turn on for debugging
#define EMS_SYS_LOGGING_DEFAULT EMS_SYS_LOGGING_NONE

#define EMS_SYS_DEVICEMAP_LENGTH 15 // size of the 0x07 telegram data part which stores all active EMS devices

#define EMS_MODELTYPE_UNKNOWN_STRING "unknown?" // model type text to use when discovering an unknown device

/* EMS UART transfer status */
typedef enum {
    EMS_RX_STATUS_IDLE,
    EMS_RX_STATUS_BUSY // Rx package is being received
} _EMS_RX_STATUS;

typedef enum {
    EMS_TX_STATUS_OK,
    EMS_TX_STATUS_IDLE, // ready
    EMS_TX_STATUS_WAIT, // waiting for response from last Tx
    EMS_TX_WTD_TIMEOUT, // watchdog timeout during send
    EMS_TX_BRK_DETECT,  // incoming BRK during Tx
    EMS_TX_REV_DETECT   // waiting to detect reverse bit
} _EMS_TX_STATUS;

#define EMS_TX_SUCCESS 0x01 // EMS single byte after a Tx Write indicating a success
#define EMS_TX_ERROR 0x04   // EMS single byte after a Tx Write indicating an error

typedef enum {
    EMS_TX_TELEGRAM_INIT,     // just initialized
    EMS_TX_TELEGRAM_READ,     // doing a read request
    EMS_TX_TELEGRAM_WRITE,    // doing a write request
    EMS_TX_TELEGRAM_VALIDATE, // do a read but only to validate the last write
    EMS_TX_TELEGRAM_RAW       // sending in raw mode
} _EMS_TX_TELEGRAM_ACTION;

/* EMS logging */
typedef enum {
    EMS_SYS_LOGGING_NONE,         // no messages
    EMS_SYS_LOGGING_RAW,          // raw data mode
    EMS_SYS_LOGGING_WATCH,        // watch a specific type ID
    EMS_SYS_LOGGING_BASIC,        // only basic read/write messages
    EMS_SYS_LOGGING_THERMOSTAT,   // only telegrams sent from thermostat
    EMS_SYS_LOGGING_SOLARMODULE,  // only telegrams sent from solar module
    EMS_SYS_LOGGING_MIXINGMODULE, // only telegrams sent from mixing module
    EMS_SYS_LOGGING_VERBOSE,      // everything
    EMS_SYS_LOGGING_JABBER,       // lots of debug output...
    EMS_SYS_LOGGING_DEVICE        // watch the device ID
} _EMS_SYS_LOGGING;

// status/counters since last power on
typedef struct {
    _EMS_RX_STATUS   emsRxStatus;
    _EMS_TX_STATUS   emsTxStatus;
    uint16_t         emsRxPgks;           // # successfull received
    uint16_t         emsTxPkgs;           // # successfull sent
    uint16_t         emxCrcErr;           // CRC errors
    bool             emsPollEnabled;      // flag enable the response to poll messages
    _EMS_SYS_LOGGING emsLogging;          // logging
    uint16_t         emsLogging_ID;       // the type or device ID to watch
    uint8_t          emsRefreshedFlags;   // fresh data, needs to be pushed out to MQTT
    bool             emsBusConnected;     // is there an active bus
    uint32_t         emsRxTimestamp;      // timestamp of last EMS message received
    uint32_t         emsPollFrequency;    // time between EMS polls
    bool             emsTxCapable;        // able to send via Tx
    bool             emsTxDisabled;       // true to prevent all Tx
    uint8_t          txRetryCount;        // # times the last Tx was re-sent
    uint8_t          emsIDMask;           // Buderus: 0x00, Junkers: 0x80
    uint8_t          emsPollAck[1];       // acknowledge buffer for Poll
    uint8_t          emsTxMode;           // Tx mode 1, 2 or 3
    uint8_t          emsbusid;            // EMS bus ID, default 0x0B for Service Key
    uint8_t          emsMasterThermostat; // product ID for the default thermostat to use
} _EMS_Sys_Status;

// The Rx receive package
typedef struct {
    unsigned long timestamp;    // timestamp from millis()
    uint8_t *     telegram;     // the full data package
    uint8_t       data_length;  // length in bytes of the data
    uint8_t       length;       // full length of the complete telegram
    uint8_t       src;          // source ID
    uint8_t       dest;         // destination ID
    uint16_t      type;         // type ID as a 2-byte to support EMS+
    uint8_t       offset;       // offset
    uint8_t *     data;         // pointer to where telegram data starts
    bool          emsplus;      // true if ems+/ems 2.0
    uint8_t       emsplus_type; // FF, F7 or F9
} _EMS_RxTelegram;

// The Tx send package
typedef struct {
    _EMS_TX_TELEGRAM_ACTION action; // read, write, validate, init
    uint8_t                 dest;
    uint16_t                type;
    uint8_t                 offset;
    uint8_t                 length;             // full length of complete telegram, including CRC
    bool                    emsplus;            // true if ems+/ems 2.0
    uint8_t                 dataValue;          // value to validate against
    uint16_t                type_validate;      // type to call after a successful Write command
    uint8_t                 comparisonValue;    // value to compare against during a validate command
    uint8_t                 comparisonOffset;   // offset of where the byte is we want to compare too during validation
    uint16_t                comparisonPostRead; // after a successful write, do a read from this type ID
    unsigned long           timestamp;          // when created
    uint8_t                 data[EMS_MAX_TELEGRAM_LENGTH];
} _EMS_TxTelegram;

// default empty Tx, must match struct
const _EMS_TxTelegram EMS_TX_TELEGRAM_NEW = {
    EMS_TX_TELEGRAM_INIT, // action
    EMS_ID_NONE,          // dest
    EMS_ID_NONE,          // type
    0,                    // offset
    0,                    // length
    false,                // emsplus (no)
    0,                    // dataValue
    EMS_ID_NONE,          // type_validate
    0,                    // comparisonValue
    0,                    // comparisonOffset
    EMS_ID_NONE,          // comparisonPostRead
    0,                    // timestamp
    {0x00}                // data
};

// flags for triggering changes when EMS data is received
typedef enum : uint8_t {
    EMS_DEVICE_UPDATE_FLAG_NONE       = 0,
    EMS_DEVICE_UPDATE_FLAG_BOILER     = (1 << 0),
    EMS_DEVICE_UPDATE_FLAG_THERMOSTAT = (1 << 1),
    EMS_DEVICE_UPDATE_FLAG_MIXING     = (1 << 2),
    EMS_DEVICE_UPDATE_FLAG_SOLAR      = (1 << 3),
    EMS_DEVICE_UPDATE_FLAG_HEATPUMP   = (1 << 4),
    EMS_DEVICE_UPDATE_FLAG_SETTINGS   = (1 << 5)
} _EMS_DEVICE_UPDATE_FLAG;

typedef enum : uint8_t {
    EMS_DEVICE_TYPE_NONE = 0,
    EMS_DEVICE_TYPE_SERVICEKEY,
    EMS_DEVICE_TYPE_BOILER,
    EMS_DEVICE_TYPE_THERMOSTAT,
    EMS_DEVICE_TYPE_MIXING,
    EMS_DEVICE_TYPE_SOLAR,
    EMS_DEVICE_TYPE_HEATPUMP,
    EMS_DEVICE_TYPE_GATEWAY,
    EMS_DEVICE_TYPE_SWITCH,
    EMS_DEVICE_TYPE_CONTROLLER,
    EMS_DEVICE_TYPE_CONNECT,
    EMS_DEVICE_TYPE_UNKNOWN
} _EMS_DEVICE_TYPE;

// to store mapping of device_ids to their string name
typedef struct {
    _EMS_DEVICE_TYPE device_type;
    char             device_type_string[30];
} _EMS_Device_Types;

// mapping for EMS_Devices_Type
const _EMS_Device_Types EMS_Devices_Types[] = {

    {EMS_DEVICE_TYPE_UNKNOWN, EMS_MODELTYPE_UNKNOWN_STRING}, // the first, at index 0 is reserved for "unknown"
    {EMS_DEVICE_TYPE_NONE, "All"},
    {EMS_DEVICE_TYPE_SERVICEKEY, "Me"},
    {EMS_DEVICE_TYPE_BOILER, "Boiler"},
    {EMS_DEVICE_TYPE_THERMOSTAT, "Thermostat"},
    {EMS_DEVICE_TYPE_MIXING, "Mixing Module"},
    {EMS_DEVICE_TYPE_SOLAR, "Solar Module"},
    {EMS_DEVICE_TYPE_HEATPUMP, "Heat Pump"},
    {EMS_DEVICE_TYPE_GATEWAY, "Gateway"},
    {EMS_DEVICE_TYPE_SWITCH, "Switching Module"},
    {EMS_DEVICE_TYPE_CONTROLLER, "Controller"},
    {EMS_DEVICE_TYPE_CONNECT, "Connect Module"}

};

// to store all known EMS devices to date
typedef struct {
    uint8_t          product_id;
    _EMS_DEVICE_TYPE type;
    char             device_desc[100];
    uint8_t          flags;
} _EMS_Device;

// for storing all recognised EMS devices
typedef struct {
    _EMS_DEVICE_TYPE device_type;   // type (see above)
    uint8_t          product_id;    // product id
    uint8_t          device_id;     // device_id
    const char *     device_desc_p; // pointer to description string in EMS_Devices table
    char             version[10];   // the version number XX.XX
    bool             known;         // is this a known device?
} _Detected_Device;

/*
 * Telegram package defintions
 */
typedef struct {
    // settings
    uint8_t      device_id; // this is typically always 0x08
    uint8_t      device_flags;
    const char * device_desc_p;
    uint8_t      product_id;
    char         version[10];

    uint8_t brand; // 0=unknown, 1=bosch, 2=junkers, 3=buderus, 4=nefit, 5=sieger, 11=worcester

    // UBAParameterWW
    uint8_t wWActivated;     // Warm Water activated
    uint8_t wWSelTemp;       // Warm Water selected temperature
    uint8_t wWCircPump;      // Warm Water circulation pump Available
    uint8_t wWCircPumpMode;  // Warm Water circulation pump mode (1 = 1x3min, ..., 6=6x3min, 7 continuous)
    uint8_t wWCircPumpType;  // Warm Water circulation pump type (0 = charge pump, 0xff = 3-way pump)
    uint8_t wWDesinfectTemp; // Warm Water desinfection temperature
    uint8_t wWComfort;       // Warm water comfort or ECO mode

    // UBAMonitorFast
    uint8_t  selFlowTemp;        // Selected flow temperature
    uint16_t curFlowTemp;        // Current flow temperature
    uint16_t wwStorageTemp1;     // warm water storage temp 1
    uint16_t wwStorageTemp2;     // warm water storage temp 2
    uint16_t retTemp;            // Return temperature
    uint8_t  burnGas;            // Gas on/off
    uint8_t  fanWork;            // Fan on/off
    uint8_t  ignWork;            // Ignition on/off
    uint8_t  heatPmp;            // Circulating pump on/off
    uint8_t  wWHeat;             // 3-way valve on WW
    uint8_t  wWCirc;             // Circulation on/off
    uint8_t  selBurnPow;         // Burner max power
    uint8_t  curBurnPow;         // Burner current power
    uint16_t flameCurr;          // Flame current in micro amps
    uint8_t  sysPress;           // System pressure
    char     serviceCodeChar[3]; // 2 character status/service code
    uint16_t serviceCode;        // error/service code

    // UBAMonitorSlow
    int16_t  extTemp;     // Outside temperature
    uint16_t boilTemp;    // Boiler temperature
    uint16_t exhaustTemp; // Exhaust temperature
    uint8_t  pumpMod;     // Pump modulation
    uint32_t burnStarts;  // # burner starts
    uint32_t burnWorkMin; // Total burner operating time
    uint32_t heatWorkMin; // Total heat operating time
    uint16_t switchTemp;  // Switch temperature

    // UBAMonitorWWMessage
    uint8_t  wWSetTmp;        // set temp WW (DHW)
    uint16_t wWCurTmp;        // Warm Water current temperature
    uint16_t wWCurTmp2;       // Warm Water current temperature storage
    uint32_t wWStarts;        // Warm Water # starts
    uint32_t wWWorkM;         // Warm Water # minutes
    uint8_t  wWOneTime;       // Warm Water one time function on/off
    uint8_t  wWDesinfecting;  // Warm Water desinfection on/off
    uint8_t  wWReadiness;     // Warm Water readiness on/off
    uint8_t  wWRecharging;    // Warm Water recharge on/off
    uint8_t  wWTemperatureOK; // Warm Water temperature ok on/off
    uint8_t  wWCurFlow;       // Warm Water current flow in l/min

    // UBATotalUptimeMessage
    uint32_t UBAuptime; // Total UBA working hours

    // UBAParametersMessage
    uint8_t heating_temp; // Heating temperature setting on the boiler
    uint8_t pump_mod_max; // Boiler circuit pump modulation max. power
    uint8_t pump_mod_min; // Boiler circuit pump modulation min. power

    // calculated values
    uint8_t tapwaterActive; // Hot tap water is on/off
    uint8_t heatingActive;  // Central heating is on/off
} _EMS_Boiler;

/*
 * Telegram package defintions for Other EMS devices
 */
typedef struct {
    uint8_t      device_id; // the device ID of the Heat Pump (e.g. 0x30)
    uint8_t      device_flags;
    const char * device_desc_p;
    uint8_t      product_id;
    char         version[10];
    uint8_t      HPModulation; // heatpump modulation in %
    uint8_t      HPSpeed;      // speed 0-100 %
} _EMS_HeatPump;

// Mixing Module per HC
typedef struct {
    uint8_t  hc;     // heating circuit 1, 2, 3 or 4
    bool     active; // true if there is data for this HC
    uint16_t flowTemp;
    uint8_t  pumpMod;
    uint8_t  valveStatus;
    uint8_t  flowSetTemp;
} _EMS_MixingModule_HC;

// Mixing Module per WWC
typedef struct {
    uint8_t  wwc;    // warm water circuit 1, 2
    bool     active; // true if there is data for this WWC
    uint16_t flowTemp;
    uint8_t  pumpMod;
    uint8_t  tempStatus;
} _EMS_MixingModule_WWC;

// Mixing data
typedef struct {
    uint8_t               device_id;
    uint8_t               device_flags;
    const char *          device_desc_p;
    uint8_t               product_id;
    char                  version[10];
    _EMS_MixingModule_HC  hc[EMS_MIXING_MAXHC];   // array for the 4 heating circuits
    _EMS_MixingModule_WWC wwc[EMS_MIXING_MAXWWC]; // array for the 2 ww circuits
} _EMS_MixingModule;

// Solar Module - SM10/SM100/SM200/ISM1
typedef struct {
    uint8_t      device_id;    // the device ID of the Solar Module
    uint8_t      device_flags; // Solar Module flags
    const char * device_desc_p;
    uint8_t      product_id;
    char         version[10];
    int16_t      collectorTemp;          // collector temp (TS1)
    int16_t      bottomTemp;             // bottom temp (TS2)
    int16_t      bottomTemp2;            // bottom temp cylinder 2 (TS5)
    uint8_t      pumpModulation;         // modulation solar pump
    uint8_t      pump;                   // pump active
    uint8_t      valveStatus;            // valve status (VS2)
    int16_t      setpoint_maxBottomTemp; // setpoint for maximum collector temp
    uint16_t     EnergyLastHour;
    uint16_t     EnergyToday;
    uint16_t     EnergyTotal;
    uint32_t     pumpWorkMin; // Total solar pump operating time
} _EMS_SolarModule;

// heating circuit
typedef struct {
    uint8_t hc;                // heating circuit 1,2, 3 or 4
    bool    active;            // true if there is data for this HC
    int16_t setpoint_roomTemp; // current set temp
    int16_t curr_roomTemp;     // current room temp
    uint8_t mode;              // 0=low, 1=manual, 2=auto (or night, day on RC35s)
    uint8_t mode_type;         // 0=night/eco, 1=day/comfort
    uint8_t summer_mode;
    uint8_t holiday_mode;
    uint8_t daytemp;
    uint8_t nighttemp;
    uint8_t holidaytemp;
    uint8_t heatingtype;       // type of heating: 1 radiator, 2 convectors, 3 floors, 4 room supply
    uint8_t circuitcalctemp;   // calculated setpoint flow temperature
    uint8_t designtemp;        // heatingcurve design temp at MinExtTemp
    int16_t offsettemp;        // heatingcurve offest temp at roomtemp. Signed!
} _EMS_Thermostat_HC;

// Thermostat data
typedef struct {
    uint8_t      device_id;    // the device ID of the thermostat
    uint8_t      device_flags; // thermostat model flags
    const char * device_desc_p;
    uint8_t      product_id;
    char         version[10];
    char         datetime[25]; // HH:MM:SS DD/MM/YYYY
    bool         write_supported;

    // Installation parameters (tested on RC30)
<<<<<<< HEAD
    uint8_t ibaMainDisplay; // 00, display on Thermostat: 0 int. temp, 1 int. setpoint, 2 ext. temp., 3 burner temp., 4 ww temp, 5 functioning mode, 6 time, 7 data, 9 smoke temp
    uint8_t ibaLanguage;          // 01, language on Thermostat: 0 german, 1 dutch, 2 french, 3 italian
    uint8_t ibaCalIntTemperature; // 02, offset int. temperature sensor, by * 0.1 Kelvin
    int16_t ibaMinExtTemperature; // 05, min ext temp for heating curve, in deg., 0xF6=-10, 0x0 = 0, 0xFF=-1 (actually a int8_t, coded as int16_t to benefit from negative value rendering)
    uint8_t ibaBuildingType; // 06, building type: 0 = light, 1 = medium, 2 = heavy
    uint8_t ibaClockOffset;  // 12, offset (in sec) to clock, 0xff = -1 s, 0x02 = 2 s
=======
    uint8_t ibaMainDisplay;       // 00, display on Thermostat: 0 int. temp, 1 int. setpoint, 2 ext. temp., 3 burner temp., 4 ww temp, 5 functioning mode, 6 time, 7 data, 9 smoke temp
    uint8_t ibaLanguage;          // 01, language on Thermostat: 0 german, 1 dutch, 2 french, 3 italian
    uint8_t ibaCalIntTemperature; // 02, offset int. temperature sensor, by * 0.1 Kelvin
    int16_t ibaMinExtTemperature; // 05, min ext temp for heating curve, in deg., 0xF6=-10, 0x0 = 0, 0xFF=-1 (actually a int8_t, coded as int16_t to benefit from negative value rendering)
    uint8_t ibaBuildingType;      // 06, building type: 0 = light, 1 = medium, 2 = heavy
    int16_t ibaClockOffset;       // 12, offset (in sec) to clock, 0xff = -1 s, 0x02 = 2 s (actually a int8_t, coded as int16_t to benefit from negative value rendering)
>>>>>>> f9ee8457

    _EMS_Thermostat_HC hc[EMS_THERMOSTAT_MAXHC]; // array for the 4 heating circuits
} _EMS_Thermostat;

// call back function signature for processing telegram types
typedef void (*EMS_processType_cb)(_EMS_RxTelegram * EMS_RxTelegram);

// Definition for each EMS type, including the relative callback function
typedef struct {
    _EMS_DEVICE_UPDATE_FLAG device_flag;
    uint16_t                type;
    const char              typeString[30];
    EMS_processType_cb      processType_cb;
} _EMS_Type;

typedef enum : uint8_t {
    EMS_THERMOSTAT_MODE_UNKNOWN = 0,
    EMS_THERMOSTAT_MODE_OFF,
    EMS_THERMOSTAT_MODE_MANUAL,
    EMS_THERMOSTAT_MODE_AUTO,
    EMS_THERMOSTAT_MODE_HEAT, // 'heizen'
    EMS_THERMOSTAT_MODE_NIGHT,
    EMS_THERMOSTAT_MODE_DAY,
    EMS_THERMOSTAT_MODE_ECO, // 'sparen'
    EMS_THERMOSTAT_MODE_COMFORT,
    EMS_THERMOSTAT_MODE_HOLIDAY,
    EMS_THERMOSTAT_MODE_NOFROST,
    EMS_THERMOSTAT_MODE_OFFSET,
    EMS_THERMOSTAT_MODE_DESIGN
} _EMS_THERMOSTAT_MODE;

#define EMS_THERMOSTAT_MODE_UNKNOWN_STR "unknown"
#define EMS_THERMOSTAT_MODE_OFF_STR "off"
#define EMS_THERMOSTAT_MODE_MANUAL_STR "manual"
#define EMS_THERMOSTAT_MODE_AUTO_STR "auto"
#define EMS_THERMOSTAT_MODE_HEAT_STR "heat"
#define EMS_THERMOSTAT_MODE_NIGHT_STR "night"
#define EMS_THERMOSTAT_MODE_DAY_STR "day"
#define EMS_THERMOSTAT_MODE_ECO_STR "eco"
#define EMS_THERMOSTAT_MODE_COMFORT_STR "comfort"
#define EMS_THERMOSTAT_MODE_HOLIDAY_STR "holiday"
#define EMS_THERMOSTAT_MODE_NOFROST_STR "nofrost"
#define EMS_THERMOSTAT_MODE_OFFSET_STR "offset"
#define EMS_THERMOSTAT_MODE_DESIGN_STR "design"

// function definitions
void    ems_dumpBuffer(const char * prefix, uint8_t * telegram, uint8_t length);
void    ems_parseTelegram(uint8_t * telegram, uint8_t len);
void    ems_init();
void    ems_doReadCommand(uint16_t type, uint8_t dest);
void    ems_sendRawTelegram(char * telegram);
void    ems_printDevices();
uint8_t ems_printDevices_s(char * buffer, uint16_t len);
void    ems_printTxQueue();
void    ems_testTelegram(uint8_t test_num);
void    ems_startupTelegrams();
bool    ems_checkEMSBUSAlive();

void ems_setSettingsLanguage(uint8_t lg);
void ems_setSettingsBuilding(uint8_t bg);
void ems_setSettingsDisplay(uint8_t ds);
<<<<<<< HEAD
void ems_setSettingsMinExtTemp(int8_t t);
=======
void ems_setSettingsMinExtTemperature(int16_t mt);
void ems_setSettingsClockOffset(int16_t co);
>>>>>>> f9ee8457

void ems_setThermostatTemp(float temperature, uint8_t hc, _EMS_THERMOSTAT_MODE temptype);
void ems_setThermostatTemp(float temperature, uint8_t hc, const char * mode_s);
void ems_setThermostatMode(_EMS_THERMOSTAT_MODE mode, uint8_t hc);
void ems_setThermostatMode(const char * mode_s, uint8_t hc);
void ems_setWarmWaterTemp(uint8_t temperature);
void ems_setFlowTemp(uint8_t temperature);
void ems_setWarmWaterActivated(bool activated);
void ems_setWarmWaterOnetime(bool activated);
void ems_setWarmWaterCirculation(bool activated);
void ems_setWarmTapWaterActivated(bool activated);
void ems_setPoll(bool b);
void ems_setLogging(_EMS_SYS_LOGGING loglevel, uint16_t type_id);
void ems_setLogging(_EMS_SYS_LOGGING loglevel, bool quiet = false);
void ems_setWarmWaterModeComfort(uint8_t comfort);
void ems_setModels();
void ems_setTxDisabled(bool b);
void ems_setTxMode(uint8_t mode);
void ems_setEMSbusid(uint8_t id);
void ems_setMasterThermostat(uint8_t product_id);

char *               ems_getDeviceDescription(_EMS_DEVICE_TYPE device_type, char * buffer, bool name_only = false);
bool                 ems_getDeviceTypeDescription(uint8_t device_id, char * buffer);
char *               ems_getDeviceTypeName(_EMS_DEVICE_TYPE device_type, char * buffer);
_EMS_THERMOSTAT_MODE ems_getThermostatMode(const char * mode_s);
void                 ems_getThermostatValues();
void                 ems_getBoilerValues();
void                 ems_getSettingsValues();
void                 ems_getSolarModuleValues();
void                 ems_getMixingModuleValues();
char *               ems_getThermostatModeString(_EMS_THERMOSTAT_MODE mode, char * mode_str);

bool ems_getPoll();
bool ems_getTxEnabled();

bool ems_getThermostatEnabled();
bool ems_getMixingModuleEnabled();
bool ems_getBoilerEnabled();
bool ems_getSolarModuleEnabled();
bool ems_getHeatPumpEnabled();

bool             ems_getBusConnected();
_EMS_SYS_LOGGING ems_getLogging();
uint8_t          ems_getThermostatFlags();
uint8_t          ems_getSolarModuleFlags();
void             ems_discoverModels();
bool             ems_getTxCapable();
uint32_t         ems_getPollFrequency();
bool             ems_getTxDisabled();
void             ems_Device_add_flags(unsigned int flags);
bool             ems_Device_has_flags(unsigned int flags);
void             ems_Device_remove_flags(unsigned int flags);
bool             ems_isHT3();
void             ems_scanDevices();

// private functions
uint8_t _crcCalculator(uint8_t * data, uint8_t len);
void    _processType(_EMS_RxTelegram * EMS_RxTelegram);
void    _debugPrintPackage(const char * prefix, _EMS_RxTelegram * EMS_RxTelegram, const char * color);
void    _ems_clearTxData();
void    _removeTxQueue();
int8_t  _getHeatingCircuit(_EMS_RxTelegram * EMS_RxTelegram);
void    _printMessage(_EMS_RxTelegram * EMS_RxTelegram, const int show_type = -1);

// global so can referenced in other classes
extern _EMS_Sys_Status   EMS_Sys_Status;
extern _EMS_Boiler       EMS_Boiler;
extern _EMS_Thermostat   EMS_Thermostat;
extern _EMS_SolarModule  EMS_SolarModule;
extern _EMS_HeatPump     EMS_HeatPump;
extern _EMS_MixingModule EMS_MixingModule;

extern std::list<_Detected_Device> Devices;<|MERGE_RESOLUTION|>--- conflicted
+++ resolved
@@ -435,21 +435,12 @@
     bool         write_supported;
 
     // Installation parameters (tested on RC30)
-<<<<<<< HEAD
-    uint8_t ibaMainDisplay; // 00, display on Thermostat: 0 int. temp, 1 int. setpoint, 2 ext. temp., 3 burner temp., 4 ww temp, 5 functioning mode, 6 time, 7 data, 9 smoke temp
-    uint8_t ibaLanguage;          // 01, language on Thermostat: 0 german, 1 dutch, 2 french, 3 italian
-    uint8_t ibaCalIntTemperature; // 02, offset int. temperature sensor, by * 0.1 Kelvin
-    int16_t ibaMinExtTemperature; // 05, min ext temp for heating curve, in deg., 0xF6=-10, 0x0 = 0, 0xFF=-1 (actually a int8_t, coded as int16_t to benefit from negative value rendering)
-    uint8_t ibaBuildingType; // 06, building type: 0 = light, 1 = medium, 2 = heavy
-    uint8_t ibaClockOffset;  // 12, offset (in sec) to clock, 0xff = -1 s, 0x02 = 2 s
-=======
     uint8_t ibaMainDisplay;       // 00, display on Thermostat: 0 int. temp, 1 int. setpoint, 2 ext. temp., 3 burner temp., 4 ww temp, 5 functioning mode, 6 time, 7 data, 9 smoke temp
     uint8_t ibaLanguage;          // 01, language on Thermostat: 0 german, 1 dutch, 2 french, 3 italian
     uint8_t ibaCalIntTemperature; // 02, offset int. temperature sensor, by * 0.1 Kelvin
     int16_t ibaMinExtTemperature; // 05, min ext temp for heating curve, in deg., 0xF6=-10, 0x0 = 0, 0xFF=-1 (actually a int8_t, coded as int16_t to benefit from negative value rendering)
     uint8_t ibaBuildingType;      // 06, building type: 0 = light, 1 = medium, 2 = heavy
     int16_t ibaClockOffset;       // 12, offset (in sec) to clock, 0xff = -1 s, 0x02 = 2 s (actually a int8_t, coded as int16_t to benefit from negative value rendering)
->>>>>>> f9ee8457
 
     _EMS_Thermostat_HC hc[EMS_THERMOSTAT_MAXHC]; // array for the 4 heating circuits
 } _EMS_Thermostat;
@@ -511,12 +502,8 @@
 void ems_setSettingsLanguage(uint8_t lg);
 void ems_setSettingsBuilding(uint8_t bg);
 void ems_setSettingsDisplay(uint8_t ds);
-<<<<<<< HEAD
-void ems_setSettingsMinExtTemp(int8_t t);
-=======
 void ems_setSettingsMinExtTemperature(int16_t mt);
 void ems_setSettingsClockOffset(int16_t co);
->>>>>>> f9ee8457
 
 void ems_setThermostatTemp(float temperature, uint8_t hc, _EMS_THERMOSTAT_MODE temptype);
 void ems_setThermostatTemp(float temperature, uint8_t hc, const char * mode_s);

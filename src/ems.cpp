--- conflicted
+++ resolved
@@ -25,6 +25,7 @@
 
 // generic
 void _process_Version(uint8_t type, uint8_t * data, uint8_t length);
+void _printMessage(uint8_t * telegram, uint8_t length);
 
 // Boiler and Buderus devices
 void _process_UBAMonitorFast(uint8_t type, uint8_t * data, uint8_t length);
@@ -46,7 +47,6 @@
 // RC20
 void _process_RC20Set(uint8_t type, uint8_t * data, uint8_t length);
 void _process_RC20StatusMessage(uint8_t type, uint8_t * data, uint8_t length);
-<<<<<<< HEAD
 
 // RC30
 void _process_RC30Set(uint8_t type, uint8_t * data, uint8_t length);
@@ -62,22 +62,6 @@
 void _process_RC1010StatusMessage(uint8_t type, uint8_t * data, uint8_t length);
 void _process_RC1010SetMessage(uint8_t type, uint8_t * data, uint8_t length);
 
-//debug messages
-void _printMessage(uint8_t * telegram, uint8_t length);
-=======
-
-// RC30
-void _process_RC30Set(uint8_t type, uint8_t * data, uint8_t length);
-void _process_RC30StatusMessage(uint8_t type, uint8_t * data, uint8_t length);
-
-// RC35
-void _process_RC35Set(uint8_t type, uint8_t * data, uint8_t length);
-void _process_RC35StatusMessage(uint8_t type, uint8_t * data, uint8_t length);
-
-// Easy
-void _process_EasyStatusMessage(uint8_t type, uint8_t * data, uint8_t length);
-
->>>>>>> a2c9aeae
 /*
  * Recognized EMS types and the functions they call to process the telegrams
  * Format: MODEL ID, TYPE ID, Description, function
@@ -85,7 +69,6 @@
 const _EMS_Type EMS_Types[] = {
 
     // common
-<<<<<<< HEAD
     {EMS_MODEL_ALL, EMS_TYPE_Version, "Version", _process_Version, false},
 
     // Boiler commands
@@ -145,66 +128,6 @@
 uint8_t _Boiler_Types_max     = ArraySize(Boiler_Types);     // number of models
 uint8_t _Thermostat_Types_max = ArraySize(Thermostat_Types); // number of defined thermostat types
 
-=======
-    {EMS_MODEL_ALL, EMS_TYPE_Version, "Version", _process_Version},
-
-    // Boiler commands
-    {EMS_MODEL_UBA, EMS_TYPE_UBAMonitorFast, "UBAMonitorFast", _process_UBAMonitorFast},
-    {EMS_MODEL_UBA, EMS_TYPE_UBAMonitorSlow, "UBAMonitorSlow", _process_UBAMonitorSlow},
-    {EMS_MODEL_UBA, EMS_TYPE_UBAMonitorWWMessage, "UBAMonitorWWMessage", _process_UBAMonitorWWMessage},
-    {EMS_MODEL_UBA, EMS_TYPE_UBAParameterWW, "UBAParameterWW", _process_UBAParameterWW},
-    {EMS_MODEL_UBA, EMS_TYPE_UBATotalUptimeMessage, "UBATotalUptimeMessage", _process_UBATotalUptimeMessage},
-    {EMS_MODEL_UBA, EMS_TYPE_UBAMaintenanceSettingsMessage, "UBAMaintenanceSettingsMessage", NULL},
-    {EMS_MODEL_UBA, EMS_TYPE_UBAParametersMessage, "UBAParametersMessage", _process_UBAParametersMessage},
-    {EMS_MODEL_UBA, EMS_TYPE_UBASetPoints, "UBASetPoints", _process_SetPoints},
-
-    // RC10
-    {EMS_MODEL_RC10, EMS_TYPE_RCTime, "RCTime", _process_RCTime},
-    {EMS_MODEL_RC10, EMS_TYPE_RC10Set, "RC10Set", _process_RC10Set},
-    {EMS_MODEL_RC10, EMS_TYPE_RC10StatusMessage, "RC10StatusMessage", _process_RC10StatusMessage},
-
-    // RC20 and RC20F
-    {EMS_MODEL_RC20, EMS_TYPE_RCOutdoorTempMessage, "RCOutdoorTempMessage", _process_RCOutdoorTempMessage},
-    {EMS_MODEL_RC20, EMS_TYPE_RCTime, "RCTime", _process_RCTime},
-    {EMS_MODEL_RC20, EMS_TYPE_RC20Set, "RC20Set", _process_RC20Set},
-    {EMS_MODEL_RC20, EMS_TYPE_RC20StatusMessage, "RC20StatusMessage", _process_RC20StatusMessage},
-
-    {EMS_MODEL_RC20F, EMS_TYPE_RCOutdoorTempMessage, "RCOutdoorTempMessage", _process_RCOutdoorTempMessage},
-    {EMS_MODEL_RC20F, EMS_TYPE_RCTime, "RCTime", _process_RCTime},
-    {EMS_MODEL_RC20F, EMS_TYPE_RC20Set, "RC20Set", _process_RC20Set},
-    {EMS_MODEL_RC20F, EMS_TYPE_RC20StatusMessage, "RC20StatusMessage", _process_RC20StatusMessage},
-
-    // RC30
-    {EMS_MODEL_RC30, EMS_TYPE_RCOutdoorTempMessage, "RCOutdoorTempMessage", _process_RCOutdoorTempMessage},
-    {EMS_MODEL_RC30, EMS_TYPE_RCTime, "RCTime", _process_RCTime},
-    {EMS_MODEL_RC30, EMS_TYPE_RC30Set, "RC30Set", _process_RC30Set},
-    {EMS_MODEL_RC30, EMS_TYPE_RC30StatusMessage, "RC30StatusMessage", _process_RC30StatusMessage},
-
-    // RC35
-    {EMS_MODEL_RC35, EMS_TYPE_RCOutdoorTempMessage, "RCOutdoorTempMessage", _process_RCOutdoorTempMessage},
-    {EMS_MODEL_RC35, EMS_TYPE_RCTime, "RCTime", _process_RCTime},
-    {EMS_MODEL_RC35, EMS_TYPE_RC35Set, "RC35Set", _process_RC35Set},
-    {EMS_MODEL_RC35, EMS_TYPE_RC35StatusMessage, "RC35StatusMessage", _process_RC35StatusMessage},
-
-    // ES73
-    {EMS_MODEL_ES73, EMS_TYPE_RCOutdoorTempMessage, "RCOutdoorTempMessage", _process_RCOutdoorTempMessage},
-    {EMS_MODEL_ES73, EMS_TYPE_RCTime, "RCTime", _process_RCTime},
-    {EMS_MODEL_ES73, EMS_TYPE_RC35Set, "RC35Set", _process_RC35Set},
-    {EMS_MODEL_ES73, EMS_TYPE_RC35StatusMessage, "RC35StatusMessage", _process_RC35StatusMessage},
-
-    // Easy
-    {EMS_MODEL_EASY, EMS_TYPE_EasyStatusMessage, "EasyStatusMessage", _process_EasyStatusMessage},
-    {EMS_MODEL_BOSCHEASY, EMS_TYPE_EasyStatusMessage, "EasyStatusMessage", _process_EasyStatusMessage},
-
-
-};
-
-// calculate sizes of arrays
-uint8_t _EMS_Types_max        = ArraySize(EMS_Types);        // number of defined types
-uint8_t _Boiler_Types_max     = ArraySize(Boiler_Types);     // number of models
-uint8_t _Thermostat_Types_max = ArraySize(Thermostat_Types); // number of defined thermostat types
-
->>>>>>> a2c9aeae
 // these structs contain the data we store from the Boiler and Thermostat
 _EMS_Boiler     EMS_Boiler;
 _EMS_Thermostat EMS_Thermostat;
@@ -303,21 +226,12 @@
 
     // UBATotalUptimeMessage
     EMS_Boiler.UBAuptime = EMS_VALUE_LONG_NOTSET; // Total UBA working hours
-<<<<<<< HEAD
 
     // UBAParametersMessage
     EMS_Boiler.heating_temp = EMS_VALUE_INT_NOTSET; // Heating temperature setting on the boiler
     EMS_Boiler.pump_mod_max = EMS_VALUE_INT_NOTSET; // Boiler circuit pump modulation max. power
     EMS_Boiler.pump_mod_min = EMS_VALUE_INT_NOTSET; // Boiler circuit pump modulation min. power
 
-=======
-
-    // UBAParametersMessage
-    EMS_Boiler.heating_temp = EMS_VALUE_INT_NOTSET; // Heating temperature setting on the boiler
-    EMS_Boiler.pump_mod_max = EMS_VALUE_INT_NOTSET; // Boiler circuit pump modulation max. power
-    EMS_Boiler.pump_mod_min = EMS_VALUE_INT_NOTSET; // Boiler circuit pump modulation min. power
-
->>>>>>> a2c9aeae
     // calculated values
     EMS_Boiler.tapwaterActive = EMS_VALUE_INT_NOTSET; // Hot tap water is on/off
     EMS_Boiler.heatingActive  = EMS_VALUE_INT_NOTSET; // Central heating is on/off
@@ -332,11 +246,7 @@
     strlcpy(EMS_Thermostat.version, "not set", sizeof(EMS_Thermostat.version));
 
     // default logging is none
-<<<<<<< HEAD
-    ems_setLogging(EMS_SYS_LOGGING_THERMOSTAT);
-=======
     ems_setLogging(EMS_SYS_LOGGING_DEFAULT);
->>>>>>> a2c9aeae
 }
 
 // Getters and Setters for parameters
@@ -602,7 +512,6 @@
 
     EMS_Sys_Status.emsTxStatus = EMS_TX_STATUS_WAIT;
 }
-<<<<<<< HEAD
 
 
 /**
@@ -614,19 +523,6 @@
         return;
     }
 
-=======
-
-
-/**
- * Takes the last write command and turns into a validate request
- * placing it on the queue
- */
-void _createValidate() {
-    if (EMS_TxQueue.isEmpty()) {
-        return;
-    }
-
->>>>>>> a2c9aeae
     // release the Tx lock
     EMS_Sys_Status.emsTxStatus = EMS_TX_STATUS_IDLE;
 
@@ -753,7 +649,6 @@
  */
 void _ems_processTelegram(uint8_t * telegram, uint8_t length) {
     // header
-<<<<<<< HEAD
     uint8_t   src     = telegram[0] & 0x7F;
     uint8_t   dest    = telegram[1] & 0x7F; // remove 8th bit to handle both reads and writes
     uint8_t   type    = telegram[2];
@@ -780,13 +675,6 @@
         }
         i++;
     }
-=======
-    uint8_t   src    = telegram[0] & 0x7F;
-    uint8_t   dest   = telegram[1] & 0x7F; // remove 8th bit to handle both reads and writes
-    uint8_t   type   = telegram[2];
-    uint8_t   offset = telegram[3];
-    uint8_t * data   = telegram + 4; // data block starts at position 5
->>>>>>> a2c9aeae
 
     // if it's a common type (across ems devices) or something specifically for us process it.
     // dest will be EMS_ID_NONE and offset 0x00 for a broadcast message
@@ -832,14 +720,10 @@
         if (src == EMS_Boiler.type_id) {
             strlcpy(output_str, "Boiler", sizeof(output_str));
         } else if (src == EMS_Thermostat.type_id) {
-<<<<<<< HEAD
             if (emsp)
                 strlcpy(output_str, "Thermostat+", sizeof(output_str));
             else
                 strlcpy(output_str, "Thermostat", sizeof(output_str));
-=======
-            strlcpy(output_str, "Thermostat", sizeof(output_str));
->>>>>>> a2c9aeae
         } else {
             strlcpy(output_str, "0x", sizeof(output_str));
             strlcat(output_str, _hextoa(src, buffer), sizeof(output_str));
@@ -849,7 +733,6 @@
 
         // destination
         if (dest == EMS_ID_ME) {
-<<<<<<< HEAD
             if (emsp) {
                 strlcat(output_str, "me", sizeof(output_str));
                 strlcpy(color_s, COLOR_BRIGHT_YELLOW, sizeof(color_s));
@@ -891,23 +774,6 @@
                 strlcat(output_str, _hextoa(dest, buffer), sizeof(output_str));
                 strlcpy(color_s, COLOR_MAGENTA, sizeof(color_s));
             }
-=======
-            strlcat(output_str, "me", sizeof(output_str));
-            strlcpy(color_s, COLOR_YELLOW, sizeof(color_s));
-        } else if (dest == EMS_ID_NONE) {
-            strlcat(output_str, "all", sizeof(output_str));
-            strlcpy(color_s, COLOR_GREEN, sizeof(color_s));
-        } else if (dest == EMS_Boiler.type_id) {
-            strlcat(output_str, "Boiler", sizeof(output_str));
-            strlcpy(color_s, COLOR_MAGENTA, sizeof(color_s));
-        } else if (dest == EMS_Thermostat.type_id) {
-            strlcat(output_str, "Thermostat", sizeof(output_str));
-            strlcpy(color_s, COLOR_MAGENTA, sizeof(color_s));
-        } else {
-            strlcat(output_str, "0x", sizeof(output_str));
-            strlcat(output_str, _hextoa(dest, buffer), sizeof(output_str));
-            strlcpy(color_s, COLOR_MAGENTA, sizeof(color_s));
->>>>>>> a2c9aeae
         }
 
         // type
@@ -924,16 +790,7 @@
             _debugPrintTelegram(output_str, telegram, length, color_s);
         }
     }
-}
-
-<<<<<<< HEAD
-/**
- * Remove current Tx telegram from queue and release lock on Tx
- */
-void _removeTxQueue() {
-    if (!EMS_TxQueue.isEmpty()) {
-        EMS_TxQueue.shift(); // remove item from top of the queue
-=======
+
     // see if we recognize the type first by scanning our known EMS types list
     // trying to match the type ID
     bool commonType = false;
@@ -965,13 +822,10 @@
                 (void)EMS_Types[i].processType_cb(type, data, length - 5);
             }
         }
->>>>>>> a2c9aeae
     }
     EMS_Sys_Status.emsTxStatus = EMS_TX_STATUS_IDLE;
 }
 
-<<<<<<< HEAD
-=======
 /**
  * Remove current Tx telegram from queue and release lock on Tx
  */
@@ -982,7 +836,6 @@
     EMS_Sys_Status.emsTxStatus = EMS_TX_STATUS_IDLE;
 }
 
->>>>>>> a2c9aeae
 /**
  * deciphers the telegram packet, which has already been checked for valid CRC and has a complete header (min of 5 bytes)
  * length is only data bytes, excluding the BRK
@@ -1059,7 +912,6 @@
     if (EMS_TxTelegram.action == EMS_TX_TELEGRAM_WRITE) {
         // should not get here, since this is handled earlier receiving a 01 or 04
         myDebug("** Error ! Write - should not be here");
-<<<<<<< HEAD
     }
 
     if (EMS_TxTelegram.action == EMS_TX_TELEGRAM_VALIDATE) {
@@ -1100,48 +952,6 @@
         }
     }
 
-=======
-    }
-
-    if (EMS_TxTelegram.action == EMS_TX_TELEGRAM_VALIDATE) {
-        // this is a read telegram which we use to validate the last write
-        uint8_t * data         = telegram + 4; // data block starts at position 5
-        uint8_t   dataReceived = data[0];      // only a single byte is returned after a read
-        if (EMS_TxTelegram.comparisonValue == dataReceived) {
-            // validate was successful, the write changed the value
-            _removeTxQueue(); // now we can remove the Tx validate command the queue
-            if (EMS_Sys_Status.emsLogging >= EMS_SYS_LOGGING_BASIC) {
-                myDebug("Write to 0x%02X was successful", EMS_TxTelegram.dest);
-            }
-            // follow up with the post read command
-            ems_doReadCommand(EMS_TxTelegram.comparisonPostRead, EMS_TxTelegram.dest, true);
-        } else {
-            // write failed
-            if (EMS_Sys_Status.emsLogging >= EMS_SYS_LOGGING_BASIC) {
-                myDebug("Last write failed. Compared set value 0x%02X with received value 0x%02X",
-                        EMS_TxTelegram.comparisonValue,
-                        dataReceived);
-            }
-            if (++EMS_Sys_Status.txRetryCount > TX_WRITE_TIMEOUT_COUNT) {
-                if (EMS_Sys_Status.emsLogging >= EMS_SYS_LOGGING_BASIC) {
-                    myDebug("Write failed. Giving up, removing from queue");
-                }
-                _removeTxQueue();
-            } else {
-                // retry, turn the validate back into a write and try again
-                if (EMS_Sys_Status.emsLogging >= EMS_SYS_LOGGING_BASIC) {
-                    myDebug("...Retrying write. Attempt %d/%d...", EMS_Sys_Status.txRetryCount, TX_WRITE_TIMEOUT_COUNT);
-                }
-                EMS_TxTelegram.action    = EMS_TX_TELEGRAM_WRITE;
-                EMS_TxTelegram.dataValue = EMS_TxTelegram.comparisonValue;  // restore old value
-                EMS_TxTelegram.offset    = EMS_TxTelegram.comparisonOffset; // restore old value
-                EMS_TxQueue.shift();                                        // remove validate from queue
-                EMS_TxQueue.unshift(EMS_TxTelegram);                        // add back to queue making it next in line
-            }
-        }
-    }
-
->>>>>>> a2c9aeae
     emsaurt_tx_poll(); // send Acknowledgement back to free the EMS bus since we have the telegram
 }
 
@@ -1168,7 +978,6 @@
     EMS_Boiler.wWCircPump    = (data[6] == 0xFF); // 0xFF means on
     EMS_Boiler.wWDesiredTemp = data[8];
     EMS_Boiler.wWComfort     = (data[EMS_OFFSET_UBAParameterWW_wwComfort] == 0x00);
-<<<<<<< HEAD
 
     EMS_Sys_Status.emsRefreshed = true; // when we receieve this, lets force an MQTT publish
 }
@@ -1182,21 +991,6 @@
     EMS_Sys_Status.emsRefreshed = true; // when we receieve this, lets force an MQTT publish
 }
 
-=======
-
-    EMS_Sys_Status.emsRefreshed = true; // when we receieve this, lets force an MQTT publish
-}
-
-/**
- * UBATotalUptimeMessage - type 0x14 - total uptime
- * received only after requested (not broadcasted)
- */
-void _process_UBATotalUptimeMessage(uint8_t type, uint8_t * data, uint8_t length) {
-    EMS_Boiler.UBAuptime        = _toLong(0, data);
-    EMS_Sys_Status.emsRefreshed = true; // when we receieve this, lets force an MQTT publish
-}
-
->>>>>>> a2c9aeae
 /*
  * UBAParametersMessage - type 0x16
  */
@@ -1268,7 +1062,6 @@
 }
 
 
-<<<<<<< HEAD
 /**
  * type 0xB1 - data from the RC10 thermostat (0x17)
  * For reading the temp values only
@@ -1277,15 +1070,6 @@
 void _process_RC10StatusMessage(uint8_t type, uint8_t * data, uint8_t length) {
     EMS_Thermostat.setpoint_roomTemp = ((float)data[EMS_TYPE_RC10StatusMessage_setpoint]) / (float)2;
     EMS_Thermostat.curr_roomTemp     = ((float)data[EMS_TYPE_RC10StatusMessage_curr]) / (float)10;
-=======
-/**
- * type 0xB1 - data from the RC10 thermostat (0x17)
- * For reading the temp values only
- * received every 60 seconds
- */
-void _process_RC10StatusMessage(uint8_t type, uint8_t * data, uint8_t length) {
-    EMS_Thermostat.setpoint_roomTemp = ((float)data[EMS_TYPE_RC10StatusMessage_setpoint]) / (float)2;
-    EMS_Thermostat.curr_roomTemp     = ((float)data[EMS_TYPE_RC10StatusMessage_curr]) / (float)10;
 
     EMS_Sys_Status.emsRefreshed = true; // triggers a send the values back via MQTT
 }
@@ -1298,49 +1082,21 @@
 void _process_RC20StatusMessage(uint8_t type, uint8_t * data, uint8_t length) {
     EMS_Thermostat.setpoint_roomTemp = ((float)data[EMS_TYPE_RC20StatusMessage_setpoint]) / (float)2;
     EMS_Thermostat.curr_roomTemp     = _toFloat(EMS_TYPE_RC20StatusMessage_curr, data);
->>>>>>> a2c9aeae
 
     EMS_Sys_Status.emsRefreshed = true; // triggers a send the values back via MQTT
 }
 
 /**
-<<<<<<< HEAD
- * type 0x91 - data from the RC20 thermostat (0x17) - 15 bytes long
- * For reading the temp values only
- * received every 60 seconds
- */
-void _process_RC20StatusMessage(uint8_t type, uint8_t * data, uint8_t length) {
-    EMS_Thermostat.setpoint_roomTemp = ((float)data[EMS_TYPE_RC20StatusMessage_setpoint]) / (float)2;
-    EMS_Thermostat.curr_roomTemp     = _toFloat(EMS_TYPE_RC20StatusMessage_curr, data);
-=======
- * type 0x41 - data from the RC30 thermostat (0x10) - 14 bytes long
- * For reading the temp values only
- * received every 60 seconds
- */
+    *type 0x41 - data from the RC30 thermostat(0x10) - 14 bytes long * For reading the temp values only * received every 60 seconds 
+*/
 void _process_RC30StatusMessage(uint8_t type, uint8_t * data, uint8_t length) {
     EMS_Thermostat.setpoint_roomTemp = ((float)data[EMS_TYPE_RC30StatusMessage_setpoint]) / (float)2;
     EMS_Thermostat.curr_roomTemp     = _toFloat(EMS_TYPE_RC30StatusMessage_curr, data);
->>>>>>> a2c9aeae
 
     EMS_Sys_Status.emsRefreshed = true; // triggers a send the values back via MQTT
 }
 
 /**
-<<<<<<< HEAD
- * type 0x41 - data from the RC30 thermostat (0x10) - 14 bytes long
- * For reading the temp values only
- * received every 60 seconds
- */
-void _process_RC30StatusMessage(uint8_t type, uint8_t * data, uint8_t length) {
-    EMS_Thermostat.setpoint_roomTemp = ((float)data[EMS_TYPE_RC30StatusMessage_setpoint]) / (float)2;
-    EMS_Thermostat.curr_roomTemp     = _toFloat(EMS_TYPE_RC30StatusMessage_curr, data);
-
-    EMS_Sys_Status.emsRefreshed = true; // triggers a send the values back via MQTT
-}
-
-/**
-=======
->>>>>>> a2c9aeae
  * type 0x3E - data from the RC35 thermostat (0x10) - 16 bytes
  * For reading the temp values only
  * received every 60 seconds
@@ -1365,10 +1121,8 @@
 void _process_EasyStatusMessage(uint8_t type, uint8_t * data, uint8_t length) {
     EMS_Thermostat.curr_roomTemp     = ((float)(((data[EMS_TYPE_EasyStatusMessage_curr] << 8) + data[9]))) / 100;
     EMS_Thermostat.setpoint_roomTemp = ((float)(((data[EMS_TYPE_EasyStatusMessage_setpoint] << 8) + data[11]))) / 100;
-
-    EMS_Sys_Status.emsRefreshed = true; // triggers a send the values back via MQTT
-}
-<<<<<<< HEAD
+    EMS_Sys_Status.emsRefreshed      = true; // triggers a send the values back via MQTT
+}
 /**
  * type 0x00 - data from the Nefit RC1010 thermostat (0x18) - 24 bytes long
  * The 1010 has a digital precision of its floats to 1 decimal places for the current temperature, so values is divided by 10
@@ -1384,9 +1138,6 @@
     EMS_Thermostat.setpoint_roomTemp = ((float)data[EMS_TYPE_RC1010Set]) / (float)2;
     EMS_Sys_Status.emsRefreshed      = true; // triggers a send the values back via MQTT
 }
-=======
-
->>>>>>> a2c9aeae
 /**
  * type 0xB0 - for reading the mode from the RC10 thermostat (0x17)
  * received only after requested
@@ -1415,7 +1166,6 @@
  * type 0x3D - for reading the mode from the RC35 thermostat (0x10)
  * Working Mode Heating Circuit 1 (HC1)
  * received only after requested
-<<<<<<< HEAD
  */
 void _process_RC35Set(uint8_t type, uint8_t * data, uint8_t length) {
     EMS_Thermostat.mode = data[EMS_OFFSET_RC35Set_mode];
@@ -1424,16 +1174,6 @@
 /**
  * type 0xA3 - for external temp settings from the the RC* thermostats
  */
-=======
- */
-void _process_RC35Set(uint8_t type, uint8_t * data, uint8_t length) {
-    EMS_Thermostat.mode = data[EMS_OFFSET_RC35Set_mode];
-}
-
-/**
- * type 0xA3 - for external temp settings from the the RC* thermostats
- */
->>>>>>> a2c9aeae
 void _process_RCOutdoorTempMessage(uint8_t type, uint8_t * data, uint8_t length) {
     // add support here if you're reading external sensors
 }
@@ -1504,7 +1244,6 @@
 
     if (typeFound) {
         // its a known thermostat
-<<<<<<< HEAD
         if (EMS_Sys_Status.emsLogging >= EMS_SYS_LOGGING_BASIC) {
             myDebug("Thermostat found. Model %s with TypeID 0x%02X, Product ID %d, Version %s",
                     Thermostat_Types[i].model_string,
@@ -1591,100 +1330,6 @@
                 thermostat_type->model_string,
                 thermostat_type->type_id,
                 thermostat_type->product_id);
-=======
-        if (EMS_Sys_Status.emsLogging >= EMS_SYS_LOGGING_BASIC) {
-            myDebug("Thermostat found. Model %s with TypeID 0x%02X, Product ID %d, Version %s",
-                    Thermostat_Types[i].model_string,
-                    Thermostat_Types[i].type_id,
-                    product_id,
-                    version);
-        }
-
-        // if we don't have a thermostat set, use this one
-        if ((EMS_Thermostat.type_id == EMS_ID_NONE) || (EMS_Thermostat.model_id == EMS_MODEL_NONE)
-            || (EMS_Thermostat.type_id == Thermostat_Types[i].type_id)) {
-            myDebug("* Setting Thermostat type to Model %s, TypeID 0x%02X, Product ID %d, Version %s",
-                    Thermostat_Types[i].model_string,
-                    Thermostat_Types[i].type_id,
-                    product_id,
-                    version);
-
-            EMS_Thermostat.model_id        = Thermostat_Types[i].model_id;
-            EMS_Thermostat.type_id         = Thermostat_Types[i].type_id;
-            EMS_Thermostat.read_supported  = Thermostat_Types[i].read_supported;
-            EMS_Thermostat.write_supported = Thermostat_Types[i].write_supported;
-            EMS_Thermostat.product_id      = product_id;
-            strlcpy(EMS_Thermostat.version, version, sizeof(EMS_Thermostat.version));
-
-            do_save = true;
-
-            // get Thermostat values (if supported)
-            ems_getThermostatValues();
-        }
-    } else {
-        myDebug("Unrecognized device found. TypeID 0x%02X, Product ID %d, Version %s", type, product_id, version);
-    }
-
-    // if the boiler or thermostat values have changed, save them to SPIFFS
-    if (do_save) {
-        myESP.fs_saveConfig();
-    }
-}
-
-/*
- * Figure out the boiler and thermostat types
- */
-void ems_discoverModels() {
-    // boiler
-    ems_doReadCommand(EMS_TYPE_Version, EMS_Boiler.type_id); // get version details of boiler
-
-    // thermostat
-    // if it hasn't been set, auto discover it
-    if (EMS_Thermostat.type_id == EMS_ID_NONE) {
-        ems_scanDevices(); // auto-discover it
-    } else {
-        // set the model as hardcoded (see my_devices.h) and fetch the version and product id
-        ems_doReadCommand(EMS_TYPE_Version, EMS_Thermostat.type_id);
->>>>>>> a2c9aeae
-    }
-
-    // set its capabilities
-    EMS_Thermostat.model_id        = thermostat_type->model_id;
-    EMS_Thermostat.type_id         = thermostat_type->type_id;
-    EMS_Thermostat.read_supported  = thermostat_type->read_supported;
-    EMS_Thermostat.write_supported = thermostat_type->write_supported;
-}
-
-/*
- * Given a thermostat model ID go and fetch its characteristics
- */
-void _ems_setThermostatModel(uint8_t thermostat_modelid) {
-    bool                     found = false;
-    uint8_t                  i     = 0;
-    const _Thermostat_Type * thermostat_type;
-    while (i < _Thermostat_Types_max) {
-        thermostat_type = &Thermostat_Types[i];
-        if (thermostat_type->model_id == thermostat_modelid) {
-            found = true; // we have a matching product id
-            break;
-        }
-        i++;
-    }
-
-    if (!found) {
-        if (EMS_Sys_Status.emsLogging >= EMS_SYS_LOGGING_BASIC) {
-            myDebug("Unknown thermostat model specified. Trying a scan...");
-        }
-        ems_scanDevices(); // auto-discover it
-        return;
-    }
-
-    // set the thermostat
-    if (EMS_Sys_Status.emsLogging >= EMS_SYS_LOGGING_BASIC) {
-        myDebug("Setting Thermostat. Model %s with TypeID 0x%02X, Product ID %d",
-                thermostat_type->model_string,
-                thermostat_type->type_id,
-                thermostat_type->product_id);
     }
 
     // set its capabilities
@@ -1718,7 +1363,6 @@
     if ((EMS_Thermostat.model_id == EMS_MODEL_EASY) || (EMS_Thermostat.model_id == EMS_MODEL_BOSCHEASY)) {
         return; // not supported
     }
-<<<<<<< HEAD
     if (length > 5) {
         EMS_Thermostat.hour   = data[2];
         EMS_Thermostat.minute = data[4];
@@ -1727,15 +1371,6 @@
         EMS_Thermostat.month  = data[1];
         EMS_Thermostat.year   = data[0];
     }
-=======
-
-    EMS_Thermostat.hour   = data[2];
-    EMS_Thermostat.minute = data[4];
-    EMS_Thermostat.second = data[5];
-    EMS_Thermostat.day    = data[3];
-    EMS_Thermostat.month  = data[1];
-    EMS_Thermostat.year   = data[0];
->>>>>>> a2c9aeae
 }
 
 /**
@@ -1744,21 +1379,12 @@
 void ems_printTxQueue() {
     _EMS_TxTelegram EMS_TxTelegram;
     char            sType[20] = {0};
-<<<<<<< HEAD
 
     if (EMS_TxQueue.size() == 0) {
         myDebug("Tx queue is empty.");
         return;
     }
 
-=======
-
-    if (EMS_TxQueue.size() == 0) {
-        myDebug("Tx queue is empty.");
-        return;
-    }
-
->>>>>>> a2c9aeae
     myDebug("Tx queue (%d/%d)", EMS_TxQueue.size(), EMS_TxQueue.capacity);
 
     for (byte i = 0; i < EMS_TxQueue.size(); i++) {
@@ -1811,7 +1437,6 @@
     if (!EMS_Thermostat.read_supported) {
         myDebug("Read operations not yet supported for this model thermostat");
         return;
-<<<<<<< HEAD
     }
 
     uint8_t model_id = EMS_Thermostat.model_id;
@@ -1830,26 +1455,6 @@
         ems_doReadCommand(EMS_TYPE_EasyStatusMessage, type);
     }
 
-=======
-    }
-
-    uint8_t model_id = EMS_Thermostat.model_id;
-    uint8_t type     = EMS_Thermostat.type_id;
-
-    if (model_id == EMS_MODEL_RC20) {
-        ems_doReadCommand(EMS_TYPE_RC20StatusMessage, type); // to get the setpoint temp
-        ems_doReadCommand(EMS_TYPE_RC20Set, type);           // to get the mode
-    } else if (model_id == EMS_MODEL_RC30) {
-        ems_doReadCommand(EMS_TYPE_RC30StatusMessage, type); // to get the setpoint temp
-        ems_doReadCommand(EMS_TYPE_RC30Set, type);           // to get the mode
-    } else if ((model_id == EMS_MODEL_RC35) || (model_id == EMS_MODEL_ES73)) {
-        ems_doReadCommand(EMS_TYPE_RC35StatusMessage, type); // to get the setpoint temp
-        ems_doReadCommand(EMS_TYPE_RC35Set, type);           // to get the mode
-    } else if ((model_id == EMS_MODEL_EASY) || (model_id == EMS_MODEL_BOSCHEASY)) {
-        ems_doReadCommand(EMS_TYPE_EasyStatusMessage, type);
-    }
-
->>>>>>> a2c9aeae
     ems_doReadCommand(EMS_TYPE_RCTime, type); // get Thermostat time
 }
 
@@ -2005,11 +1610,7 @@
  */
 void ems_doReadCommand(uint8_t type, uint8_t dest, bool forceRefresh) {
     // if not a valid type of boiler is not accessible then quits
-<<<<<<< HEAD
-    if (type == EMS_ID_NONE) {
-=======
-    if ( (type == EMS_ID_NONE) || (dest == EMS_ID_NONE) ) {
->>>>>>> a2c9aeae
+    if ((type == EMS_ID_NONE) || (dest == EMS_ID_NONE)) {
         return;
     }
 
@@ -2056,21 +1657,13 @@
     EMS_Sys_Status.txRetryCount    = 0;                   // reset retry counter
 
     // get first value, which should be the src
-<<<<<<< HEAD
     if ((p = strtok(telegram, " ,"))) { // delimiter
-=======
-    if ( (p = strtok(telegram, " ,")) ) { // delimiter
->>>>>>> a2c9aeae
         strlcpy(value, p, sizeof(value));
         EMS_TxTelegram.data[0] = (uint8_t)strtol(value, 0, 16);
     }
     // and interate until end
     while (p != 0) {
-<<<<<<< HEAD
         if ((p = strtok(NULL, " ,"))) {
-=======
-        if ( (p = strtok(NULL, " ,")) ) {
->>>>>>> a2c9aeae
             strlcpy(value, p, sizeof(value));
             uint8_t val                  = (uint8_t)strtol(value, 0, 16);
             EMS_TxTelegram.data[++count] = val;
@@ -2159,7 +1752,6 @@
  */
 void ems_setThermostatMode(uint8_t mode) {
     if (!ems_getThermostatEnabled()) {
-<<<<<<< HEAD
         return;
     }
 
@@ -2168,16 +1760,6 @@
         return;
     }
 
-=======
-        return;
-    }
-
-    if (!EMS_Thermostat.write_supported) {
-        myDebug("Write not supported for this model Thermostat");
-        return;
-    }
-
->>>>>>> a2c9aeae
     uint8_t model_id = EMS_Thermostat.model_id;
     uint8_t type     = EMS_Thermostat.type_id;
 

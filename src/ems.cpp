/**
 * ems.cpp
 *
 * Handles all the processing of the EMS messages
 *
 * Paul Derbyshire - https://github.com/proddy/EMS-ESP
 */

#include "ems.h"
#include "MyESP.h"
#include "ems_devices.h"
#include "ems_utils.h"
#include "emsuart.h"
#include <CircularBuffer.h> // https://github.com/rlogiacco/CircularBuffer
#include <map>

#ifdef TESTS
#include "test_data.h"
uint8_t _TEST_DATA_max = ArraySize(TEST_DATA);
#endif

_EMS_Sys_Status                                            EMS_Sys_Status; // EMS Status
CircularBuffer<_EMS_TxTelegram, EMS_TX_TELEGRAM_QUEUE_MAX> EMS_TxQueue;    // FIFO queue for Tx send buffer
std::list<_Detected_Device>                                Devices;        // for storing all detected EMS devices

uint8_t _EMS_Devices_max       = ArraySize(EMS_Devices);
uint8_t _EMS_Devices_Types_max = ArraySize(EMS_Devices_Types);

// these structs contain the data we store from the specific EMS devices
_EMS_Boiler      EMS_Boiler;      // for boiler
_EMS_Thermostat  EMS_Thermostat;  // for thermostat
_EMS_SolarModule EMS_SolarModule; // for solar modules
_EMS_HeatPump    EMS_HeatPump;    // for heatpumps
_EMS_Mixing      EMS_Mixing;      // for mixing devices

// CRC lookup table with poly 12 for faster checking
const uint8_t ems_crc_table[] = {0x00, 0x02, 0x04, 0x06, 0x08, 0x0A, 0x0C, 0x0E, 0x10, 0x12, 0x14, 0x16, 0x18, 0x1A, 0x1C, 0x1E, 0x20, 0x22, 0x24, 0x26,
                                 0x28, 0x2A, 0x2C, 0x2E, 0x30, 0x32, 0x34, 0x36, 0x38, 0x3A, 0x3C, 0x3E, 0x40, 0x42, 0x44, 0x46, 0x48, 0x4A, 0x4C, 0x4E,
                                 0x50, 0x52, 0x54, 0x56, 0x58, 0x5A, 0x5C, 0x5E, 0x60, 0x62, 0x64, 0x66, 0x68, 0x6A, 0x6C, 0x6E, 0x70, 0x72, 0x74, 0x76,
                                 0x78, 0x7A, 0x7C, 0x7E, 0x80, 0x82, 0x84, 0x86, 0x88, 0x8A, 0x8C, 0x8E, 0x90, 0x92, 0x94, 0x96, 0x98, 0x9A, 0x9C, 0x9E,
                                 0xA0, 0xA2, 0xA4, 0xA6, 0xA8, 0xAA, 0xAC, 0xAE, 0xB0, 0xB2, 0xB4, 0xB6, 0xB8, 0xBA, 0xBC, 0xBE, 0xC0, 0xC2, 0xC4, 0xC6,
                                 0xC8, 0xCA, 0xCC, 0xCE, 0xD0, 0xD2, 0xD4, 0xD6, 0xD8, 0xDA, 0xDC, 0xDE, 0xE0, 0xE2, 0xE4, 0xE6, 0xE8, 0xEA, 0xEC, 0xEE,
                                 0xF0, 0xF2, 0xF4, 0xF6, 0xF8, 0xFA, 0xFC, 0xFE, 0x19, 0x1B, 0x1D, 0x1F, 0x11, 0x13, 0x15, 0x17, 0x09, 0x0B, 0x0D, 0x0F,
                                 0x01, 0x03, 0x05, 0x07, 0x39, 0x3B, 0x3D, 0x3F, 0x31, 0x33, 0x35, 0x37, 0x29, 0x2B, 0x2D, 0x2F, 0x21, 0x23, 0x25, 0x27,
                                 0x59, 0x5B, 0x5D, 0x5F, 0x51, 0x53, 0x55, 0x57, 0x49, 0x4B, 0x4D, 0x4F, 0x41, 0x43, 0x45, 0x47, 0x79, 0x7B, 0x7D, 0x7F,
                                 0x71, 0x73, 0x75, 0x77, 0x69, 0x6B, 0x6D, 0x6F, 0x61, 0x63, 0x65, 0x67, 0x99, 0x9B, 0x9D, 0x9F, 0x91, 0x93, 0x95, 0x97,
                                 0x89, 0x8B, 0x8D, 0x8F, 0x81, 0x83, 0x85, 0x87, 0xB9, 0xBB, 0xBD, 0xBF, 0xB1, 0xB3, 0xB5, 0xB7, 0xA9, 0xAB, 0xAD, 0xAF,
                                 0xA1, 0xA3, 0xA5, 0xA7, 0xD9, 0xDB, 0xDD, 0xDF, 0xD1, 0xD3, 0xD5, 0xD7, 0xC9, 0xCB, 0xCD, 0xCF, 0xC1, 0xC3, 0xC5, 0xC7,
                                 0xF9, 0xFB, 0xFD, 0xFF, 0xF1, 0xF3, 0xF5, 0xF7, 0xE9, 0xEB, 0xED, 0xEF, 0xE1, 0xE3, 0xE5, 0xE7};

const uint8_t  TX_WRITE_TIMEOUT_COUNT = 2;       // 3 retries before timeout
const uint32_t EMS_BUS_TIMEOUT        = 45000;   // timeout in ms before recognizing the ems bus is offline (45 seconds)
const uint32_t EMS_POLL_TIMEOUT       = 5000000; // timeout in microseconds before recognizing the ems bus is offline (5 seconds)

/*
 * Add one or more flags to the current flags.
 */
void ems_Device_add_flags(unsigned int flags) {
    EMS_Sys_Status.emsRefreshedFlags |= flags;
}
/*
 * Check if the current flags include all of the specified flags.
 */
bool ems_Device_has_flags(unsigned int flags) {
    return (EMS_Sys_Status.emsRefreshedFlags & flags) == flags;
}
/*
 * Remove one or more flags from the current flags.
 */
void ems_Device_remove_flags(unsigned int flags) {
    EMS_Sys_Status.emsRefreshedFlags &= ~flags;
}

// returns true if HT3, other Buderus protocol
bool ems_isHT3() {
    return (EMS_Sys_Status.emsIDMask == 0x80);
}

// init EMS device values, counters and buffers
void ems_init() {
    ems_clearDeviceList(); // init the device map

    // overall status
    EMS_Sys_Status.emsRxPgks         = 0;
    EMS_Sys_Status.emsTxPkgs         = 0;
    EMS_Sys_Status.emxCrcErr         = 0;
    EMS_Sys_Status.emsRxStatus       = EMS_RX_STATUS_IDLE;
    EMS_Sys_Status.emsTxStatus       = EMS_TX_REV_DETECT;
    EMS_Sys_Status.emsRefreshedFlags = EMS_DEVICE_UPDATE_FLAG_NONE;
    EMS_Sys_Status.emsPollEnabled    = false; // start up with Poll disabled
    EMS_Sys_Status.emsBusConnected   = false;
    EMS_Sys_Status.emsRxTimestamp    = 0;
    EMS_Sys_Status.emsTxCapable      = false;
    EMS_Sys_Status.emsTxDisabled     = false;
    EMS_Sys_Status.emsPollFrequency  = 0;
    EMS_Sys_Status.txRetryCount      = 0;
    EMS_Sys_Status.emsIDMask         = 0x00;
    EMS_Sys_Status.emsPollAck[0]     = EMS_ID_ME;

    // thermostat
    strlcpy(EMS_Thermostat.datetime, "?", sizeof(EMS_Thermostat.datetime));
    EMS_Thermostat.write_supported = false;
    EMS_Thermostat.device_id       = EMS_ID_NONE;

    // init all heating circuits
    for (uint8_t i = 0; i < EMS_THERMOSTAT_MAXHC; i++) {
        EMS_Thermostat.hc[i].hc                = i + 1;
        EMS_Thermostat.hc[i].active            = false;
        EMS_Thermostat.hc[i].mode              = EMS_VALUE_INT_NOTSET;
        EMS_Thermostat.hc[i].day_mode          = EMS_VALUE_INT_NOTSET;
        EMS_Thermostat.hc[i].summer_mode       = EMS_VALUE_INT_NOTSET;
        EMS_Thermostat.hc[i].holiday_mode      = EMS_VALUE_INT_NOTSET;
        EMS_Thermostat.hc[i].daytemp           = EMS_VALUE_INT_NOTSET;
        EMS_Thermostat.hc[i].nighttemp         = EMS_VALUE_INT_NOTSET;
        EMS_Thermostat.hc[i].holidaytemp       = EMS_VALUE_INT_NOTSET;
        EMS_Thermostat.hc[i].heatingtype       = EMS_VALUE_INT_NOTSET; // floor heating = 3
        EMS_Thermostat.hc[i].circuitcalctemp   = EMS_VALUE_INT_NOTSET;
        EMS_Thermostat.hc[i].setpoint_roomTemp = EMS_VALUE_SHORT_NOTSET;
        EMS_Thermostat.hc[i].curr_roomTemp     = EMS_VALUE_SHORT_NOTSET;
    }

    EMS_Mixing.detected = false;
    // init all mixing modules
    for (uint8_t i = 0; i < EMS_THERMOSTAT_MAXHC; i++) {
        EMS_Mixing.hc[i].hc          = i + 1;
        EMS_Mixing.hc[i].flowTemp    = EMS_VALUE_USHORT_NOTSET;
        EMS_Mixing.hc[i].pumpMod     = EMS_VALUE_INT_NOTSET;
        EMS_Mixing.hc[i].valveStatus = EMS_VALUE_INT_NOTSET;
        EMS_Mixing.hc[i].flowSetTemp = EMS_VALUE_INT_NOTSET;
    }
    for (uint8_t i = 0; i < EMS_THERMOSTAT_MAXWWC; i++) {
        EMS_Mixing.wwc[i].wwc          = i + 1;
        EMS_Mixing.wwc[i].flowTemp    = EMS_VALUE_USHORT_NOTSET;
        EMS_Mixing.wwc[i].pumpMod     = EMS_VALUE_INT_NOTSET;
        EMS_Mixing.wwc[i].tempStatus  = EMS_VALUE_INT_NOTSET;
    }

    // UBAParameterWW
    EMS_Boiler.wWActivated     = EMS_VALUE_BOOL_NOTSET; // Warm Water activated
    EMS_Boiler.wWSelTemp       = EMS_VALUE_INT_NOTSET;  // Warm Water selected temperature
    EMS_Boiler.wWCircPump      = EMS_VALUE_BOOL_NOTSET; // Warm Water circulation pump available
    EMS_Boiler.wWDesinfectTemp = EMS_VALUE_INT_NOTSET;  // Warm Water desinfection temperature to prevent infection
    EMS_Boiler.wWComfort       = EMS_VALUE_INT_NOTSET;  // WW comfort mode

    // UBAMonitorFast
    EMS_Boiler.selFlowTemp = EMS_VALUE_INT_NOTSET;    // Selected flow temperature
    EMS_Boiler.curFlowTemp = EMS_VALUE_USHORT_NOTSET; // Current flow temperature
    EMS_Boiler.retTemp     = EMS_VALUE_USHORT_NOTSET; // Return temperature
    EMS_Boiler.burnGas     = EMS_VALUE_BOOL_NOTSET;   // Gas on/off
    EMS_Boiler.fanWork     = EMS_VALUE_BOOL_NOTSET;   // Fan on/off
    EMS_Boiler.ignWork     = EMS_VALUE_BOOL_NOTSET;   // Ignition on/off
    EMS_Boiler.heatPmp     = EMS_VALUE_BOOL_NOTSET;   // Boiler pump on/off
    EMS_Boiler.wWHeat      = EMS_VALUE_INT_NOTSET;    // 3-way valve on WW
    EMS_Boiler.wWCirc      = EMS_VALUE_BOOL_NOTSET;   // Circulation on/off
    EMS_Boiler.selBurnPow  = EMS_VALUE_INT_NOTSET;    // Burner max power %
    EMS_Boiler.curBurnPow  = EMS_VALUE_INT_NOTSET;    // Burner current power %
    EMS_Boiler.flameCurr   = EMS_VALUE_USHORT_NOTSET; // Flame current in micro amps
    EMS_Boiler.sysPress    = EMS_VALUE_INT_NOTSET;    // System pressure
    strlcpy(EMS_Boiler.serviceCodeChar, "??", sizeof(EMS_Boiler.serviceCodeChar));
    EMS_Boiler.serviceCode = EMS_VALUE_USHORT_NOTSET;

    // UBAMonitorSlow
    EMS_Boiler.extTemp     = EMS_VALUE_SHORT_NOTSET;  // Outside temperature
    EMS_Boiler.boilTemp    = EMS_VALUE_USHORT_NOTSET; // Boiler temperature
    EMS_Boiler.exhaustTemp = EMS_VALUE_USHORT_NOTSET; // Exhaust temperature
    EMS_Boiler.pumpMod     = EMS_VALUE_INT_NOTSET;    // Pump modulation %
    EMS_Boiler.burnStarts  = EMS_VALUE_LONG_NOTSET;   // # burner restarts
    EMS_Boiler.burnWorkMin = EMS_VALUE_LONG_NOTSET;   // Total burner operating time
    EMS_Boiler.heatWorkMin = EMS_VALUE_LONG_NOTSET;   // Total heat operating time
    EMS_Boiler.switchTemp  = EMS_VALUE_USHORT_NOTSET;

    // UBAMonitorWWMessage
    EMS_Boiler.wWCurTmp  = EMS_VALUE_USHORT_NOTSET; // Warm Water current temperature
    EMS_Boiler.wWStarts  = EMS_VALUE_LONG_NOTSET;   // Warm Water # starts
    EMS_Boiler.wWWorkM   = EMS_VALUE_LONG_NOTSET;   // Warm Water # minutes
    EMS_Boiler.wWOneTime = EMS_VALUE_INT_NOTSET;    // Warm Water one time function on/off
    EMS_Boiler.wWCurFlow = EMS_VALUE_INT_NOTSET;    // WW current flow temp

    // UBATotalUptimeMessage
    EMS_Boiler.UBAuptime = EMS_VALUE_LONG_NOTSET; // Total UBA working hours

    // UBAParametersMessage
    EMS_Boiler.heating_temp = EMS_VALUE_INT_NOTSET; // Heating temperature setting on the boiler
    EMS_Boiler.pump_mod_max = EMS_VALUE_INT_NOTSET; // Boiler circuit pump modulation max. power %
    EMS_Boiler.pump_mod_min = EMS_VALUE_INT_NOTSET; // Boiler circuit pump modulation min. power %

    // Solar Module values
    EMS_SolarModule.collectorTemp          = EMS_VALUE_SHORT_NOTSET; // collector temp from SM10/SM100/SM200
    EMS_SolarModule.bottomTemp             = EMS_VALUE_SHORT_NOTSET; // bottom temp from SM10/SM100/SM200
    EMS_SolarModule.pumpModulation         = EMS_VALUE_INT_NOTSET;   // modulation solar pump SM10/SM100/SM200
    EMS_SolarModule.pump                   = EMS_VALUE_BOOL_NOTSET;  // pump active
    EMS_SolarModule.EnergyLastHour         = EMS_VALUE_USHORT_NOTSET;
    EMS_SolarModule.EnergyToday            = EMS_VALUE_USHORT_NOTSET;
    EMS_SolarModule.EnergyTotal            = EMS_VALUE_USHORT_NOTSET;
    EMS_SolarModule.device_id              = EMS_ID_NONE;
    EMS_SolarModule.product_id             = EMS_ID_NONE;
    EMS_SolarModule.pumpWorkMin            = EMS_VALUE_LONG_NOTSET;
    EMS_SolarModule.setpoint_maxBottomTemp = EMS_VALUE_SHORT_NOTSET;

    // Other EMS devices values
    EMS_HeatPump.HPModulation = EMS_VALUE_INT_NOTSET;
    EMS_HeatPump.HPSpeed      = EMS_VALUE_INT_NOTSET;
    EMS_HeatPump.device_id    = EMS_ID_NONE;
    EMS_HeatPump.product_id   = EMS_ID_NONE;

    // calculated values
    EMS_Boiler.tapwaterActive = EMS_VALUE_BOOL_NOTSET; // Hot tap water is on/off
    EMS_Boiler.heatingActive  = EMS_VALUE_BOOL_NOTSET; // Central heating is on/off

    // set boiler type
    EMS_Boiler.product_id = EMS_ID_NONE;
    strlcpy(EMS_Boiler.version, "?", sizeof(EMS_Boiler.version));

    // set thermostat model
    EMS_Thermostat.product_id = EMS_ID_NONE;
    strlcpy(EMS_Thermostat.version, "?", sizeof(EMS_Thermostat.version));

    // default logging is none
    ems_setLogging(EMS_SYS_LOGGING_DEFAULT, true);
}

// Getters and Setters for parameters
void ems_setPoll(bool b) {
    EMS_Sys_Status.emsPollEnabled = b;
    myDebug_P(PSTR("EMS Bus Poll is set to %s"), EMS_Sys_Status.emsPollEnabled ? "enabled" : "disabled");
}

bool ems_getPoll() {
    return EMS_Sys_Status.emsPollEnabled;
}

bool ems_getBoilerEnabled() {
    return (EMS_Boiler.device_id != EMS_ID_NONE);
}

bool ems_getThermostatEnabled() {
    return (EMS_Thermostat.device_id != EMS_ID_NONE);
}

bool ems_getMixingDeviceEnabled() {
    return EMS_Mixing.detected;
}

bool ems_getSolarModuleEnabled() {
    return (EMS_SolarModule.device_id != EMS_ID_NONE);
}

bool ems_getHeatPumpEnabled() {
    return (EMS_HeatPump.device_id != EMS_ID_NONE);
}

uint8_t ems_getThermostatModel() {
    return (EMS_Thermostat.device_flags & 0x7F); // strip 7th bit
}

uint8_t ems_getSolarModuleModel() {
    return (EMS_SolarModule.device_flags);
}

void ems_setTxDisabled(bool b) {
    EMS_Sys_Status.emsTxDisabled = b;
}

bool ems_getTxDisabled() {
    return (EMS_Sys_Status.emsTxDisabled);
}

uint32_t ems_getPollFrequency() {
    return EMS_Sys_Status.emsPollFrequency;
}

bool ems_getTxCapable() {
    if ((EMS_Sys_Status.emsPollFrequency == 0) || (EMS_Sys_Status.emsPollFrequency > EMS_POLL_TIMEOUT)) {
        EMS_Sys_Status.emsTxCapable = false;
    }
    return EMS_Sys_Status.emsTxCapable;
}

bool ems_getBusConnected() {
    if ((millis() - EMS_Sys_Status.emsRxTimestamp) > EMS_BUS_TIMEOUT) {
        EMS_Sys_Status.emsBusConnected = false;
    }
    return EMS_Sys_Status.emsBusConnected;
}

_EMS_SYS_LOGGING ems_getLogging() {
    return EMS_Sys_Status.emsLogging;
}

void ems_setLogging(_EMS_SYS_LOGGING loglevel, uint16_t id) {
    EMS_Sys_Status.emsLogging_ID = id;
    ems_setLogging(loglevel, false);
}

void ems_setLogging(_EMS_SYS_LOGGING loglevel, bool quiet) {
    EMS_Sys_Status.emsLogging = loglevel;

    if (quiet) {
        return; // no reporting to console
    }

    if (loglevel == EMS_SYS_LOGGING_NONE) {
        myDebug_P(PSTR("System Logging set to None"));
    } else if (loglevel == EMS_SYS_LOGGING_BASIC) {
        myDebug_P(PSTR("System Logging set to Basic"));
    } else if (loglevel == EMS_SYS_LOGGING_VERBOSE) {
        myDebug_P(PSTR("System Logging set to Verbose"));
    } else if (loglevel == EMS_SYS_LOGGING_THERMOSTAT) {
        myDebug_P(PSTR("System Logging set to Thermostat only"));
    } else if (loglevel == EMS_SYS_LOGGING_SOLARMODULE) {
        myDebug_P(PSTR("System Logging set to Solar Module only"));
    } else if (loglevel == EMS_SYS_LOGGING_RAW) {
        myDebug_P(PSTR("System Logging set to Raw mode"));
    } else if (loglevel == EMS_SYS_LOGGING_JABBER) {
        myDebug_P(PSTR("System Logging set to Jabber mode"));
    } else if (loglevel == EMS_SYS_LOGGING_WATCH) {
        myDebug_P(PSTR("System Logging set to Watch mode"));
    } else if (loglevel == EMS_SYS_LOGGING_DEVICE) {
        myDebug_P(PSTR("System Logging set to Device mode"));
    }
}

/**
 * send a poll acknowledge
 */
void ems_tx_pollAck() {
    emsuart_tx_buffer(&EMS_Sys_Status.emsPollAck[0], 1);
}

/**
 * Calculate CRC checksum using lookup table for speed
 * len is length of all the data in bytes (including the header & CRC byte at end)
 */
uint8_t _crcCalculator(uint8_t * data, uint8_t len) {
    if (len <= 1) {
        return 0;
    }

    uint8_t crc = 0;

    // read data and stop before the CRC
    for (uint8_t i = 0; i < len - 1; i++) {
        crc = ems_crc_table[crc];
        crc ^= data[i];
    }

    return crc;
}

// validate we have data at the offset (index) requested
// returns -1 if out of bounds
int8_t _getDataPosition(_EMS_RxTelegram * EMS_RxTelegram, uint8_t index) {
    int8_t pos = index - EMS_RxTelegram->offset;            // get adjusted index position based on offset
    return (pos >= EMS_RxTelegram->data_length) ? -1 : pos; // return -1 if out of bounds
}

// unsigned short
void _setValue(_EMS_RxTelegram * EMS_RxTelegram, uint16_t * param_op, uint8_t index) {
    int8_t pos = _getDataPosition(EMS_RxTelegram, index);
    if (pos < 0) {
        return;
    }

    uint16_t value = (EMS_RxTelegram->data[pos] << 8) + EMS_RxTelegram->data[pos + 1];

    // check for undefined/unset values, 0x8000
    if (value >= EMS_VALUE_USHORT_NOTSET) {
        return;
    }

    *param_op = value;
}

// signed short
void _setValue(_EMS_RxTelegram * EMS_RxTelegram, int16_t * param_op, uint8_t index) {
    int8_t pos = _getDataPosition(EMS_RxTelegram, index);
    if (pos < 0) {
        return;
    }

    int16_t value = (EMS_RxTelegram->data[pos] << 8) + EMS_RxTelegram->data[pos + 1];

    // check for undefined/unset values, 0x8000
    if ((value == EMS_VALUE_SHORT_NOTSET) || (EMS_RxTelegram->data[pos] == 0x7D)) {
        return;
    }

    *param_op = value;
}

// Byte
void _setValue(_EMS_RxTelegram * EMS_RxTelegram, uint8_t * param_op, uint8_t index) {
    int8_t pos = _getDataPosition(EMS_RxTelegram, index);
    if (pos < 0) {
        return;
    }

    *param_op = (uint8_t)EMS_RxTelegram->data[pos];
}

// convert signed short to single 8 byte, for setpoint thermostat temperatures that don't store their temps in 2 bytes
void _setValue8(_EMS_RxTelegram * EMS_RxTelegram, int16_t * param_op, uint8_t index) {
    int8_t pos = _getDataPosition(EMS_RxTelegram, index);
    if (pos < 0) {
        return;
    }

    *param_op = EMS_RxTelegram->data[pos];
}

// Long
void _setValue(_EMS_RxTelegram * EMS_RxTelegram, uint32_t * param_op, uint8_t index) {
    int8_t pos = _getDataPosition(EMS_RxTelegram, index);
    if (pos < 0) {
        return;
    }

    *param_op = (uint32_t)((EMS_RxTelegram->data[pos] << 16) + (EMS_RxTelegram->data[pos + 1] << 8) + (EMS_RxTelegram->data[pos + 2]));
}

// bit from a byte
void _setValue(_EMS_RxTelegram * EMS_RxTelegram, uint8_t * param_op, uint8_t index, uint8_t bit) {
    int8_t pos = _getDataPosition(EMS_RxTelegram, index);
    if (pos < 0) {
        return;
    }

    *param_op = (uint8_t)(((EMS_RxTelegram->data[pos]) >> (bit)) & 0x01);
}

void ems_setTxMode(uint8_t mode) {
    EMS_Sys_Status.emsTxMode = mode;
}

void ems_setMasterThermostat(uint8_t product_id) {
    EMS_Sys_Status.emsMasterThermostat = product_id;
}

/**
 * debug print a telegram to telnet/serial including the CRC
 */
void _debugPrintTelegram(const char * prefix, _EMS_RxTelegram * EMS_RxTelegram, const char * color, bool raw = false) {
    char      output_str[200] = {0};
    char      buffer[16]      = {0};
    uint8_t * data            = EMS_RxTelegram->telegram;
    uint8_t   data_len        = EMS_RxTelegram->data_length; // length of data block
    uint8_t   length          = EMS_RxTelegram->length;      // includes CRC

    // get elapsed system time or internet time if available
    uint8_t       t_sec, t_min, t_hour;
    uint16_t      t_msec;
    unsigned long timestamp   = EMS_RxTelegram->timestamp;
    bool          haveNTPtime = (timestamp > 1572307205); // after Jan 1st 1970

    if (haveNTPtime) {
        t_sec = timestamp % 60;
        timestamp /= 60; // now it is minutes
        t_min = timestamp % 60;
        timestamp /= 60; // now it is hours
        t_hour = timestamp % 24;
    } else {
        t_hour = timestamp / 3600000;
        t_min  = (timestamp / 60000) % 60;
        t_sec  = (timestamp / 1000) % 60;
        t_msec = timestamp % 1000;
    }

    strlcpy(output_str, "(", sizeof(output_str));

    if (!raw)
        strlcat(output_str, COLOR_CYAN, sizeof(output_str));

    strlcat(output_str, _smallitoa(t_hour, buffer), sizeof(output_str));
    strlcat(output_str, ":", sizeof(output_str));
    strlcat(output_str, _smallitoa(t_min, buffer), sizeof(output_str));
    strlcat(output_str, ":", sizeof(output_str));
    strlcat(output_str, _smallitoa(t_sec, buffer), sizeof(output_str));

    // internet time doesn't have millisecond precision, so ignore it
    if (!haveNTPtime) {
        strlcat(output_str, ".", sizeof(output_str));
        strlcat(output_str, _smallitoa3(t_msec, buffer), sizeof(output_str));
    }

    if (!raw)
        strlcat(output_str, COLOR_RESET, sizeof(output_str));

    strlcat(output_str, ") ", sizeof(output_str));

    if (!raw)
        strlcat(output_str, color, sizeof(output_str));

    strlcat(output_str, prefix, sizeof(output_str));

    if (!raw) {
        strlcat(output_str, "telegram: ", sizeof(output_str));
    }

    for (int i = 0; i < (length - 1); i++) {
        strlcat(output_str, _hextoa(data[i], buffer), sizeof(output_str));
        strlcat(output_str, " ", sizeof(output_str)); // add space
    }

    if (!raw) {
        strlcat(output_str, "(CRC=", sizeof(output_str));
        strlcat(output_str, _hextoa(data[length - 1], buffer), sizeof(output_str));
        strlcat(output_str, ")", sizeof(output_str));

        // print number of data bytes only if its a valid telegram
        if (data_len) {
            strlcat(output_str, " #data=", sizeof(output_str));
            strlcat(output_str, itoa(data_len, buffer, 10), sizeof(output_str));
        }

        strlcat(output_str, COLOR_RESET, sizeof(output_str));
    } else {
        // send it the SysLog
        myESP.writeLogEvent(MYESP_SYSLOG_INFO, output_str);
    }

    myDebug(output_str);
}

/**
 * send the contents of the Tx buffer to the UART
 * we take telegram from the queue and send it, but don't remove it until later when its confirmed successful
 */
void _ems_sendTelegram() {
    // check if we have something in the queue to send
    if (EMS_TxQueue.isEmpty()) {
        return;
    }

    // if we're preventing all outbound traffic, quit
    if (ems_getTxDisabled()) {
        EMS_TxQueue.shift(); // remove from queue
        return;
    }

    // get the first in the queue, which is at the head
    // we don't remove from the queue yet
    _EMS_TxTelegram EMS_TxTelegram = EMS_TxQueue.first();

    // if we're in raw mode just fire and forget
    if (EMS_TxTelegram.action == EMS_TX_TELEGRAM_RAW) {
        EMS_TxTelegram.data[EMS_TxTelegram.length - 1] = _crcCalculator(EMS_TxTelegram.data, EMS_TxTelegram.length); // add the CRC

        if (EMS_Sys_Status.emsLogging != EMS_SYS_LOGGING_NONE) {
            _EMS_RxTelegram EMS_RxTelegram;                     // create new Rx object
            EMS_RxTelegram.length      = EMS_TxTelegram.length; // full length of telegram
            EMS_RxTelegram.telegram    = EMS_TxTelegram.data;
            EMS_RxTelegram.data_length = 0;                     // surpress #data=
            EMS_RxTelegram.timestamp   = myESP.getSystemTime(); // now
            _debugPrintTelegram("Sending raw: ", &EMS_RxTelegram, COLOR_CYAN, true);
        }

        _EMS_TX_STATUS _txStatus = emsuart_tx_buffer(EMS_TxTelegram.data, EMS_TxTelegram.length); // send the telegram to the UART Tx
        if (EMS_TX_BRK_DETECT == _txStatus || EMS_TX_WTD_TIMEOUT == _txStatus) {
            // Tx Error!
            if (EMS_Sys_Status.emsLogging == EMS_SYS_LOGGING_VERBOSE) {
                myDebug_P(PSTR("** error sending buffer: %s"), _txStatus == EMS_TX_BRK_DETECT ? "BRK" : "WDTO");
            }
            // EMS_Sys_Status.emsTxStatus = EMS_TX_STATUS_IDLE;
        }
        EMS_TxQueue.shift(); // and remove from queue
        return;
    }

    // create the header
    EMS_TxTelegram.data[0] = EMS_ID_ME ^ EMS_Sys_Status.emsIDMask; // src

    // dest
    if (EMS_TxTelegram.action == EMS_TX_TELEGRAM_WRITE) {
        EMS_TxTelegram.data[1] = EMS_TxTelegram.dest;
    } else {
        // for a READ or VALIDATE
        EMS_TxTelegram.data[1] = (EMS_TxTelegram.dest | 0x80); // read has 8th bit set, always
    }

    // complete the rest of the header depending on EMS or EMS+
    if (EMS_TxTelegram.type > 0xFF) {
        // EMS 2.0 / EMS+
        EMS_TxTelegram.data[2] = 0xFF; // fixed value indicating an extended message
        EMS_TxTelegram.data[3] = EMS_TxTelegram.offset;
        EMS_TxTelegram.length += 2; // add 2 bytes to length to compensate the extra FF and byte for the type

        // EMS+ has different format for read and write. See https://github.com/proddy/EMS-ESP/wiki/RC3xx-Thermostats
        if ((EMS_TxTelegram.action == EMS_TX_TELEGRAM_READ) || (EMS_TxTelegram.action == EMS_TX_TELEGRAM_VALIDATE)) {
            EMS_TxTelegram.data[4] = EMS_TxTelegram.dataValue;   // for read its #bytes to return
            EMS_TxTelegram.data[5] = EMS_TxTelegram.type >> 8;   // type, 1st byte
            EMS_TxTelegram.data[6] = EMS_TxTelegram.type & 0xFF; // type, 2nd byte
        } else if (EMS_TxTelegram.action == EMS_TX_TELEGRAM_WRITE) {
            EMS_TxTelegram.data[4] = EMS_TxTelegram.type >> 8;   // type, 1st byte
            EMS_TxTelegram.data[5] = EMS_TxTelegram.type & 0xFF; // type, 2nd byte
            EMS_TxTelegram.data[6] = EMS_TxTelegram.dataValue;   // for write it the value to set
        }
    } else {
        // EMS 1.0
        EMS_TxTelegram.data[2] = EMS_TxTelegram.type;   // type
        EMS_TxTelegram.data[3] = EMS_TxTelegram.offset; // offset
        if (EMS_TxTelegram.length == EMS_MIN_TELEGRAM_LENGTH) {
            EMS_TxTelegram.data[4] = EMS_TxTelegram.dataValue; // for read its #bytes to return, for write it the value to set
        }
    }

    // finally calculate CRC and add it to the end
    EMS_TxTelegram.data[EMS_TxTelegram.length - 1] = _crcCalculator(EMS_TxTelegram.data, EMS_TxTelegram.length);

    // print debug info
    if (EMS_Sys_Status.emsLogging == EMS_SYS_LOGGING_VERBOSE) {
        char s[64] = {0};
        if (EMS_TxTelegram.action == EMS_TX_TELEGRAM_WRITE) {
            snprintf(s, sizeof(s), "Sending write of type 0x%02X to 0x%02X, ", EMS_TxTelegram.type, EMS_TxTelegram.dest & 0x7F);
        } else if (EMS_TxTelegram.action == EMS_TX_TELEGRAM_READ) {
            snprintf(s, sizeof(s), "Sending read of type 0x%02X to 0x%02X, ", EMS_TxTelegram.type, EMS_TxTelegram.dest & 0x7F);
        } else if (EMS_TxTelegram.action == EMS_TX_TELEGRAM_VALIDATE) {
            snprintf(s, sizeof(s), "Sending validate of type 0x%02X to 0x%02X, ", EMS_TxTelegram.type, EMS_TxTelegram.dest & 0x7F);
        }

        _EMS_RxTelegram EMS_RxTelegram;
        EMS_RxTelegram.length      = EMS_TxTelegram.length; // complete length of telegram incl CRC
        EMS_RxTelegram.data_length = 0;                     // ignore the data length for read and writes. only used for incoming.
        EMS_RxTelegram.telegram    = EMS_TxTelegram.data;
        EMS_RxTelegram.timestamp   = myESP.getSystemTime(); // now
        _debugPrintTelegram(s, &EMS_RxTelegram, COLOR_CYAN);
    }

    // send the telegram to the UART Tx
    _EMS_TX_STATUS _txStatus = emsuart_tx_buffer(EMS_TxTelegram.data, EMS_TxTelegram.length); // send the telegram to the UART Tx
    if (EMS_TX_STATUS_OK == _txStatus || EMS_TX_STATUS_IDLE == _txStatus)
        EMS_Sys_Status.emsTxStatus = EMS_TX_STATUS_WAIT;
    else {
        // Tx Error!
        if (EMS_Sys_Status.emsLogging == EMS_SYS_LOGGING_VERBOSE) {
            myDebug_P(PSTR("** error sending buffer: %s"), _txStatus == EMS_TX_BRK_DETECT ? "BRK" : "WDTO");
        }
        EMS_Sys_Status.emsTxStatus = EMS_TX_STATUS_IDLE;
    }
}

/**
 * Takes the last write command and turns into a validate request
 * placing it on the Tx queue
 */
void _createValidate() {
    if (EMS_TxQueue.isEmpty()) {
        return;
    }

    // release the Tx lock
    EMS_Sys_Status.emsTxStatus = EMS_TX_STATUS_IDLE;

    // get the first in the queue, which is at the head
    _EMS_TxTelegram EMS_TxTelegram = EMS_TxQueue.first();

    // safety check: only do a validate after a write and when we have a type to validate
    if ((EMS_TxTelegram.action != EMS_TX_TELEGRAM_WRITE) || (EMS_TxTelegram.type_validate == EMS_ID_NONE)) {
        EMS_TxQueue.shift(); // remove from queue
        return;
    }

    // create a new Telegram copying from the last write
    _EMS_TxTelegram new_EMS_TxTelegram;
    new_EMS_TxTelegram.action = EMS_TX_TELEGRAM_VALIDATE;

    // copy old Write record
    new_EMS_TxTelegram.type_validate      = EMS_TxTelegram.type;          // save the original type in the type_validate, increase we need to re-try
    new_EMS_TxTelegram.type               = EMS_TxTelegram.type_validate; // new type is the validate type
    new_EMS_TxTelegram.dest               = EMS_TxTelegram.dest;
    new_EMS_TxTelegram.comparisonValue    = EMS_TxTelegram.comparisonValue;
    new_EMS_TxTelegram.comparisonPostRead = EMS_TxTelegram.comparisonPostRead;
    new_EMS_TxTelegram.comparisonOffset   = EMS_TxTelegram.comparisonOffset;

    // this is what is different
    new_EMS_TxTelegram.offset    = EMS_TxTelegram.comparisonOffset; // location of byte to fetch
    new_EMS_TxTelegram.dataValue = 1;                               // fetch one byte
    new_EMS_TxTelegram.length    = EMS_MIN_TELEGRAM_LENGTH;         // is always 6 bytes long (including CRC at end)
    new_EMS_TxTelegram.timestamp = millis();

    // remove old telegram from queue and add this new read one
    EMS_TxQueue.shift();                     // remove from queue
    EMS_TxQueue.unshift(new_EMS_TxTelegram); // add back to queue making it first to be picked up next (FIFO)
}

/**
 * dump a UART Tx or Rx buffer to console...
 */
void ems_dumpBuffer(const char * prefix, uint8_t * telegram, uint8_t length) {
    uint32_t    timestamp       = millis();
    static char output_str[200] = {0};
    static char buffer[16]      = {0};

    strlcpy(output_str, "(", sizeof(output_str));
    strlcat(output_str, COLOR_CYAN, sizeof(output_str));
    strlcat(output_str, _smallitoa((uint8_t)((timestamp / 3600000) % 24), buffer), sizeof(output_str));
    strlcat(output_str, ":", sizeof(output_str));
    strlcat(output_str, _smallitoa((uint8_t)((timestamp / 60000) % 60), buffer), sizeof(output_str));
    strlcat(output_str, ":", sizeof(output_str));
    strlcat(output_str, _smallitoa((uint8_t)((timestamp / 1000) % 60), buffer), sizeof(output_str));
    strlcat(output_str, ".", sizeof(output_str));
    strlcat(output_str, _smallitoa3(timestamp % 1000, buffer), sizeof(output_str));
    strlcat(output_str, COLOR_RESET, sizeof(output_str));
    strlcat(output_str, ") ", sizeof(output_str));

    strlcat(output_str, COLOR_YELLOW, sizeof(output_str));
    strlcat(output_str, prefix, sizeof(output_str));

    // show some EMS_Sys_Status entries
    strlcat(output_str, _hextoa(EMS_Sys_Status.emsRxStatus, buffer), sizeof(output_str));
    strlcat(output_str, " ", sizeof(output_str));
    strlcat(output_str, _hextoa(EMS_Sys_Status.emsTxStatus, buffer), sizeof(output_str));
    strlcat(output_str, ": ", sizeof(output_str));

    // print whole buffer, don't interpret any data
    for (int i = 0; i < (length); i++) {
        strlcat(output_str, _hextoa(telegram[i], buffer), sizeof(output_str));
        strlcat(output_str, " ", sizeof(output_str));
    }

    strlcat(output_str, COLOR_RESET, sizeof(output_str));

    myDebug(output_str);
}

/**
 * Entry point triggered by an interrupt in emsuart.cpp
 * length is the number of all the telegram bytes up to and including the CRC at the end
 * Read commands are asynchronous as they're handled by the interrupt
 * When a telegram is processed we forcefully erase it from the stack to prevent overflow
 */
void ems_parseTelegram(uint8_t * telegram, uint8_t length) {
    if (EMS_Sys_Status.emsLogging == EMS_SYS_LOGGING_JABBER) {
        ems_dumpBuffer("ems_parseTelegram: ", telegram, length);
    }

    /*
     * Detect the EMS bus type - Buderus or Junkers - and set emsIDMask accordingly.
     *  we wait for the first valid telegram and look at the SourceID.
     *  If Bit 7 is set we have a Buderus, otherwise a Junkers
     */
    if (EMS_Sys_Status.emsTxStatus == EMS_TX_REV_DETECT) {
        if ((length >= 5) && (telegram[length - 1] == _crcCalculator(telegram, length))) {
            EMS_Sys_Status.emsTxStatus   = EMS_TX_STATUS_IDLE;
            EMS_Sys_Status.emsIDMask     = telegram[0] & 0x80;
            EMS_Sys_Status.emsPollAck[0] = EMS_ID_ME ^ EMS_Sys_Status.emsIDMask;
        } else
            return; // ignore the whole telegram Rx Telegram while in DETECT mode
    }

    /* 
     * It may happen that we were interrupted (for instance by WIFI activity) and the 
     * buffer isn't valid anymore, so we must not answer at all...
     */
    /*
    if (EMS_Sys_Status.emsRxStatus != EMS_RX_STATUS_IDLE) {
        if (EMS_Sys_Status.emsLogging > EMS_SYS_LOGGING_NONE) {
            myDebug_P(PSTR("** Warning, we missed the bus - Rx non-idle!"));
        }
        return;
    }
    */

    /*
     * check if we just received one byte
     * it could well be a Poll request from the boiler for us, which will have a value of 0x8B (0x0B | 0x80)
     * or either a return code like 0x01 or 0x04 from the last Write command
     */
    if (length == 1) {
        uint8_t value = telegram[0]; // 1st byte of data package

        // check first for a Poll for us
        if ((value ^ 0x80 ^ EMS_Sys_Status.emsIDMask) == EMS_ID_ME) {
            static uint32_t _last_emsPollFrequency = 0;
            uint32_t        timenow_microsecs      = micros();
            EMS_Sys_Status.emsPollFrequency        = (timenow_microsecs - _last_emsPollFrequency);
            _last_emsPollFrequency                 = timenow_microsecs;

            // do we have something to send thats waiting in the Tx queue?
            // if so send it if the Queue is not in a wait state
            if ((!EMS_TxQueue.isEmpty()) && (EMS_Sys_Status.emsTxStatus == EMS_TX_STATUS_IDLE)) {
                _ems_sendTelegram(); // perform the read/write command immediately
            } else {
                // nothing to send so just send a poll acknowledgement back
                if (EMS_Sys_Status.emsPollEnabled) {
                    ems_tx_pollAck();
                }
            }
        } else if (EMS_Sys_Status.emsTxStatus == EMS_TX_STATUS_WAIT) {
            // this may be a byte 01 (success) or 04 (error) from a recent write command?
            if (value == EMS_TX_SUCCESS) {
                EMS_Sys_Status.emsTxPkgs++;
                // got a success 01. Send a validate to check the value of the last write
                ems_tx_pollAck();  // send a poll to free the EMS bus
                _createValidate(); // create a validate Tx request (if needed)
            } else if (value == EMS_TX_ERROR) {
                // last write failed (04), delete it from queue and dont bother to retry
                if (EMS_Sys_Status.emsLogging == EMS_SYS_LOGGING_VERBOSE) {
                    myDebug_P(PSTR("-> Error: Write command failed from host"));
                }
                ems_tx_pollAck(); // send a poll to free the EMS bus
                _removeTxQueue(); // remove from queue
            }
        }

        return; // all done here
    }

    // ignore anything that doesn't resemble a proper telegram package
    // minimal is 5 bytes, excluding CRC at the end (for EMS1.0)
    if (length <= 4) {
        // _debugPrintTelegram("Noisy data: ", &EMS_RxTelegram, COLOR_RED);
        return;
    }

    static _EMS_RxTelegram EMS_RxTelegram; // create the Rx package
    EMS_RxTelegram.telegram  = telegram;
    EMS_RxTelegram.timestamp = myESP.getSystemTime();
    EMS_RxTelegram.length    = length;

    EMS_RxTelegram.src    = telegram[0] & 0x7F; // removing 8th bit as we deal with both reads and writes here
    EMS_RxTelegram.dest   = telegram[1] & 0x7F; // remove 8th bit (don't care if read or write)
    EMS_RxTelegram.offset = telegram[3];        // offset is always 4th byte

    // determing if its normal ems or ems plus, check for marker
    if (telegram[2] >= 0xF0) {
        // its EMS plus / EMS 2.0
        EMS_RxTelegram.emsplus      = true;
        EMS_RxTelegram.emsplus_type = telegram[2]; // 0xFF, 0xF7 or 0xF9

        if (EMS_RxTelegram.emsplus_type == 0xFF) {
            EMS_RxTelegram.type = (telegram[4] << 8) + telegram[5]; // is a long in bytes 5 & 6
            EMS_RxTelegram.data = telegram + 6;

            if (length <= 7) {
                EMS_RxTelegram.data_length = 0; // special broadcast on ems+ have no data values
            } else {
                EMS_RxTelegram.data_length = length - 7; // remove 6 byte header plus CRC
            }
        } else {
            // its F9 or F7
            uint8_t shift       = (telegram[4] != 0xFF); // true (1) if byte 4 is not 0xFF, then telegram is 1 byte longer
            EMS_RxTelegram.type = (telegram[5 + shift] << 8) + telegram[6 + shift];
            EMS_RxTelegram.data = telegram + 6 + shift; // there is a special byte after the typeID which we ignore for now
            if (length <= (9 + shift)) {
                EMS_RxTelegram.data_length = 0; // special broadcast on ems+ have no data values
            } else {
                EMS_RxTelegram.data_length = length - (9 + shift);
            }
        }
    } else {
        // Normal EMS 1.0
        EMS_RxTelegram.emsplus     = false;
        EMS_RxTelegram.type        = telegram[2]; // 3rd byte
        EMS_RxTelegram.data        = telegram + 4;
        EMS_RxTelegram.data_length = length - 5; // remove 4 bytes header plus CRC
    }

    // if we are in raw logging mode then just print out the telegram as it is
    // else if we're watching a specific type ID show it and also log an event to the SysLog
    // but still continue to process it
    if ((EMS_Sys_Status.emsLogging == EMS_SYS_LOGGING_RAW)) {
        _debugPrintTelegram("", &EMS_RxTelegram, COLOR_WHITE, true);
    } else if ((EMS_Sys_Status.emsLogging == EMS_SYS_LOGGING_WATCH) && (EMS_RxTelegram.type == EMS_Sys_Status.emsLogging_ID)) {
        _debugPrintTelegram("", &EMS_RxTelegram, COLOR_WHITE, true);
	// raw printout for log d [id] disabled, moved to _printMessage()   
//    } else if ((EMS_Sys_Status.emsLogging == EMS_SYS_LOGGING_DEVICE) && ((EMS_RxTelegram.src == EMS_Sys_Status.emsLogging_ID) || (EMS_RxTelegram.dest == EMS_Sys_Status.emsLogging_ID))) {
//        _debugPrintTelegram("", &EMS_RxTelegram, COLOR_WHITE, true);
    }

    // Assume at this point we have something that vaguely resembles a telegram in the format [src] [dest] [type] [offset] [data] [crc]
    // validate the CRC, if it's bad ignore it
    if (telegram[length - 1] != _crcCalculator(telegram, length)) {
        EMS_Sys_Status.emxCrcErr++;
        if (EMS_Sys_Status.emsLogging == EMS_SYS_LOGGING_VERBOSE) {
            _debugPrintTelegram("Corrupt telegram: ", &EMS_RxTelegram, COLOR_RED, true);
        }
        return;
    }

    // here we know its a valid incoming telegram of at least 6 bytes
    // we use this to see if we always have a connection to the boiler, in case of drop outs
    EMS_Sys_Status.emsRxTimestamp  = millis(); // timestamp of last read
    EMS_Sys_Status.emsBusConnected = true;

    // now lets process it and see what to do next
    _processType(&EMS_RxTelegram);
}

/**
 * print the telegram
 */
void _printMessage(_EMS_RxTelegram * EMS_RxTelegram) {
    // header info
    uint8_t  src    = EMS_RxTelegram->src;
    uint8_t  dest   = EMS_RxTelegram->dest;
    uint16_t type   = EMS_RxTelegram->type;
    uint8_t  length = EMS_RxTelegram->data_length;

    char output_str[200] = {0};
    char color_s[20]     = {0};
    char type_s[30];

    // source
    (void)ems_getDeviceTypeDescription(src, type_s);
    strlcpy(output_str, type_s, sizeof(output_str));
    strlcat(output_str, " -> ", sizeof(output_str));

    // destination
    (void)ems_getDeviceTypeDescription(dest, type_s);
    strlcat(output_str, type_s, sizeof(output_str));

    if (dest == EMS_ID_ME) {
        strlcpy(color_s, COLOR_YELLOW, sizeof(color_s)); // me
    } else if (dest == EMS_ID_NONE) {
        strlcpy(color_s, COLOR_GREEN, sizeof(color_s)); // broadcast
    } else {
        strlcpy(color_s, COLOR_MAGENTA, sizeof(color_s)); // everything else
    }

    if (length) {
        char buffer[16] = {0};
        // type
        strlcat(output_str, ", type 0x", sizeof(output_str));

        if (EMS_RxTelegram->emsplus) {
            strlcat(output_str, _hextoa(type >> 8, buffer), sizeof(output_str));
            strlcat(output_str, _hextoa(type & 0xFF, buffer), sizeof(output_str));
        } else {
            strlcat(output_str, _hextoa(type, buffer), sizeof(output_str));
        }
    }

    strlcat(output_str, ", ", sizeof(output_str));

    if (EMS_Sys_Status.emsLogging == EMS_SYS_LOGGING_THERMOSTAT) {
        // only print ones to/from thermostat if logging is set to thermostat only
        if ((src == EMS_Thermostat.device_id) || (dest == EMS_Thermostat.device_id)) {
            _debugPrintTelegram(output_str, EMS_RxTelegram, color_s);
        }
    } else if (EMS_Sys_Status.emsLogging == EMS_SYS_LOGGING_SOLARMODULE) {
        // only print ones to/from thermostat if logging is set to thermostat only
        if ((src == EMS_SolarModule.device_id) || (dest == EMS_SolarModule.device_id)) {
            _debugPrintTelegram(output_str, EMS_RxTelegram, color_s);
        }
    } else if (EMS_Sys_Status.emsLogging == EMS_SYS_LOGGING_DEVICE) {
        // only print ones to/from DeviceID 
        if ((src == EMS_Sys_Status.emsLogging_ID) || (dest == EMS_Sys_Status.emsLogging_ID)) {
            _debugPrintTelegram(output_str, EMS_RxTelegram, color_s);
        }
    } else {
        // always print
        _debugPrintTelegram(output_str, EMS_RxTelegram, color_s);
    }
}

/**
 * Remove current Tx telegram from queue and release lock on Tx
 */
void _removeTxQueue() {
    if (!EMS_TxQueue.isEmpty()) {
        EMS_TxQueue.shift(); // remove item from top of the queue
    }
    EMS_Sys_Status.emsTxStatus = EMS_TX_STATUS_IDLE;
}

/**
 * Check if hot tap water or heating is active
 * using a quick hack for checking the heating. Selected Flow Temp >= 70
 */
void _checkActive() {
    // hot tap water, using flow to check instead of the burner power
    if (EMS_Boiler.wWCurFlow != EMS_VALUE_INT_NOTSET && EMS_Boiler.burnGas != EMS_VALUE_INT_NOTSET) {
        EMS_Boiler.tapwaterActive = ((EMS_Boiler.wWCurFlow != 0) && (EMS_Boiler.burnGas == EMS_VALUE_BOOL_ON));
    }

    // heating
    if (EMS_Boiler.selFlowTemp != EMS_VALUE_INT_NOTSET && EMS_Boiler.burnGas != EMS_VALUE_INT_NOTSET) {
        EMS_Boiler.heatingActive = ((EMS_Boiler.selFlowTemp >= EMS_BOILER_SELFLOWTEMP_HEATING) && (EMS_Boiler.burnGas == EMS_VALUE_BOOL_ON));
    }
}

/**
 * UBAParameterWW - type 0x33 - warm water parameters
 * received only after requested (not broadcasted)
 */
void _process_UBAParameterWW(_EMS_RxTelegram * EMS_RxTelegram) {
    _setValue(EMS_RxTelegram, &EMS_Boiler.wWActivated, 1); // 0xFF means on
    _setValue(EMS_RxTelegram, &EMS_Boiler.wWCircPump, 6);  // 0xFF means on
    _setValue(EMS_RxTelegram, &EMS_Boiler.wWSelTemp, 2);
    _setValue(EMS_RxTelegram, &EMS_Boiler.wWDesinfectTemp, 8);
    _setValue(EMS_RxTelegram, &EMS_Boiler.wWComfort, EMS_OFFSET_UBAParameterWW_wwComfort);
}

/**
 * UBATotalUptimeMessage - type 0x14 - total uptime
 * received only after requested (not broadcasted)
 */
void _process_UBATotalUptimeMessage(_EMS_RxTelegram * EMS_RxTelegram) {
    _setValue(EMS_RxTelegram, &EMS_Boiler.UBAuptime, 0);
}

/**
 * UBAParametersMessage - type 0x16
 */
void _process_UBAParametersMessage(_EMS_RxTelegram * EMS_RxTelegram) {
    _setValue(EMS_RxTelegram, &EMS_Boiler.heating_temp, 1);
    _setValue(EMS_RxTelegram, &EMS_Boiler.pump_mod_max, 9);
    _setValue(EMS_RxTelegram, &EMS_Boiler.pump_mod_min, 10);
}

/**
 * UBAMonitorWWMessage - type 0x34 - warm water monitor. 19 bytes long
 * received every 10 seconds
 */
void _process_UBAMonitorWWMessage(_EMS_RxTelegram * EMS_RxTelegram) {
    _setValue(EMS_RxTelegram, &EMS_Boiler.wWCurTmp, 1);
    _setValue(EMS_RxTelegram, &EMS_Boiler.wWStarts, 13);
    _setValue(EMS_RxTelegram, &EMS_Boiler.wWWorkM, 10);
    _setValue(EMS_RxTelegram, &EMS_Boiler.wWOneTime, 5, 1);
    _setValue(EMS_RxTelegram, &EMS_Boiler.wWCurFlow, 9);
}

/**
 * Activate / De-activate One Time warm water 0x35
 * true = on, false = off
 */
void ems_setWarmWaterOnetime(bool activated) {
    myDebug_P(PSTR("Setting boiler warm water OneTime loading %s"), activated ? "on" : "off");

    _EMS_TxTelegram EMS_TxTelegram = EMS_TX_TELEGRAM_NEW; // create new Tx
    EMS_TxTelegram.timestamp       = millis();            // set timestamp
    EMS_Sys_Status.txRetryCount    = 0;                   // reset retry counter

    EMS_TxTelegram.action        = EMS_TX_TELEGRAM_WRITE;
    EMS_TxTelegram.dest          = EMS_Boiler.device_id;
    EMS_TxTelegram.type          = EMS_TYPE_UBAFlags;
    EMS_TxTelegram.offset        = EMS_OFFSET_UBAParameterWW_wwOneTime;
    EMS_TxTelegram.length        = EMS_MIN_TELEGRAM_LENGTH;
    EMS_TxTelegram.type_validate = EMS_ID_NONE;               // don't validate
    EMS_TxTelegram.dataValue     = (activated ? 0x22 : 0x02); // 0x22 is on, 0x02 is off for RC20RF

    EMS_TxQueue.push(EMS_TxTelegram);
}
/**
 * Activate / De-activate circulation of warm water 0x35
 * true = on, false = off
 */
void ems_setWarmWaterCirculation(bool activated) {
    myDebug_P(PSTR("Setting boiler warm water circulation %s"), activated ? "on" : "off");

    _EMS_TxTelegram EMS_TxTelegram = EMS_TX_TELEGRAM_NEW; // create new Tx
    EMS_TxTelegram.timestamp       = millis();            // set timestamp
    EMS_Sys_Status.txRetryCount    = 0;                   // reset retry counter

    EMS_TxTelegram.action        = EMS_TX_TELEGRAM_WRITE;
    EMS_TxTelegram.dest          = EMS_Boiler.device_id;
    EMS_TxTelegram.type          = EMS_TYPE_UBAFlags;
    EMS_TxTelegram.offset        = EMS_OFFSET_UBAParameterWW_wwCirulation;
    EMS_TxTelegram.length        = EMS_MIN_TELEGRAM_LENGTH;
    EMS_TxTelegram.type_validate = EMS_ID_NONE;               // don't validate
    EMS_TxTelegram.dataValue     = (activated ? 0x22 : 0x02); 

    EMS_TxQueue.push(EMS_TxTelegram);
}

/**
 * UBAMonitorFast - type 0x18 - central heating monitor part 1 (25 bytes long)
 * received every 10 seconds
 */
void _process_UBAMonitorFast(_EMS_RxTelegram * EMS_RxTelegram) {
    _setValue(EMS_RxTelegram, &EMS_Boiler.selFlowTemp, 0);
    _setValue(EMS_RxTelegram, &EMS_Boiler.curFlowTemp, 1);
    _setValue(EMS_RxTelegram, &EMS_Boiler.selBurnPow, 3); // burn power max setting
    _setValue(EMS_RxTelegram, &EMS_Boiler.curBurnPow, 4);

    _setValue(EMS_RxTelegram, &EMS_Boiler.burnGas, 7, 0);
    _setValue(EMS_RxTelegram, &EMS_Boiler.fanWork, 7, 2);
    _setValue(EMS_RxTelegram, &EMS_Boiler.ignWork, 7, 3);
    _setValue(EMS_RxTelegram, &EMS_Boiler.heatPmp, 7, 5);
    _setValue(EMS_RxTelegram, &EMS_Boiler.wWHeat, 7, 6);
    _setValue(EMS_RxTelegram, &EMS_Boiler.wWCirc, 7, 7);

    // there may also be an BoilTemp here but can't remember what it is, so commenting out for now
    // we use the one from UBAMonitorSlow
    // _setValue(EMS_RxTelegram, &EMS_Boiler.boilTemp, 11); // 0x8000 if not available

    _setValue(EMS_RxTelegram, &EMS_Boiler.retTemp, 13);
    _setValue(EMS_RxTelegram, &EMS_Boiler.flameCurr, 15);
    _setValue(EMS_RxTelegram, &EMS_Boiler.serviceCode, 20);

    // system pressure. FF means missing
    _setValue(EMS_RxTelegram, &EMS_Boiler.sysPress, 17); // is *10

    // read the service code / installation status as appears on the display
    if ((EMS_RxTelegram->data_length > 18) && (EMS_RxTelegram->offset == 0)) {
        EMS_Boiler.serviceCodeChar[0] = char(EMS_RxTelegram->data[18]); // ascii character 1
        EMS_Boiler.serviceCodeChar[1] = char(EMS_RxTelegram->data[19]); // ascii character 2
        EMS_Boiler.serviceCodeChar[2] = '\0';                           // null terminate string
    }

    // at this point do a quick check to see if the hot water or heating is active
    _checkActive();
}

/**
 * UBAMonitorFast2 - type 0xE4 - central heating monitor
 */
void _process_UBAMonitorFast2(_EMS_RxTelegram * EMS_RxTelegram) {
    _setValue(EMS_RxTelegram, &EMS_Boiler.selFlowTemp, 6);
    _setValue(EMS_RxTelegram, &EMS_Boiler.burnGas, 11, 0);
    _setValue(EMS_RxTelegram, &EMS_Boiler.wWHeat, 11, 2);
    _setValue(EMS_RxTelegram, &EMS_Boiler.curBurnPow, 10);
    _setValue(EMS_RxTelegram, &EMS_Boiler.selBurnPow, 9);
    _setValue(EMS_RxTelegram, &EMS_Boiler.curFlowTemp, 7); // 0x8000 if not available
    _setValue(EMS_RxTelegram, &EMS_Boiler.flameCurr, 19);

    // read the service code / installation status as appears on the display
    if ((EMS_RxTelegram->data_length > 4) && (EMS_RxTelegram->offset == 0)) {
        EMS_Boiler.serviceCodeChar[0] = char(EMS_RxTelegram->data[4]); // ascii character 1
        EMS_Boiler.serviceCodeChar[1] = char(EMS_RxTelegram->data[5]); // ascii character 2
        EMS_Boiler.serviceCodeChar[2] = '\0';
    }

    // still to figure out:
    //  EMS_Boiler.serviceCode
    //  EMS_Boiler.retTemp
    //  EMS_Boiler.sysPress

    // at this point do a quick check to see if the hot water or heating is active
    _checkActive();
}

/**
 * UBAMonitorSlow - type 0x19 - central heating monitor part 2 (27 bytes long)
 * received every 60 seconds
 * e.g. 08 00 19 00 80 00 02 41 80 00 00 00 00 00 03 91 7B 05 B8 40 00 00 00 04 92 AD 00 5E EE 80 00 (CRC=C9) #data=27
 *      08 0B 19 00 FF EA 02 47 80 00 00 00 00 62 03 CA 24 2C D6 23 00 00 00 27 4A B6 03 6E 43 
 *                  00 01 02 03 04 05 06 07 08 09 10 11 12 13 14 15 16 17 17 19 20 21 22 23 24
 */
void _process_UBAMonitorSlow(_EMS_RxTelegram * EMS_RxTelegram) {
    _setValue(EMS_RxTelegram, &EMS_Boiler.extTemp, 0);
    _setValue(EMS_RxTelegram, &EMS_Boiler.boilTemp, 2);
    _setValue(EMS_RxTelegram, &EMS_Boiler.exhaustTemp, 4);
    _setValue(EMS_RxTelegram, &EMS_Boiler.switchTemp, 25); // only if there is a mixer
    _setValue(EMS_RxTelegram, &EMS_Boiler.pumpMod, 9);
    _setValue(EMS_RxTelegram, &EMS_Boiler.burnStarts, 10);
    _setValue(EMS_RxTelegram, &EMS_Boiler.burnWorkMin, 13);
    _setValue(EMS_RxTelegram, &EMS_Boiler.heatWorkMin, 19);
}

/**
 * UBAMonitorSlow2 - type 0xE5 - central heating monitor
 */
void _process_UBAMonitorSlow2(_EMS_RxTelegram * EMS_RxTelegram) {
    _setValue(EMS_RxTelegram, &EMS_Boiler.fanWork, 2, 2);
    _setValue(EMS_RxTelegram, &EMS_Boiler.ignWork, 2, 3);
    _setValue(EMS_RxTelegram, &EMS_Boiler.heatPmp, 2, 5);
    _setValue(EMS_RxTelegram, &EMS_Boiler.wWCirc, 2, 7);
    _setValue(EMS_RxTelegram, &EMS_Boiler.burnStarts, 10);
    _setValue(EMS_RxTelegram, &EMS_Boiler.burnWorkMin, 13);
    _setValue(EMS_RxTelegram, &EMS_Boiler.heatWorkMin, 19);
    _setValue(EMS_RxTelegram, &EMS_Boiler.pumpMod, 25); // or is it switchTemp ?
}

/**
 * UBAOutdoorTemp - type 0xD1 - external temperature
 */
void _process_UBAOutdoorTemp(_EMS_RxTelegram * EMS_RxTelegram) {
    _setValue(EMS_RxTelegram, &EMS_Boiler.extTemp, 0);
}

/**
 * type 0xB1 - data from the RC10 thermostat (0x17)
 * For reading the temp values only
 * received every 60 seconds
 * e.g. 17 0B 91 00 80 1E 00 CB 27 00 00 00 00 05 01 00 CB 00 (CRC=47), #data=14
 */
void _process_RC10StatusMessage(_EMS_RxTelegram * EMS_RxTelegram) {
    uint8_t hc                   = EMS_THERMOSTAT_DEFAULTHC - 1; // use HC1
    EMS_Thermostat.hc[hc].active = true;

    _setValue8(EMS_RxTelegram, &EMS_Thermostat.hc[hc].setpoint_roomTemp, EMS_OFFSET_RC10StatusMessage_setpoint); // is * 2, force as single byte
    _setValue(EMS_RxTelegram, &EMS_Thermostat.hc[hc].curr_roomTemp, EMS_OFFSET_RC10StatusMessage_curr);          // is * 10
}

/**
 * type 0x91 - data from the RC20 thermostat (0x17) - 15 bytes long
 * For reading the temp values only
 * received every 60 seconds
 */
void _process_RC20StatusMessage(_EMS_RxTelegram * EMS_RxTelegram) {
    uint8_t hc                   = EMS_THERMOSTAT_DEFAULTHC - 1; // use HC1
    EMS_Thermostat.hc[hc].active = true;

    _setValue8(EMS_RxTelegram, &EMS_Thermostat.hc[hc].setpoint_roomTemp, EMS_OFFSET_RC20StatusMessage_setpoint); // is * 2, force as single byte
    _setValue(EMS_RxTelegram, &EMS_Thermostat.hc[hc].curr_roomTemp, EMS_OFFSET_RC20StatusMessage_curr);          // is * 10
}

/**
 * type 0x41 - data from the RC30 thermostat(0x10) - 14 bytes long
 * For reading the temp values only * received every 60 seconds 
*/
void _process_RC30StatusMessage(_EMS_RxTelegram * EMS_RxTelegram) {
    uint8_t hc                   = EMS_THERMOSTAT_DEFAULTHC - 1; // use HC1
    EMS_Thermostat.hc[hc].active = true;

    _setValue8(EMS_RxTelegram, &EMS_Thermostat.hc[hc].setpoint_roomTemp, EMS_OFFSET_RC30StatusMessage_setpoint); // is * 2, force as single byte
    _setValue(EMS_RxTelegram, &EMS_Thermostat.hc[hc].curr_roomTemp, EMS_OFFSET_RC30StatusMessage_curr);
}

/**
 * type 0x3E (HC1), 0x48 (HC2), 0x52 (HC3), 0x5C (HC4) - HK1MonitorMessage - data from the RC35 thermostat (0x10) - 16 bytes
 * examples:
 * broadcasts when manually setting HC2 to 14 degrees:
 * 10 00 3E 00   04 03 00 7D 00 00 00 00 00 00 00 00 00 11 05 00
 * 10 00 48 00   04 13 1C 00 E4 00 00 00 00 00 00 00 64 11 0F 00
 * 
 * 10 00 3E 00   80 02 1A 7D 00 00 00 00 00 00 00 00 64 11 16 00
 *
 * 10 0B 3E 00   00 00 00 7D 00 00 00 00 00 00 00 00 00 11 05 04
 * 10 00 48 00   00 00 00 00 E4 00 00 00 00 00 00 00 00 11 05 04
 * 10 0B 52 00   00 00 00 00 00 00 00 00 00 00 00 00 00 11 00 00
 * 10 0B 5C 00   00 00 00 00 00 00 00 00 00 00 00 00 00 11 00 00
 * 
 * night mode:
 * 10 00 3E 00   04 03 00 7D 00 00 00 00 00 00 00 00 00 11 05 00
 * 10 00 48 00   00 00 10 00 E9 00 00 00 00 00 00 00 00 11 05 00
 * 
 * day mode:
 * 10 0B 3E 00   04 03 00 7D 00 00 00 00 00 00 00 00 00 11 05 00
 * 10 0B 48 00   00 00 10 00 E8 00 00 00 00 00 00 00 00 11 05 00
 * 
 * auto day:
 * 10 00 3E 00   04 03 00 7D 00 00 00 00 00 00 00 00 00 11 05 00
 * 10 0B 48 00   04 03 00 00 EB 00 00 00 00 00 00 00 00 11 05 00
 * 
 * For reading the current room temperature only and picking up the modes
 * received every 60 seconds
 */
void _process_RC35StatusMessage(_EMS_RxTelegram * EMS_RxTelegram) {
    // exit if...
    // - the 15th byte (second from last) is 0x00, which I think is flow temp, means HC is not is use
    // - its not a broadcast, so destination is 0x00 (not in use since 6/1/2020 - issue #238)
    // if ((EMS_RxTelegram->data[14] == 0x00) || (EMS_RxTelegram->dest != EMS_ID_NONE)) {
    if (EMS_RxTelegram->data[14] == 0x00) {
        return;
    }

    int8_t hc = _getHeatingCircuit(EMS_RxTelegram); // which HC is it, 0-3
    if (hc == -1) {
        return;
    }

    // ignore if the value is 0 (see https://github.com/proddy/EMS-ESP/commit/ccc30738c00f12ae6c89177113bd15af9826b836)
    if (EMS_RxTelegram->data[EMS_OFFSET_RC35StatusMessage_setpoint] != 0x00) {
        _setValue8(EMS_RxTelegram, &EMS_Thermostat.hc[hc].setpoint_roomTemp, EMS_OFFSET_RC35StatusMessage_setpoint); // is * 2, force to single byte
    }

    _setValue(EMS_RxTelegram, &EMS_Thermostat.hc[hc].curr_roomTemp, EMS_OFFSET_RC35StatusMessage_curr); // is * 10
    _setValue(EMS_RxTelegram, &EMS_Thermostat.hc[hc].day_mode, EMS_OFFSET_RC35StatusMessage_mode, 1);
    _setValue(EMS_RxTelegram, &EMS_Thermostat.hc[hc].summer_mode, EMS_OFFSET_RC35StatusMessage_mode, 0);
    _setValue(EMS_RxTelegram, &EMS_Thermostat.hc[hc].holiday_mode, EMS_OFFSET_RC35StatusMessage_mode1, 5);
    _setValue(EMS_RxTelegram, &EMS_Thermostat.hc[hc].circuitcalctemp, EMS_OFFSET_RC35Set_circuitcalctemp);
}

/**
 * type 0x0A - data from the Nefit Easy/TC100 thermostat (0x18) - 31 bytes long
 * The Easy has a digital precision of its floats to 2 decimal places, so values must be divided by 100
 */
void _process_EasyStatusMessage(_EMS_RxTelegram * EMS_RxTelegram) {
    uint8_t hc                   = EMS_THERMOSTAT_DEFAULTHC - 1; // use HC1
    EMS_Thermostat.hc[hc].active = true;

    _setValue(EMS_RxTelegram, &EMS_Thermostat.hc[hc].curr_roomTemp, EMS_OFFSET_EasyStatusMessage_curr);         // is * 100
    _setValue(EMS_RxTelegram, &EMS_Thermostat.hc[hc].setpoint_roomTemp, EMS_OFFSET_EasyStatusMessage_setpoint); // is * 100
}

// Mixer - 0x01D7, 0x01D8
void _process_MMPLUSStatusMessage(_EMS_RxTelegram * EMS_RxTelegram) {
    uint8_t hc = (EMS_RxTelegram->type - EMS_TYPE_MMPLUSStatusMessage_HC1); // 0 to 3
    if (hc >= EMS_THERMOSTAT_MAXHC) {
        return; // invalid type
    }
    EMS_Mixing.hc[hc].active = true;

    _setValue(EMS_RxTelegram, &EMS_Mixing.hc[hc].flowTemp, EMS_OFFSET_MMPLUSStatusMessage_flow_temp);
    _setValue(EMS_RxTelegram, &EMS_Mixing.hc[hc].pumpMod, EMS_OFFSET_MMPLUSStatusMessage_pump_mod);
    _setValue(EMS_RxTelegram, &EMS_Mixing.hc[hc].valveStatus, EMS_OFFSET_MMPLUSStatusMessage_valve_status);
}
// Mixer warm water loading - 0x0231, 0x0232

void _process_MMPLUSStatusMessageWW(_EMS_RxTelegram * EMS_RxTelegram) {
    uint8_t wwc = (EMS_RxTelegram->type - EMS_TYPE_MMPLUSStatusMessage_WWC1); // 0 to 3
    if (wwc >= EMS_THERMOSTAT_MAXWWC) {
        return; // invalid type
    }
    EMS_Mixing.wwc[wwc].active = true;

    _setValue(EMS_RxTelegram, &EMS_Mixing.wwc[wwc].flowTemp, EMS_OFFSET_MMPLUSStatusMessage_WW_flow_temp);
    _setValue(EMS_RxTelegram, &EMS_Mixing.wwc[wwc].pumpMod, EMS_OFFSET_MMPLUSStatusMessage_WW_pump_mod);
    _setValue(EMS_RxTelegram, &EMS_Mixing.wwc[wwc].tempStatus, EMS_OFFSET_MMPLUSStatusMessage_WW_temp_status);
}

// Mixer - 0xAB
void _process_MMStatusMessage(_EMS_RxTelegram * EMS_RxTelegram) {
<<<<<<< HEAD
    uint8_t hc               = 1; // fixed, for 0xAB
=======
    uint8_t hc               = 0; // fixed, for 0xAB (HC1 only)
>>>>>>> dbe0b083
    EMS_Mixing.hc[hc].active = true;

    _setValue(EMS_RxTelegram, &EMS_Mixing.hc[hc].flowTemp, EMS_OFFSET_MMStatusMessage_flow_temp);
    _setValue(EMS_RxTelegram, &EMS_Mixing.hc[hc].pumpMod, EMS_OFFSET_MMStatusMessage_pump_mod);
    _setValue(EMS_RxTelegram, &EMS_Mixing.hc[hc].flowSetTemp, EMS_OFFSET_MMStatusMessage_flow_set);

    //_setValue(EMS_RxTelegram, &EMS_Mixing.hc[hc].valveStatus, EMS_OFFSET_MMStatusMessage_valve_status);
}

/**
 * type 0x01A5 - data from the Nefit RC1010/3000 thermostat (0x18) and RC300/310s on 0x10
 * EMS+ messages may come in with different offsets so handle them here
 */
void _process_RCPLUSStatusMessage(_EMS_RxTelegram * EMS_RxTelegram) {
    // figure out which heating circuit
    uint8_t hc = (EMS_RxTelegram->type - EMS_TYPE_RCPLUSStatusMessage_HC1); // 0 to 3
    if (hc >= EMS_THERMOSTAT_MAXHC) {
        return; // invalid type
    }
    EMS_Thermostat.hc[hc].active = true;

    // the whole telegram
    // e.g. Thermostat -> all, telegram: 10 00 FF 00 01 A5 00 D7 21 00 00 00 00 30 01 84 01 01 03 01 84 01 F1 00 00 11 01 00 08 63 00
    //                                   10 00 FF 00 01 A5 80 00 01 30 28 00 30 28 01 54 03 03 01 01 54 02 A8 00 00 11 01 03 FF FF 00
    // or partial, e.g. for modes:
    //   manual : 10 00 FF 0A 01 A5 02
    //   auto :   10 00 FF 0A 01 A5 03
    _setValue(EMS_RxTelegram, &EMS_Thermostat.hc[hc].curr_roomTemp, EMS_OFFSET_RCPLUSStatusMessage_curr);          // value is * 10
    _setValue8(EMS_RxTelegram, &EMS_Thermostat.hc[hc].setpoint_roomTemp, EMS_OFFSET_RCPLUSStatusMessage_setpoint); // convert to single byte, value is * 2
    _setValue(EMS_RxTelegram, &EMS_Thermostat.hc[hc].day_mode, EMS_OFFSET_RCPLUSStatusMessage_mode, 1);
    _setValue(EMS_RxTelegram, &EMS_Thermostat.hc[hc].mode, EMS_OFFSET_RCPLUSStatusMessage_mode, 0); // bit 1, mode (auto=1 or manual=0)

    // TODO figure out current setpoint temp at offset 6
    // e.g. Thermostat -> all, telegram: 10 00 FF 06 01 A5 22
    // EMS_Thermostat.hc[hc].setpoint_roomTemp = EMS_RxTelegram->data[EMS_OFFSET_RCPLUSStatusMessage_currsetpoint];
}

/**
 * type 0x01AF - summer/winter mode from the Nefit RC1010 thermostat (0x18) and RC300/310s on 0x10
 */
void _process_RCPLUSStatusMode(_EMS_RxTelegram * EMS_RxTelegram) {
    // data[0] // 0x00=OFF 0x01=Automatic 0x02=Forced
}

/**
 * FR10/FR50/FR100 Junkers - type x6F
 *    e.g. for FR10:  90 00 FF 00 00 6F   03 01 00 BE 00 BF
 *         for FW100: 90 00 FF 00 00 6F   03 02 00 D7 00 DA F3 34 00 C4
 */
void _process_JunkersStatusMessage(_EMS_RxTelegram * EMS_RxTelegram) {
    int8_t hc = _getHeatingCircuit(EMS_RxTelegram); // which HC is it, 0-3
    if (hc == -1) {
        return;
    }

    _setValue(EMS_RxTelegram, &EMS_Thermostat.hc[hc].curr_roomTemp, EMS_OFFSET_JunkersStatusMessage_curr);         // value is * 10
    _setValue(EMS_RxTelegram, &EMS_Thermostat.hc[hc].setpoint_roomTemp, EMS_OFFSET_JunkersStatusMessage_setpoint); // value is * 10
    _setValue(EMS_RxTelegram, &EMS_Thermostat.hc[hc].day_mode, EMS_OFFSET_JunkersStatusMessage_daymode);           // 3 = day, 2 = night
    _setValue(EMS_RxTelegram, &EMS_Thermostat.hc[hc].mode, EMS_OFFSET_JunkersStatusMessage_mode);                  // 1 = manual, 2 = auto
}

/**
 * type 0x01B9 EMS+ for reading the mode from RC300/RC310 thermostat
 */
void _process_RCPLUSSetMessage(_EMS_RxTelegram * EMS_RxTelegram) {
    // ignore F7 and F9
    if (EMS_RxTelegram->emsplus_type != 0xFF) {
        return;
    }

    uint8_t hc                   = EMS_THERMOSTAT_DEFAULTHC - 1; // use HC1
    EMS_Thermostat.hc[hc].active = true;

    // ignore single values of 0xFF, e.g.  10 00 FF 08 01 B9 FF
    if ((EMS_RxTelegram->data_length == 1) && (EMS_RxTelegram->data[0] == 0xFF)) {
        return;
    }

    // check for setpoint temps, e.g. Thermostat -> all, type 0x01B9, telegram: 10 00 FF 08 01 B9 26
    // NOTE when setting the room temp we pick from two values, hopefully one is correct!
    _setValue8(EMS_RxTelegram, &EMS_Thermostat.hc[hc].setpoint_roomTemp, EMS_OFFSET_RCPLUSSet_temp_setpoint);   // single byte conversion, value is * 2
    _setValue8(EMS_RxTelegram, &EMS_Thermostat.hc[hc].setpoint_roomTemp, EMS_OFFSET_RCPLUSSet_manual_setpoint); // single byte conversion, value is * 2
    _setValue(EMS_RxTelegram, &EMS_Thermostat.hc[hc].mode, EMS_OFFSET_RCPLUSSet_mode);             // Auto = xFF, Manual = x00 eg. 10 00 FF 08 01 B9 FF
    _setValue(EMS_RxTelegram, &EMS_Thermostat.hc[hc].daytemp, EMS_OFFSET_RCPLUSSet_temp_comfort2); // is * 2
    _setValue(EMS_RxTelegram, &EMS_Thermostat.hc[hc].nighttemp, EMS_OFFSET_RCPLUSSet_temp_eco);    // is * 2
}

/**
 * type 0xB0 - for reading the mode from the RC10 thermostat (0x17)
 * received only after requested
 */
void _process_RC10Set(_EMS_RxTelegram * EMS_RxTelegram) {
    // mode not implemented yet
}

/**
 * type 0xA8 - for reading the mode from the RC20 thermostat (0x17)
 * received only after requested
 */
void _process_RC20Set(_EMS_RxTelegram * EMS_RxTelegram) {
    uint8_t hc                   = EMS_THERMOSTAT_DEFAULTHC - 1; // use HC1
    EMS_Thermostat.hc[hc].active = true;
    _setValue(EMS_RxTelegram, &EMS_Thermostat.hc[hc].mode, EMS_OFFSET_RC20Set_mode); // note, fixed for HC1
}

/**
 * type 0xA7 - for reading the mode from the RC30 thermostat (0x10)
 * received only after requested
 */
void _process_RC30Set(_EMS_RxTelegram * EMS_RxTelegram) {
    uint8_t hc                   = EMS_THERMOSTAT_DEFAULTHC - 1; // use HC1
    EMS_Thermostat.hc[hc].active = true;
    _setValue(EMS_RxTelegram, &EMS_Thermostat.hc[hc].mode, EMS_OFFSET_RC30Set_mode); // note, fixed for HC1
}

// return which heating circuit it is, 0-3 for HC1 to HC4
// based on type 0x3E (HC1), 0x48 (HC2), 0x52 (HC3), 0x5C (HC4)
int8_t _getHeatingCircuit(_EMS_RxTelegram * EMS_RxTelegram) {
    // check to see we have an active HC. Assuming first byte must have some bit status set.
    // see https://github.com/proddy/EMS-ESP/issues/238
    if (EMS_RxTelegram->data[0] == 0x00) {
        return -1;
    }

    // ignore telegrams that have no data, or only a single byte
    if (EMS_RxTelegram->data_length <= 1) {
        return -1;
    }

    int8_t hc;

    switch (EMS_RxTelegram->type) {
    case EMS_TYPE_RC35StatusMessage_HC1:
    case EMS_TYPE_RC35Set_HC1:
    case EMS_TYPE_JunkersStatusMessage_HC1:
    case EMS_TYPE_JunkersSetMessage_HC1:
        hc = 0;
        break;

    case EMS_TYPE_RC35StatusMessage_HC2:
    case EMS_TYPE_RC35Set_HC2:
    case EMS_TYPE_JunkersStatusMessage_HC2:
    case EMS_TYPE_JunkersSetMessage_HC2:
        hc = 1;
        break;

    case EMS_TYPE_RC35StatusMessage_HC3:
    case EMS_TYPE_RC35Set_HC3:
    case EMS_TYPE_JunkersStatusMessage_HC3:
    case EMS_TYPE_JunkersSetMessage_HC3:
        hc = 2;
        break;

    case EMS_TYPE_RC35StatusMessage_HC4:
    case EMS_TYPE_RC35Set_HC4:
    case EMS_TYPE_JunkersStatusMessage_HC4:
    case EMS_TYPE_JunkersSetMessage_HC4:
        hc = 3;
        break;

    default:
        hc = -1; // not a valid HC
        break;
    }

    if (hc != -1) {
        EMS_Thermostat.hc[hc].active = true;
    }

    return (hc);
}

/**
 * type 0x3D (HC1), 0x47 (HC2), 0x51 (HC3), 0x5B (HC4) - Working Mode Heating - for reading the mode from the RC35 thermostat (0x10)
 * received only after requested
 * 10 0B 47 00  03 13 15 26 0A 28 00 02 00 05 05 2D 01 01 04 4B 05 4B 01 00 3C FF 0D 05 05 02 02
 * 10 0B 3D 00  01 2B 39 26 00 28 00 02 00 05 05 2D 01 01 04 3C 06 39 01 00 3C FF 0D 05 05 03 00
 * 10 0B 51 00  00 13 15 26 00 28 00 02 00 05 05 2D 01 01 04 4B 05 4B 01 00 3C FF 11 05 05 03 02
 * 10 0B 5B 00  00 13 15 26 00 28 00 02 00 05 05 2D 01 01 04 4B 05 4B 01 00 3C FF 11 05 05 03 02
 */
void _process_RC35Set(_EMS_RxTelegram * EMS_RxTelegram) {
    // check to see we have a valid type
    // heating: 1 radiator, 2 convectors, 3 floors, 4 room supply
    if (EMS_RxTelegram->data[0] == 0x00) {
        return;
    }

    int8_t hc = _getHeatingCircuit(EMS_RxTelegram); // which HC is it, 0-3
    if (hc == -1) {
        return;
    }

    _setValue(EMS_RxTelegram, &EMS_Thermostat.hc[hc].mode, EMS_OFFSET_RC35Set_mode);                // night, day, auto
    _setValue(EMS_RxTelegram, &EMS_Thermostat.hc[hc].daytemp, EMS_OFFSET_RC35Set_temp_day);         // is * 2
    _setValue(EMS_RxTelegram, &EMS_Thermostat.hc[hc].nighttemp, EMS_OFFSET_RC35Set_temp_night);     // is * 2
    _setValue(EMS_RxTelegram, &EMS_Thermostat.hc[hc].holidaytemp, EMS_OFFSET_RC35Set_temp_holiday); // is * 2
    _setValue(EMS_RxTelegram, &EMS_Thermostat.hc[hc].heatingtype, EMS_OFFSET_RC35Set_heatingtype);  // byte 0 bit floor heating = 3
}

/**
 * type 0xA3 - for external temp settings from the the RC* thermostats
 */
void _process_RCOutdoorTempMessage(_EMS_RxTelegram * EMS_RxTelegram) {
    // add support here if you're reading external sensors
}

/*
 * SM10Monitor - type 0x97
 */
void _process_SM10Monitor(_EMS_RxTelegram * EMS_RxTelegram) {
    _setValue(EMS_RxTelegram, &EMS_SolarModule.collectorTemp, 2);  // collector temp from SM10, is *10
    _setValue(EMS_RxTelegram, &EMS_SolarModule.bottomTemp, 5);     // bottom temp from SM10, is *10
    _setValue(EMS_RxTelegram, &EMS_SolarModule.pumpModulation, 4); // modulation solar pump
    _setValue(EMS_RxTelegram, &EMS_SolarModule.pump, 7, 1);        // active if bit 1 is set
}

/*
 * SM100Monitor - type 0x0262 EMS+
 * e.g, 30 00 FF 00 02 62 01 AC
 *      30 00 FF 18 02 62 80 00
 *      30 00 FF 00 02 62 01 A1 - for bottom temps
 */
void _process_SM100Monitor(_EMS_RxTelegram * EMS_RxTelegram) {
    _setValue(EMS_RxTelegram, &EMS_SolarModule.collectorTemp, 0); // is *10
    _setValue(EMS_RxTelegram, &EMS_SolarModule.bottomTemp, 2);    // is *10
}

/*
 * SM100Status - type 0x0264 EMS+ for pump modulation
 * e.g. 30 00 FF 09 02 64 64 = 100%
 *      30 00 FF 09 02 64 1E = 30%
 */
void _process_SM100Status(_EMS_RxTelegram * EMS_RxTelegram) {
    _setValue(EMS_RxTelegram, &EMS_SolarModule.pumpModulation, 9); // check for complete telegram
}

/*
 * SM100Status2 - type 0x026A EMS+ for pump on/off at offset 0x0A
 */
void _process_SM100Status2(_EMS_RxTelegram * EMS_RxTelegram) {
    _setValue(EMS_RxTelegram, &EMS_SolarModule.pump, 10, 2); // 03=off 04=on
}

/*
 * SM100Energy - type 0x028E EMS+ for energy readings
 * e.g. 30 00 FF 00 02 8E 00 00 00 00 00 00 06 C5 00 00 76 35
 */
void _process_SM100Energy(_EMS_RxTelegram * EMS_RxTelegram) {
    _setValue(EMS_RxTelegram, &EMS_SolarModule.EnergyLastHour, 2); // last hour / 10 in Wh
    _setValue(EMS_RxTelegram, &EMS_SolarModule.EnergyToday, 6);    //  todays in Wh
    _setValue(EMS_RxTelegram, &EMS_SolarModule.EnergyTotal, 10);   //  total / 10 in kWh
}

/*
 * Type 0xE3 - HeatPump Monitor 1
 */
void _process_HPMonitor1(_EMS_RxTelegram * EMS_RxTelegram) {
    _setValue(EMS_RxTelegram, &EMS_HeatPump.HPModulation, 13); // %
}

/*
 * Type 0xE5 - HeatPump Monitor 2
 */
void _process_HPMonitor2(_EMS_RxTelegram * EMS_RxTelegram) {
    _setValue(EMS_RxTelegram, &EMS_HeatPump.HPSpeed, 25); // %
}

/*
 * Junkers ISM1 Solar Module - type 0x0003 EMS+ for energy readings
 *  e.g. B0 00 FF 00 00 03 32 00 00 00 00 13 00 D6 00 00 00 FB D0 F0
 */
void _process_ISM1StatusMessage(_EMS_RxTelegram * EMS_RxTelegram) {
    _setValue(EMS_RxTelegram, &EMS_SolarModule.collectorTemp, 4);  // Collector Temperature
    _setValue(EMS_RxTelegram, &EMS_SolarModule.bottomTemp, 6);     // Temperature Bottom of Solar Boiler
    _setValue(EMS_RxTelegram, &EMS_SolarModule.EnergyLastHour, 2); // Solar Energy produced in last hour - is * 10 and handled in ems-esp.cpp
    _setValue(EMS_RxTelegram, &EMS_SolarModule.pump, 8, 0);        // Solar pump on (1) or off (0)
    _setValue(EMS_RxTelegram, &EMS_SolarModule.pumpWorkMin, 10);
}


/*
 * Junkers ISM1 Solar Module - type 0x0001 EMS+ for setting values
 */
void _process_ISM1Set(_EMS_RxTelegram * EMS_RxTelegram) {
    // e.g. 90 30 FF 06 00 01 50
    // only trigger if at offset 6
    _setValue(EMS_RxTelegram, &EMS_SolarModule.setpoint_maxBottomTemp, 6);

    // TODO: we may need to convert this to a single byte like
    // EMS_SolarModule.setpoint_maxBottomTemp = EMS_RxTelegram->data[0];
}

/**
 * UBASetPoint 0x1A
 */
void _process_SetPoints(_EMS_RxTelegram * EMS_RxTelegram) {
    if (EMS_Sys_Status.emsLogging == EMS_SYS_LOGGING_VERBOSE) {
        if (EMS_RxTelegram->data_length) {
            uint8_t setpoint = EMS_RxTelegram->data[0]; // flow temp
            //uint8_t ww_power = data[2]; // power in %

            /* use this logic if the value is *2
            char s[5];
            char s2[5];
            strlcpy(s, itoa(setpoint >> 1, s2, 10), 5);
            strlcat(s, ".", sizeof(s));
            strlcat(s, ((setpoint & 0x01) ? "5" : "0"), 5);
            myDebug_P(PSTR(" Boiler flow temp %s C, Warm Water power %d %"), s, ww_power);
            */

            myDebug_P(PSTR("Boiler flow temperature is %d C"), setpoint);
        }
    }
}

/**
 * process_RCTime - type 0x06 - date and time from a thermostat - 14 bytes long
 * common for all thermostats
 */
void _process_RCTime(_EMS_RxTelegram * EMS_RxTelegram) {
    if ((EMS_Thermostat.device_flags == EMS_DEVICE_FLAG_EASY)) {
        return; // not supported
    }

    // render time to HH:MM:SS DD/MM/YYYY
    char time_sp[25];
    char buffer[4];

    strlcpy(time_sp, _smallitoa(EMS_RxTelegram->data[2], buffer), sizeof(time_sp)); // hour
    strlcat(time_sp, ":", sizeof(time_sp));
    strlcat(time_sp, _smallitoa(EMS_RxTelegram->data[4], buffer), sizeof(time_sp)); // minute
    strlcat(time_sp, ":", sizeof(time_sp));
    strlcat(time_sp, _smallitoa(EMS_RxTelegram->data[5], buffer), sizeof(time_sp)); // second
    strlcat(time_sp, " ", sizeof(time_sp));
    strlcat(time_sp, _smallitoa(EMS_RxTelegram->data[3], buffer), sizeof(time_sp)); // day
    strlcat(time_sp, "/", sizeof(time_sp));
    strlcat(time_sp, _smallitoa(EMS_RxTelegram->data[1], buffer), sizeof(time_sp)); // month
    strlcat(time_sp, "/", sizeof(time_sp));
    strlcat(time_sp, itoa(EMS_RxTelegram->data[0] + 2000, buffer, 10), sizeof(time_sp)); // year

    strlcpy(EMS_Thermostat.datetime, time_sp, sizeof(time_sp)); // store
}

/*
 * Clear devices list
 */
void ems_clearDeviceList() {
    Devices.clear();

    for (uint8_t i = 0; i < EMS_SYS_DEVICEMAP_LENGTH; i++) {
        EMS_Sys_Status.emsDeviceMap[i] = 0x00;
    }
}

/*
 * add an EMS device to our list of detected devices if its unique
 * returns true if already in list
 */
bool _addDevice(_EMS_DEVICE_TYPE device_type, uint8_t product_id, uint8_t device_id, const char * device_desc_p, const char * version) {
    _Detected_Device device;

    // check for duplicates
    // a pair of product_id and device_id together make it unique
    for (std::list<_Detected_Device>::iterator it = Devices.begin(); it != Devices.end(); ++it) {
        if (((it)->product_id == product_id) && ((it)->device_id == device_id)) {
            return (true); // it already exists in the list, don't add
        }
    }

    // create a new record and add it to list
    device.device_type   = device_type;
    device.product_id    = product_id;
    device.device_id     = device_id;
    device.device_desc_p = device_desc_p; // pointer to the description in the EMS_Devices table
    strlcpy(device.version, version, sizeof(device.version));
    device.known = (device_type != EMS_DEVICE_TYPE_UNKNOWN);
    Devices.push_back(device);

    char line[500];
    strlcpy(line, "New EMS device recognized as a ", sizeof(line));

    // get type as a string
    char type_s[50];
    if (ems_getDeviceTypeName(device_type, type_s)) {
        strlcat(line, type_s, sizeof(line));
    }

    char tmp[6] = {0}; // for formatting numbers

    if (device_desc_p != nullptr) {
        strlcat(line, ": ", sizeof(line));
        strlcat(line, device_desc_p, sizeof(line));
    }

    strlcat(line, " (DeviceID:0x", sizeof(line));
    strlcat(line, _hextoa(device_id, tmp), sizeof(line));
    strlcat(line, " ProductID:", sizeof(line));
    strlcat(line, itoa(product_id, tmp, 10), sizeof(line));
    strlcat(line, " Version:", sizeof(line));
    strlcat(line, version, sizeof(line));
    strlcat(line, ")", sizeof(line));

    myDebug(line); // print it

    return false; // added, wasn't a duplicate
}

/**
 * type 0x07 - shows us the connected EMS devices
 * e.g. 08 00 07 00 0B 80 00 00 00 00 00 00 00 00 00 00 00 (CRC=47) #data=13  
 * Junkers is 15 (I think)
 */
void _process_UBADevices(_EMS_RxTelegram * EMS_RxTelegram) {
    if (EMS_RxTelegram->data_length > EMS_SYS_DEVICEMAP_LENGTH) {
        return; // should be 13 or 15 bytes long
    }

    for (uint8_t data_byte = 0; data_byte < EMS_RxTelegram->data_length; data_byte++) {
        uint8_t byte       = EMS_RxTelegram->data[data_byte];
        uint8_t saved_byte = EMS_Sys_Status.emsDeviceMap[data_byte];

        // see if this matches what we already have stored
        if (byte != saved_byte) {
            // we have something new
            EMS_Sys_Status.emsDeviceMap[data_byte] = byte; // save new value
            // go through all bits
            // myDebug("Byte #%d 0x%02X", data_byte, byte); // for debugging
            if (byte) {
                for (uint8_t bit = 0; bit < 8; bit++) {
                    if ((byte & 0x01) && ((saved_byte & 0x01) == 0)) {
                        uint8_t device_id = ((data_byte + 1) * 8) + bit;
                        if (device_id != EMS_ID_ME) {
                            // myDebug("[EMS] Detected new EMS Device with ID 0x%02X", device_id);
                            if (!ems_getTxDisabled()) {
                                ems_doReadCommand(EMS_TYPE_Version, device_id); // get version, but ignore ourselves
                            }
                        }
                    }
                    byte       = byte >> 1;
                    saved_byte = saved_byte >> 1;
                }
            }
        }
    }
}

/**
 * type 0x02 - get the version and type of an EMS device
 * look up known devices via the product id and make it active if not already setup
 */
void _process_Version(_EMS_RxTelegram * EMS_RxTelegram) {
    // ignore short messages that we can't interpret
    if (EMS_RxTelegram->data_length < 3) {
        return;
    }

    uint8_t offset = 0;

    // check for 2nd subscriber
    // e.g. 18 0B 02 00 00 00 00 5E 02 01
    if (EMS_RxTelegram->data[0] == 0x00) {
        // see if we have a 2nd subscriber
        if (EMS_RxTelegram->data[3] != 0x00) {
            offset = 3;
        } else {
            return; // ignore whole telegram
        }
    }

    uint8_t device_id = EMS_RxTelegram->src; // device ID

    // get version as XX.XX
    char version[10] = {0};
    char buf[6]      = {0};
    strlcpy(version, _smallitoa(EMS_RxTelegram->data[offset + 1], buf), sizeof(version));
    strlcat(version, ".", sizeof(version));
    strlcat(version, _smallitoa(EMS_RxTelegram->data[offset + 2], buf), sizeof(version));

    // some devices store the protocol type (HT3, Buderus) in tbe last byte
    // we don't do anything with this yet.
    if (EMS_RxTelegram->data_length >= 10) {
        uint8_t protocol_type = EMS_RxTelegram->data[9];
        if (protocol_type == 2) {
            // it's a junkers
        } else if (protocol_type >= 3) {
            // it's buderus
        }
    }

    // scan through known devices matching the productid
    uint8_t product_id  = EMS_RxTelegram->data[offset];
    uint8_t i           = 0;
    uint8_t found_index = 0;
    bool    typeFound   = false;
    while (i < _EMS_Devices_max) {
        if (EMS_Devices[i].product_id == product_id) {
            // we have a matching product id
            typeFound   = true;
            found_index = i;
            break;
        }
        i++;
    }

    // if not found, just add it as an unknown device and exit
    if (!typeFound) {
        (void)_addDevice(EMS_DEVICE_TYPE_UNKNOWN, product_id, device_id, nullptr, version);
        return;
    }

    const char *     device_desc_p = (EMS_Devices[found_index].device_desc); // pointer to the full description of the device
    _EMS_DEVICE_TYPE type          = EMS_Devices[found_index].type;          // device type

    // we recognized it, see if we already have it in our recognized list
    if (_addDevice(type, product_id, device_id, device_desc_p, version)) {
        return; // already in list
    }

    uint8_t flags = EMS_Devices[found_index].flags; // it's a new entry, get the specifics

    // for a boiler, sometimes we get a device_id of 0x09 with the same product_id, so lets make sure it is the UBA Master
    if ((type == EMS_DEVICE_TYPE_BOILER) && (device_id == EMS_ID_BOILER)) {
        EMS_Boiler.device_id     = device_id;
        EMS_Boiler.product_id    = product_id;
        EMS_Boiler.device_flags  = flags;
        EMS_Boiler.device_desc_p = device_desc_p;
        strlcpy(EMS_Boiler.version, version, sizeof(EMS_Boiler.version));
        ems_getBoilerValues(); // get Boiler values that we would usually have to wait for
    } else if (type == EMS_DEVICE_TYPE_THERMOSTAT) {
        // we can only support a single thermostat currently, so check which product_id we may have chosen
        // to be the master - see https://github.com/proddy/EMS-ESP/issues/238
        if ((EMS_Sys_Status.emsMasterThermostat == 0) || (EMS_Sys_Status.emsMasterThermostat == product_id)) {
            EMS_Thermostat.device_id       = device_id;
            EMS_Thermostat.device_flags    = (flags & 0x7F); // remove 7th bit
            EMS_Thermostat.write_supported = (flags & EMS_DEVICE_FLAG_NO_WRITE) == 0;
            EMS_Thermostat.product_id      = product_id;
            EMS_Thermostat.device_desc_p   = device_desc_p;
            strlcpy(EMS_Thermostat.version, version, sizeof(EMS_Thermostat.version));
            ems_getThermostatValues(); // get Thermostat values
        }
    } else if (type == EMS_DEVICE_TYPE_SOLAR) {
        EMS_SolarModule.device_id     = device_id;
        EMS_SolarModule.product_id    = product_id;
        EMS_SolarModule.device_flags  = flags;
        EMS_SolarModule.device_desc_p = device_desc_p;
        strlcpy(EMS_SolarModule.version, version, sizeof(EMS_SolarModule.version));
        ems_getSolarModuleValues(); // fetch Solar Module values
    } else if (type == EMS_DEVICE_TYPE_HEATPUMP) {
        EMS_HeatPump.device_id     = device_id;
        EMS_HeatPump.product_id    = product_id;
        EMS_HeatPump.device_flags  = flags;
        EMS_HeatPump.device_desc_p = device_desc_p;
        strlcpy(EMS_HeatPump.version, version, sizeof(EMS_HeatPump.version));
    } else if (type == EMS_DEVICE_TYPE_MIXING) {
        EMS_Mixing.device_id     = device_id;
        EMS_Mixing.product_id    = product_id;
        EMS_Mixing.device_desc_p = device_desc_p;
        EMS_Mixing.device_flags  = flags;
        EMS_Mixing.detected      = true;
        strlcpy(EMS_Mixing.version, version, sizeof(EMS_Mixing.version));
        ems_doReadCommand(EMS_TYPE_MMPLUSStatusMessage_HC1, device_id); // fetch MM values
    }
}

/*
 * Figure out the boiler and thermostat types
 */
void ems_discoverModels() {
    //myDebug_P(PSTR("Starting auto discover of EMS devices..."));
    ems_doReadCommand(EMS_TYPE_UBADevices, EMS_ID_BOILER);
}

/**
 * Print the Tx queue - for debugging
 */
void ems_printTxQueue() {
    _EMS_TxTelegram EMS_TxTelegram;
    char            sType[20] = {0};

    if (EMS_TxQueue.size() == 0) {
        myDebug_P(PSTR("Tx queue is empty"));
        return;
    }

    myDebug_P(PSTR("Tx queue (%d/%d)"), EMS_TxQueue.size(), EMS_TxQueue.capacity);

    for (byte i = 0; i < EMS_TxQueue.size(); i++) {
        EMS_TxTelegram = EMS_TxQueue[i]; // retrieves the i-th element from the buffer without removing it

        // get action
        if (EMS_TxTelegram.action == EMS_TX_TELEGRAM_WRITE) {
            strlcpy(sType, "write", sizeof(sType));
        } else if (EMS_TxTelegram.action == EMS_TX_TELEGRAM_READ) {
            strlcpy(sType, "read", sizeof(sType));
        } else if (EMS_TxTelegram.action == EMS_TX_TELEGRAM_VALIDATE) {
            strlcpy(sType, "validate", sizeof(sType));
        } else if (EMS_TxTelegram.action == EMS_TX_TELEGRAM_RAW) {
            strlcpy(sType, "raw", sizeof(sType));
        } else {
            strlcpy(sType, "?", sizeof(sType));
        }

        char     addedTime[15] = {0};
        uint32_t upt           = EMS_TxTelegram.timestamp;
        snprintf(addedTime,
                 sizeof(addedTime),
                 "(%02d:%02d:%02d)",
                 (uint8_t)((upt / (1000 * 60 * 60)) % 24),
                 (uint8_t)((upt / (1000 * 60)) % 60),
                 (uint8_t)((upt / 1000) % 60));

        myDebug_P(PSTR(" [%d] action=%s dest=0x%02x type=0x%02x offset=%d length=%d dataValue=%d "
                       "comparisonValue=%d type_validate=0x%02x comparisonPostRead=0x%02x @ %s"),
                  i + 1,
                  sType,
                  EMS_TxTelegram.dest & 0x7F,
                  EMS_TxTelegram.type,
                  EMS_TxTelegram.offset,
                  EMS_TxTelegram.length,
                  EMS_TxTelegram.dataValue,
                  EMS_TxTelegram.comparisonValue,
                  EMS_TxTelegram.type_validate,
                  EMS_TxTelegram.comparisonPostRead,
                  addedTime);
    }
}

/**
 * Generic function to return various settings from the thermostat
 * This is called manually to fetch values which don't come from broadcast messages
 */
void ems_getThermostatValues() {
    if (!ems_getThermostatEnabled()) {
        return;
    }

    uint8_t device_flags = EMS_Thermostat.device_flags;
    uint8_t device_id    = EMS_Thermostat.device_id;
    uint8_t statusMsg, opMode;

    switch (device_flags) {
    case EMS_DEVICE_FLAG_RC20:
        ems_doReadCommand(EMS_TYPE_RC20StatusMessage, device_id); // to get the temps
        ems_doReadCommand(EMS_TYPE_RC20Set, device_id);           // to get the mode
        break;
    case EMS_DEVICE_FLAG_RC30:
        ems_doReadCommand(EMS_TYPE_RC30StatusMessage, device_id); // to get the temps
        ems_doReadCommand(EMS_TYPE_RC30Set, device_id);           // to get the mode
        break;
    case EMS_DEVICE_FLAG_EASY:
        ems_doReadCommand(EMS_TYPE_EasyStatusMessage, device_id);
        break;
    case EMS_DEVICE_FLAG_RC35:
        for (uint8_t hc_num = 1; hc_num <= EMS_THERMOSTAT_MAXHC; hc_num++) {
            if (hc_num == 1) {
                statusMsg = EMS_TYPE_RC35StatusMessage_HC1;
                opMode    = EMS_TYPE_RC35Set_HC1;
            } else if (hc_num == 2) {
                statusMsg = EMS_TYPE_RC35StatusMessage_HC2;
                opMode    = EMS_TYPE_RC35Set_HC2;
            } else if (hc_num == 3) {
                statusMsg = EMS_TYPE_RC35StatusMessage_HC3;
                opMode    = EMS_TYPE_RC35Set_HC3;
            } else if (hc_num == 4) {
                statusMsg = EMS_TYPE_RC35StatusMessage_HC4;
                opMode    = EMS_TYPE_RC35Set_HC4;
            }
            ems_doReadCommand(statusMsg, device_id); // to get the temps
            ems_doReadCommand(opMode, device_id);    // to get the mode
        }
        break;
    case EMS_DEVICE_FLAG_RC300:
        ems_doReadCommand(EMS_TYPE_RCPLUSStatusMessage_HC1, device_id);
        ems_doReadCommand(EMS_TYPE_RCPLUSStatusMessage_HC2, device_id);
        ems_doReadCommand(EMS_TYPE_RCPLUSStatusMessage_HC3, device_id);
        ems_doReadCommand(EMS_TYPE_RCPLUSStatusMessage_HC4, device_id);
    default:
        break;
    }

    ems_doReadCommand(EMS_TYPE_RCTime, device_id); // get Thermostat time
}

/**
 * Generic function to return various settings from the thermostat
 */
void ems_getBoilerValues() {
    ems_doReadCommand(EMS_TYPE_UBAMonitorFast, EMS_Boiler.device_id);        // get boiler data, instead of waiting 10secs for the broadcast
    ems_doReadCommand(EMS_TYPE_UBAMonitorSlow, EMS_Boiler.device_id);        // get more boiler data, instead of waiting 60secs for the broadcast
    ems_doReadCommand(EMS_TYPE_UBAParameterWW, EMS_Boiler.device_id);        // get Warm Water values
    ems_doReadCommand(EMS_TYPE_UBAParametersMessage, EMS_Boiler.device_id);  // get MC10 boiler values
    ems_doReadCommand(EMS_TYPE_UBATotalUptimeMessage, EMS_Boiler.device_id); // get uptime from boiler
}

/*
 * Get other values from EMS devices
 */
void ems_getSolarModuleValues() {
    if (ems_getSolarModuleEnabled()) {
        if (EMS_SolarModule.device_flags == EMS_DEVICE_FLAG_SM10) {
            ems_doReadCommand(EMS_TYPE_SM10Monitor, EMS_ID_SM); // fetch all from SM10Monitor
        } else if (EMS_SolarModule.device_flags == EMS_DEVICE_FLAG_SM100) {
            ems_doReadCommand(EMS_TYPE_SM100Monitor, EMS_ID_SM); // fetch all from SM100Monitor
        }
    }
}

// takes a device type (e.g. EMS_DEVICE_TYPE_MIXING) and stores the english name in the given buffer
// returns buffer or "unknown"
char * ems_getDeviceTypeName(_EMS_DEVICE_TYPE device_type, char * buffer) {
    uint8_t i         = 0;
    bool    typeFound = false;
    // scan through known ID types
    while (i < _EMS_Devices_Types_max) {
        if (EMS_Devices_Types[i].device_type == device_type) {
            typeFound = true; // we have a match
            break;
        }
        i++;
    }

    if (!typeFound) {
        i = 0; // this will point to "Unknown" in the lookup
    }

    strlcpy(buffer, EMS_Devices_Types[i].device_type_string, 30);

    return buffer;
}

/**
 * takes a device_id and tries to find the corresponding type name (e.g. Boiler)
 * If it can't find it, it will use the hex value and function returns false
 */
bool ems_getDeviceTypeDescription(uint8_t device_id, char * buffer) {
    _EMS_DEVICE_TYPE device_type = EMS_DEVICE_TYPE_UNKNOWN;

    // check for the fixed device IDs we already know about, like 0x00 for broadcast, 0x0B for me, 0x08 for Boiler
    if (device_id == EMS_ID_BOILER) {
        device_type = EMS_DEVICE_TYPE_BOILER;
    } else if (device_id == EMS_ID_ME) {
        device_type = EMS_DEVICE_TYPE_SERVICEKEY;
    } else if (device_id == EMS_ID_NONE) {
        device_type = EMS_DEVICE_TYPE_NONE;
    } else {
        // see if its a device we already know about (via earlier detection)
        if (!Devices.empty()) {
            for (std::list<_Detected_Device>::iterator it = Devices.begin(); it != Devices.end(); ++it) {
                if (it->device_id == device_id) {
                    device_type = it->device_type;
                    break;
                }
            }
        }
    }

    // if its not unknown, fetch the real name of the type
    if (device_type != EMS_DEVICE_TYPE_UNKNOWN) {
        ems_getDeviceTypeName(device_type, buffer);
        return true;
    }

    // we didn't find anything. Use the hex value of the device ID
    char hexbuffer[16] = {0};
    strlcpy(buffer, "0x", 30);
    strlcat(buffer, _hextoa(device_id, hexbuffer), 30);
    return false;
}

/**
 * returns current device details as a string for known thermostat,boiler,solar and heatpump
 */
char * ems_getDeviceDescription(_EMS_DEVICE_TYPE device_type, char * buffer, bool name_only) {
    const uint8_t size    = 128;
    bool          enabled = false;
    uint8_t       device_id;
    uint8_t       product_id;
    char *        version;
    const char *  device_desc_p;

    if (device_type == EMS_DEVICE_TYPE_THERMOSTAT) {
        enabled       = ems_getThermostatEnabled();
        device_id     = EMS_Thermostat.device_id;
        product_id    = EMS_Thermostat.product_id;
        device_desc_p = EMS_Thermostat.device_desc_p;
        version       = EMS_Thermostat.version;
    } else if (device_type == EMS_DEVICE_TYPE_BOILER) {
        enabled       = ems_getBoilerEnabled();
        device_id     = EMS_Boiler.device_id;
        product_id    = EMS_Boiler.product_id;
        device_desc_p = EMS_Boiler.device_desc_p;
        version       = EMS_Boiler.version;
    } else if (device_type == EMS_DEVICE_TYPE_SOLAR) {
        enabled       = ems_getSolarModuleEnabled();
        device_id     = EMS_SolarModule.device_id;
        product_id    = EMS_SolarModule.product_id;
        device_desc_p = EMS_SolarModule.device_desc_p;
        version       = EMS_SolarModule.version;
    } else if (device_type == EMS_DEVICE_TYPE_HEATPUMP) {
        enabled       = ems_getHeatPumpEnabled();
        device_id     = EMS_HeatPump.device_id;
        product_id    = EMS_HeatPump.product_id;
        device_desc_p = EMS_HeatPump.device_desc_p;
        version       = EMS_HeatPump.version;
    } else if (device_type == EMS_DEVICE_TYPE_MIXING) {
        enabled       = ems_getMixingDeviceEnabled();
        device_id     = EMS_Mixing.device_id;
        product_id    = EMS_Mixing.product_id;
        device_desc_p = EMS_Mixing.device_desc_p;
        version       = EMS_Mixing.version;
    }

    if (!enabled) {
        strlcpy(buffer, "<not enabled>", size);
        return buffer;
    }

    // assume at this point we have a known device.
    // get device description
    if (device_desc_p == nullptr) {
        strlcpy(buffer, EMS_MODELTYPE_UNKNOWN_STRING, size);
    } else {
        strlcpy(buffer, device_desc_p, size);
    }

    if (name_only) {
        return buffer; // only interested in the model name
    }

    strlcat(buffer, " (DeviceID:0x", size);
    char tmp[6] = {0};
    strlcat(buffer, _hextoa(device_id, tmp), size);
    strlcat(buffer, " ProductID:", size);
    strlcat(buffer, itoa(product_id, tmp, 10), size);
    strlcat(buffer, " Version:", size);
    strlcat(buffer, version, size);
    strlcat(buffer, ")", size);

    return buffer;
}

/**
 * print out contents of the device list that was captured
 */
void ems_printDevices() {
    char s[100];
    char buffer[16] = {0};

    strlcpy(s, "These device IDs are on the EMS Bus:", sizeof(s));
    strlcat(s, COLOR_BOLD_ON, sizeof(s));

    for (uint8_t data_byte = 0; data_byte < EMS_SYS_DEVICEMAP_LENGTH; data_byte++) {
        uint8_t byte = EMS_Sys_Status.emsDeviceMap[data_byte];
        if (byte) {
            // go through all bits
            for (uint8_t bit = 0; bit < 8; bit++) {
                if (byte & 0x01) {
                    uint8_t device_id = ((data_byte + 1) * 8) + bit;
                    if (device_id != EMS_ID_ME) {
                        strlcat(s, " 0x", sizeof(s));
                        strlcat(s, _hextoa(device_id, buffer), sizeof(s));
                    }
                }
                byte = byte >> 1;
            }
        }
    }

    strlcat(s, COLOR_BOLD_OFF, sizeof(s));
    myDebug_P(PSTR("")); // newline
    myDebug(s);

    // print out the ones we recognized
    if (!Devices.empty()) {
        bool have_unknowns = false;
        char device_string[100];
        char device_type[30];
        myDebug_P(PSTR("and %d were recognized by EMS-ESP as:"), Devices.size());
        for (std::list<_Detected_Device>::iterator it = Devices.begin(); it != Devices.end(); ++it) {
            ems_getDeviceTypeName(it->device_type, device_type); // get type string, e.g. "Boiler"
            if (it->known) {
                strlcpy(device_string, it->device_desc_p, sizeof(device_string));
            } else {
                strlcpy(device_string, EMS_MODELTYPE_UNKNOWN_STRING, sizeof(device_string)); // Unknown
                have_unknowns = true;
            }

            if ((it->device_type == EMS_DEVICE_TYPE_THERMOSTAT) && (EMS_Sys_Status.emsMasterThermostat == it->product_id)) {
                myDebug_P(PSTR(" %s: %s%s%s (DeviceID:0x%02X ProductID:%d Version:%s) [master]"),
                          device_type,
                          COLOR_BOLD_ON,
                          device_string,
                          COLOR_BOLD_OFF,
                          it->device_id,
                          it->product_id,
                          it->version);

            } else {
                myDebug_P(PSTR(" %s: %s%s%s (DeviceID:0x%02X ProductID:%d Version:%s)"),
                          device_type,
                          COLOR_BOLD_ON,
                          device_string,
                          COLOR_BOLD_OFF,
                          it->device_id,
                          it->product_id,
                          it->version);
            }
        }
        myDebug_P(PSTR("")); // newline

        if (have_unknowns) {
            myDebug_P(PSTR("One or more devices are not recognized by EMS-ESP. Please report this in GitHub."));
        }
    } else {
        myDebug_P(PSTR("No were devices recognized. This may be because Tx is disabled or failing."));
    }

    myDebug_P(PSTR("")); // newline
}

/**
 * Send a raw telegram to the bus
 * telegram is a string of hex values
 */
void ems_sendRawTelegram(char * telegram) {
    if (EMS_Sys_Status.emsTxDisabled) {
        if (ems_getLogging() != EMS_SYS_LOGGING_NONE) {
            myDebug_P(PSTR("in Listen Mode. All Tx is disabled."));
        }
        return;
    }

    uint8_t count = 0;
    char *  p;
    char    value[10] = {0};

    _EMS_TxTelegram EMS_TxTelegram = EMS_TX_TELEGRAM_NEW; // create new Tx
    EMS_TxTelegram.timestamp       = millis();            // set timestamp
    EMS_Sys_Status.txRetryCount    = 0;                   // reset retry counter

    // get first value, which should be the src
    if ((p = strtok(telegram, " ,"))) { // delimiter
        strlcpy(value, p, sizeof(value));
        EMS_TxTelegram.data[0] = (uint8_t)strtol(value, 0, 16);
    }
    // and interate until end
    while (p != 0) {
        if ((p = strtok(nullptr, " ,"))) {
            strlcpy(value, p, sizeof(value));
            uint8_t val                  = (uint8_t)strtol(value, 0, 16);
            EMS_TxTelegram.data[++count] = val;
            if (count == 1) {
                EMS_TxTelegram.dest = val;
            } else if (count == 2) {
                EMS_TxTelegram.type = val;
            } else if (count == 3) {
                EMS_TxTelegram.offset = val;
            }
        }
    }

    if (count == 0) {
        return; // nothing to send
    }

    EMS_TxTelegram.length        = count + 2;
    EMS_TxTelegram.type_validate = EMS_ID_NONE;
    EMS_TxTelegram.action        = EMS_TX_TELEGRAM_RAW;

    // add to Tx queue. Assume it's not full.
    EMS_TxQueue.push(EMS_TxTelegram);
}

/**
 * Set the temperature of the thermostat
 * hc_num is 1 to 4
 * temptype 0 = normal, 1=night temp, 2=day temp, 3=holiday temp
 */
void ems_setThermostatTemp(float temperature, uint8_t hc_num, uint8_t temptype) {
    if (!ems_getThermostatEnabled()) {
        myDebug_P(PSTR("Thermostat not online."));
        return;
    }

    if (!EMS_Thermostat.write_supported) {
        myDebug_P(PSTR("Write not supported yet for this Thermostat model"));
        return;
    }

    if (hc_num < 1 || hc_num > EMS_THERMOSTAT_MAXHC) {
        myDebug_P(PSTR("Invalid HC number"));
        return;
    }

    _EMS_TxTelegram EMS_TxTelegram = EMS_TX_TELEGRAM_NEW; // create new Tx
    EMS_TxTelegram.timestamp       = millis();            // set timestamp
    EMS_Sys_Status.txRetryCount    = 0;                   // reset retry counter

    uint8_t model     = ems_getThermostatModel();
    uint8_t device_id = EMS_Thermostat.device_id;

    EMS_TxTelegram.action = EMS_TX_TELEGRAM_WRITE;
    EMS_TxTelegram.dest   = device_id;

    char s[10] = {0};
    myDebug_P(PSTR("Setting new thermostat temperature to %s for heating circuit %d type %d (0=auto,1=night,2=day,3=holiday)"),
              _float_to_char(s, temperature),
              hc_num,
              temptype);

    if (model == EMS_DEVICE_FLAG_RC20) {
        EMS_TxTelegram.type               = EMS_TYPE_RC20Set;
        EMS_TxTelegram.offset             = EMS_OFFSET_RC20Set_temp;
        EMS_TxTelegram.comparisonPostRead = EMS_TYPE_RC20StatusMessage;
        EMS_TxTelegram.type_validate      = EMS_TxTelegram.type;

    } else if (model == EMS_DEVICE_FLAG_RC10) {
        EMS_TxTelegram.type               = EMS_TYPE_RC10Set;
        EMS_TxTelegram.offset             = EMS_OFFSET_RC10Set_temp;
        EMS_TxTelegram.comparisonPostRead = EMS_TYPE_RC10StatusMessage;
        EMS_TxTelegram.type_validate      = EMS_TxTelegram.type;

    } else if (model == EMS_DEVICE_FLAG_RC30) {
        EMS_TxTelegram.type               = EMS_TYPE_RC30Set;
        EMS_TxTelegram.offset             = EMS_OFFSET_RC30Set_temp;
        EMS_TxTelegram.comparisonPostRead = EMS_TYPE_RC30StatusMessage;
        EMS_TxTelegram.type_validate      = EMS_TxTelegram.type;

    } else if (model == EMS_DEVICE_FLAG_RC300) {
        // check mode to determine offset
        if (EMS_Thermostat.hc[hc_num - 1].mode == 1) {        // auto
            EMS_TxTelegram.offset = 0x08;                     // auto offset
        } else if (EMS_Thermostat.hc[hc_num - 1].mode == 0) { // manuaL
            EMS_TxTelegram.offset = 0x0A;                     // manual offset
        }

        if (hc_num == 1) {
            EMS_TxTelegram.type               = EMS_TYPE_RCPLUSSet; // for 3000 and 1010, e.g. 0B 10 FF (0A | 08) 01 89 2B
            EMS_TxTelegram.comparisonPostRead = EMS_TYPE_RCPLUSStatusMessage_HC1;
        } else if (hc_num == 2) {
            EMS_TxTelegram.type               = EMS_TYPE_RCPLUSSet + 1;
            EMS_TxTelegram.comparisonPostRead = EMS_TYPE_RCPLUSStatusMessage_HC2;
        } else if (hc_num == 3) {
            EMS_TxTelegram.type               = EMS_TYPE_RCPLUSSet + 2;
            EMS_TxTelegram.comparisonPostRead = EMS_TYPE_RCPLUSStatusMessage_HC3;
        } else if (hc_num == 4) {
            EMS_TxTelegram.type               = EMS_TYPE_RCPLUSSet + 3;
            EMS_TxTelegram.comparisonPostRead = EMS_TYPE_RCPLUSStatusMessage_HC4;
        }

        EMS_TxTelegram.type_validate = EMS_ID_NONE; // validate by reading from a different telegram

    } else if (model == EMS_DEVICE_FLAG_RC35) {
        switch (temptype) {
        case 1: // change the night temp
            EMS_TxTelegram.offset = EMS_OFFSET_RC35Set_temp_night;
            break;
        case 2: // change the day temp
            EMS_TxTelegram.offset = EMS_OFFSET_RC35Set_temp_day;
            break;
        case 3: // change the holiday temp
            EMS_TxTelegram.offset = EMS_OFFSET_RC35Set_temp_holiday;
            break;
        default:
        case 0: // automatic selection, if no type is defined, we use the standard code
            if (EMS_Thermostat.hc[hc_num - 1].day_mode == 0) {
                EMS_TxTelegram.offset = EMS_OFFSET_RC35Set_temp_night;
            } else if (EMS_Thermostat.hc[hc_num - 1].day_mode == 1) {
                EMS_TxTelegram.offset = EMS_OFFSET_RC35Set_temp_day;
            }
            break;
        }

        if (hc_num == 1) {
            EMS_TxTelegram.type               = EMS_TYPE_RC35Set_HC1;
            EMS_TxTelegram.comparisonPostRead = EMS_TYPE_RC35StatusMessage_HC1;
        } else if (hc_num == 2) {
            EMS_TxTelegram.type               = EMS_TYPE_RC35Set_HC2;
            EMS_TxTelegram.comparisonPostRead = EMS_TYPE_RC35StatusMessage_HC2;
        } else if (hc_num == 3) {
            EMS_TxTelegram.type               = EMS_TYPE_RC35Set_HC3;
            EMS_TxTelegram.comparisonPostRead = EMS_TYPE_RC35StatusMessage_HC3;
        } else if (hc_num == 4) {
            EMS_TxTelegram.type               = EMS_TYPE_RC35Set_HC4;
            EMS_TxTelegram.comparisonPostRead = EMS_TYPE_RC35StatusMessage_HC4;
        }
        EMS_TxTelegram.type_validate = EMS_TxTelegram.type;
    }

    else if (model == EMS_DEVICE_FLAG_JUNKERS) {
        switch (temptype) {
        case 1: // change the no frost temp
            EMS_TxTelegram.offset = EMS_OFFSET_JunkersSetMessage_no_frost_temp;
            break;
        case 2: // change the night temp
            EMS_TxTelegram.offset = EMS_OFFSET_JunkersSetMessage_night_temp;
            break;
        case 3: // change the day temp
            EMS_TxTelegram.offset = EMS_OFFSET_JunkersSetMessage_day_temp;
            break;
        default:
        case 0: // automatic selection, if no type is defined, we use the standard code
            // not sure if this is correct for Junkers
            if (EMS_Thermostat.hc[hc_num - 1].day_mode == 0) {
                EMS_TxTelegram.offset = EMS_OFFSET_JunkersSetMessage_night_temp;
            } else if (EMS_Thermostat.hc[hc_num - 1].day_mode == 1) {
                EMS_TxTelegram.offset = EMS_OFFSET_JunkersSetMessage_day_temp;
            }
            break;
        }

        if (hc_num == 1) {
            EMS_TxTelegram.type               = EMS_TYPE_JunkersSetMessage_HC1;
            EMS_TxTelegram.comparisonPostRead = EMS_TYPE_JunkersStatusMessage_HC1;
        } else if (hc_num == 2) {
            EMS_TxTelegram.type               = EMS_TYPE_JunkersSetMessage_HC1;
            EMS_TxTelegram.comparisonPostRead = EMS_TYPE_JunkersStatusMessage_HC1;
        } else if (hc_num == 3) {
            EMS_TxTelegram.type               = EMS_TYPE_JunkersSetMessage_HC1;
            EMS_TxTelegram.comparisonPostRead = EMS_TYPE_JunkersStatusMessage_HC1;
        } else if (hc_num == 4) {
            EMS_TxTelegram.type               = EMS_TYPE_JunkersSetMessage_HC1;
            EMS_TxTelegram.comparisonPostRead = EMS_TYPE_JunkersStatusMessage_HC1;
        }
        EMS_TxTelegram.type_validate = EMS_TxTelegram.type;
    }

    EMS_TxTelegram.length           = EMS_MIN_TELEGRAM_LENGTH;
    EMS_TxTelegram.dataValue        = (uint8_t)((float)temperature * (float)2); // value * 2
    EMS_TxTelegram.comparisonOffset = EMS_TxTelegram.offset;
    EMS_TxTelegram.comparisonValue  = EMS_TxTelegram.dataValue;

    EMS_TxQueue.push(EMS_TxTelegram);
}

/**
 * Set the thermostat working mode
 *  0xA8 on a RC20 and 0xA7 on RC30
 *  0x01B9 for EMS+ 300/1000/3000, Auto=0xFF Manual=0x00. See https://github.com/proddy/EMS-ESP/wiki/RC3xx-Thermostats
 *  hc_num is 1 to 4
 */
void ems_setThermostatMode(uint8_t mode, uint8_t hc_num) {
    if (!ems_getThermostatEnabled()) {
        myDebug_P(PSTR("Thermostat not online."));
        return;
    }

    if (!EMS_Thermostat.write_supported) {
        myDebug_P(PSTR("Write not supported for this model Thermostat"));
        return;
    }

    if (hc_num < 1 || hc_num > EMS_THERMOSTAT_MAXHC) {
        myDebug_P(PSTR("Invalid HC number"));
        return;
    }

    uint8_t model     = ems_getThermostatModel();
    uint8_t device_id = EMS_Thermostat.device_id;
    uint8_t set_mode;

    // RC300/1000/3000 have different settings
    if (model == EMS_DEVICE_FLAG_RC300) {
        if (mode == 1) {
            set_mode = 0; // manual
        } else {
            set_mode = 0xFF; // auto
        }
    } else {
        set_mode = mode;
    }

    // 0=off, 1=manual, 2=auto
    if (mode == 0) {
        myDebug_P(PSTR("Setting thermostat mode to off for heating circuit %d"), hc_num);
    } else if (set_mode == 1) {
        myDebug_P(PSTR("Setting thermostat mode to manual for heating circuit %d"), hc_num);
    } else if (set_mode == 2) {
        myDebug_P(PSTR("Setting thermostat mode to auto for heating circuit %d"), hc_num);
    }

    _EMS_TxTelegram EMS_TxTelegram = EMS_TX_TELEGRAM_NEW; // create new Tx
    EMS_TxTelegram.timestamp       = millis();            // set timestamp
    EMS_Sys_Status.txRetryCount    = 0;                   // reset retry counter

    EMS_TxTelegram.action    = EMS_TX_TELEGRAM_WRITE;
    EMS_TxTelegram.dest      = device_id;
    EMS_TxTelegram.length    = EMS_MIN_TELEGRAM_LENGTH;
    EMS_TxTelegram.dataValue = set_mode;

    // handle different thermostat types
    if (model == EMS_DEVICE_FLAG_RC20) {
        EMS_TxTelegram.type               = EMS_TYPE_RC20Set;
        EMS_TxTelegram.offset             = EMS_OFFSET_RC20Set_mode;
        EMS_TxTelegram.type_validate      = EMS_TYPE_RC20Set;
        EMS_TxTelegram.comparisonPostRead = EMS_TYPE_RC20StatusMessage;

    } else if (model == EMS_DEVICE_FLAG_RC30) {
        EMS_TxTelegram.type               = EMS_TYPE_RC30Set;
        EMS_TxTelegram.offset             = EMS_OFFSET_RC30Set_mode;
        EMS_TxTelegram.type_validate      = EMS_TYPE_RC30Set;
        EMS_TxTelegram.comparisonPostRead = EMS_TYPE_RC30StatusMessage;

    } else if (model == EMS_DEVICE_FLAG_RC35) {
        if (hc_num == 1) {
            EMS_TxTelegram.type               = EMS_TYPE_RC35Set_HC1;
            EMS_TxTelegram.comparisonPostRead = EMS_TYPE_RC35StatusMessage_HC1;
        } else if (hc_num == 2) {
            EMS_TxTelegram.type               = EMS_TYPE_RC35Set_HC2;
            EMS_TxTelegram.comparisonPostRead = EMS_TYPE_RC35StatusMessage_HC2;
        } else if (hc_num == 3) {
            EMS_TxTelegram.type               = EMS_TYPE_RC35Set_HC3;
            EMS_TxTelegram.comparisonPostRead = EMS_TYPE_RC35StatusMessage_HC3;
        } else if (hc_num == 4) {
            EMS_TxTelegram.type               = EMS_TYPE_RC35Set_HC4;
            EMS_TxTelegram.comparisonPostRead = EMS_TYPE_RC35StatusMessage_HC4;
        }
        EMS_TxTelegram.offset        = EMS_OFFSET_RC35Set_mode;
        EMS_TxTelegram.type_validate = EMS_TxTelegram.type;

    } else if (model == EMS_DEVICE_FLAG_JUNKERS) {
        if (hc_num == 1) {
            EMS_TxTelegram.type               = EMS_TYPE_JunkersSetMessage_HC1;
            EMS_TxTelegram.comparisonPostRead = EMS_TYPE_JunkersStatusMessage_HC1;
        } else if (hc_num == 2) {
            EMS_TxTelegram.type               = EMS_TYPE_JunkersSetMessage_HC2;
            EMS_TxTelegram.comparisonPostRead = EMS_TYPE_JunkersStatusMessage_HC2;
        } else if (hc_num == 3) {
            EMS_TxTelegram.type               = EMS_TYPE_JunkersSetMessage_HC3;
            EMS_TxTelegram.comparisonPostRead = EMS_TYPE_JunkersStatusMessage_HC3;
        } else if (hc_num == 4) {
            EMS_TxTelegram.type               = EMS_TYPE_JunkersSetMessage_HC4;
            EMS_TxTelegram.comparisonPostRead = EMS_TYPE_JunkersStatusMessage_HC4;
        }
        EMS_TxTelegram.offset        = EMS_OFFSET_JunkersSetMessage_set_mode;
        EMS_TxTelegram.type_validate = EMS_TxTelegram.type;

    } else if (model == EMS_DEVICE_FLAG_RC300) {
        EMS_TxTelegram.offset = EMS_OFFSET_RCPLUSSet_mode;

        if (hc_num == 1) {
            EMS_TxTelegram.type               = EMS_TYPE_RCPLUSSet;
            EMS_TxTelegram.comparisonPostRead = EMS_TYPE_RCPLUSStatusMessage_HC1;
        } else if (hc_num == 2) {
            EMS_TxTelegram.type               = EMS_TYPE_RCPLUSSet + 1;
            EMS_TxTelegram.comparisonPostRead = EMS_TYPE_RCPLUSStatusMessage_HC2;
        } else if (hc_num == 3) {
            EMS_TxTelegram.type               = EMS_TYPE_RCPLUSSet + 2;
            EMS_TxTelegram.comparisonPostRead = EMS_TYPE_RCPLUSStatusMessage_HC3;
        } else if (hc_num == 4) {
            EMS_TxTelegram.type               = EMS_TYPE_RCPLUSSet + 3;
            EMS_TxTelegram.comparisonPostRead = EMS_TYPE_RCPLUSStatusMessage_HC4;
        }

        EMS_TxTelegram.type_validate = EMS_ID_NONE; // don't validate after the write
    }

    EMS_TxTelegram.comparisonOffset = EMS_TxTelegram.offset;
    EMS_TxTelegram.comparisonValue  = EMS_TxTelegram.dataValue;

    EMS_TxQueue.push(EMS_TxTelegram);
}

/**
 * Set the warm water temperature 0x33
 */
void ems_setWarmWaterTemp(uint8_t temperature) {
    // check for invalid temp values
    if ((temperature < EMS_BOILER_TAPWATER_TEMPERATURE_MIN) || (temperature > EMS_BOILER_TAPWATER_TEMPERATURE_MAX)) {
        return;
    }

    myDebug_P(PSTR("Setting boiler warm water temperature to %d C"), temperature);

    _EMS_TxTelegram EMS_TxTelegram = EMS_TX_TELEGRAM_NEW; // create new Tx
    EMS_TxTelegram.timestamp       = millis();            // set timestamp
    EMS_Sys_Status.txRetryCount    = 0;                   // reset retry counter

    EMS_TxTelegram.action    = EMS_TX_TELEGRAM_WRITE;
    EMS_TxTelegram.dest      = EMS_Boiler.device_id;
    EMS_TxTelegram.type      = EMS_TYPE_UBAParameterWW;
    EMS_TxTelegram.offset    = EMS_OFFSET_UBAParameterWW_wwtemp;
    EMS_TxTelegram.length    = EMS_MIN_TELEGRAM_LENGTH;
    EMS_TxTelegram.dataValue = temperature; // int value to compare against

    EMS_TxTelegram.type_validate      = EMS_TYPE_UBAParameterWW; // validate
    EMS_TxTelegram.comparisonOffset   = EMS_OFFSET_UBAParameterWW_wwtemp;
    EMS_TxTelegram.comparisonValue    = temperature;
    EMS_TxTelegram.comparisonPostRead = EMS_TYPE_UBAParameterWW;

    EMS_TxQueue.push(EMS_TxTelegram);
}

/**
 * Set the boiler flow temp
 */
void ems_setFlowTemp(uint8_t temperature) {
    myDebug_P(PSTR("Setting boiler flow temperature to %d C"), temperature);

    _EMS_TxTelegram EMS_TxTelegram = EMS_TX_TELEGRAM_NEW; // create new Tx
    EMS_TxTelegram.timestamp       = millis();            // set timestamp
    EMS_Sys_Status.txRetryCount    = 0;                   // reset retry counter

    EMS_TxTelegram.action    = EMS_TX_TELEGRAM_WRITE;
    EMS_TxTelegram.dest      = EMS_Boiler.device_id;
    EMS_TxTelegram.type      = EMS_TYPE_UBASetPoints;
    EMS_TxTelegram.offset    = EMS_OFFSET_UBASetPoints_flowtemp;
    EMS_TxTelegram.length    = EMS_MIN_TELEGRAM_LENGTH;
    EMS_TxTelegram.dataValue = temperature; // int value to compare against

    // EMS_TxTelegram.type_validate      = EMS_TYPE_UBASetPoints; // validate
    EMS_TxTelegram.type_validate = EMS_ID_NONE; // don't validate after the write

    EMS_TxTelegram.comparisonOffset   = EMS_OFFSET_UBASetPoints_flowtemp;
    EMS_TxTelegram.comparisonValue    = temperature;
    EMS_TxTelegram.comparisonPostRead = EMS_TYPE_UBASetPoints;

    EMS_TxQueue.push(EMS_TxTelegram);
}

/**
 * Set the warm water mode to comfort to Eco/Comfort
 * 1 = Hot, 2 = Eco, 3 = Intelligent
 * to 0x33
 */
void ems_setWarmWaterModeComfort(uint8_t comfort) {
    _EMS_TxTelegram EMS_TxTelegram = EMS_TX_TELEGRAM_NEW; // create new Tx
    EMS_TxTelegram.timestamp       = millis();            // set timestamp
    EMS_Sys_Status.txRetryCount    = 0;                   // reset retry counter

    if (comfort == 1) {
        myDebug_P(PSTR("Setting boiler warm water comfort mode to Hot"));
        EMS_TxTelegram.dataValue = EMS_VALUE_UBAParameterWW_wwComfort_Hot;
    } else if (comfort == 2) {
        myDebug_P(PSTR("Setting boiler warm water comfort mode to Eco"));
        EMS_TxTelegram.dataValue = EMS_VALUE_UBAParameterWW_wwComfort_Eco;
    } else if (comfort == 3) {
        myDebug_P(PSTR("Setting boiler warm water comfort mode to Intelligent"));
        EMS_TxTelegram.dataValue = EMS_VALUE_UBAParameterWW_wwComfort_Intelligent;
    } else {
        return; // invalid comfort value
    }

    EMS_TxTelegram.action        = EMS_TX_TELEGRAM_WRITE;
    EMS_TxTelegram.dest          = EMS_Boiler.device_id;
    EMS_TxTelegram.type          = EMS_TYPE_UBAParameterWW;
    EMS_TxTelegram.offset        = EMS_OFFSET_UBAParameterWW_wwComfort;
    EMS_TxTelegram.length        = EMS_MIN_TELEGRAM_LENGTH;
    EMS_TxTelegram.type_validate = EMS_ID_NONE; // don't validate

    EMS_TxQueue.push(EMS_TxTelegram);
}

/**
 * Activate / De-activate the Warm Water 0x33
 * true = on, false = off
 */
void ems_setWarmWaterActivated(bool activated) {
    myDebug_P(PSTR("Setting boiler warm water %s"), activated ? "on" : "off");

    _EMS_TxTelegram EMS_TxTelegram = EMS_TX_TELEGRAM_NEW; // create new Tx
    EMS_TxTelegram.timestamp       = millis();            // set timestamp
    EMS_Sys_Status.txRetryCount    = 0;                   // reset retry counter

    EMS_TxTelegram.action        = EMS_TX_TELEGRAM_WRITE;
    EMS_TxTelegram.dest          = EMS_Boiler.device_id;
    EMS_TxTelegram.type          = EMS_TYPE_UBAParameterWW;
    EMS_TxTelegram.offset        = EMS_OFFSET_UBAParameterWW_wwactivated;
    EMS_TxTelegram.length        = EMS_MIN_TELEGRAM_LENGTH;
    EMS_TxTelegram.type_validate = EMS_ID_NONE; // don't validate

    // https://github.com/proddy/EMS-ESP/issues/268
    if (ems_isHT3()) {
        EMS_TxTelegram.dataValue = (activated ? 0x08 : 0x00); // 0x08 is on, 0x00 is off
    } else {
        EMS_TxTelegram.dataValue = (activated ? 0xFF : 0x00); // 0xFF is on, 0x00 is off
    }

    EMS_TxQueue.push(EMS_TxTelegram);
}

/**
 * Activate / De-activate the Warm Tap Water
 * true = on, false = off
 * Using the type 0x1D to put the boiler into Test mode. This may be shown on the boiler with a flashing 'T'
 */
void ems_setWarmTapWaterActivated(bool activated) {
    myDebug_P(PSTR("Setting boiler warm tap water %s"), activated ? "on" : "off");

    _EMS_TxTelegram EMS_TxTelegram = EMS_TX_TELEGRAM_NEW; // create new Tx
    EMS_TxTelegram.timestamp       = millis();            // set timestamp
    EMS_Sys_Status.txRetryCount    = 0;                   // reset retry counter

    // clear Tx to make sure all data is set to 0x00
    for (int i = 0; (i < EMS_MAX_TELEGRAM_LENGTH); i++) {
        EMS_TxTelegram.data[i] = 0x00;
    }

    EMS_TxTelegram.action = EMS_TX_TELEGRAM_WRITE;
    EMS_TxTelegram.dest   = EMS_Boiler.device_id;
    EMS_TxTelegram.type   = EMS_TYPE_UBAFunctionTest;
    EMS_TxTelegram.offset = 0;

    EMS_TxTelegram.type_validate      = EMS_TxTelegram.type;
    EMS_TxTelegram.comparisonOffset   = 0;                   // 1st byte
    EMS_TxTelegram.comparisonValue    = (activated ? 0 : 1); // value is 1 if in Test mode (not activated)
    EMS_TxTelegram.comparisonPostRead = EMS_TxTelegram.type;

    // create header
    EMS_TxTelegram.data[0] = EMS_ID_ME;             // src
    EMS_TxTelegram.data[1] = EMS_TxTelegram.dest;   // dest
    EMS_TxTelegram.data[2] = EMS_TxTelegram.type;   // type
    EMS_TxTelegram.data[3] = EMS_TxTelegram.offset; // offset

    // we use the special test mode 0x1D for this. Setting the first data to 5A puts the system into test mode and
    // a setting of 0x00 puts it back into normal operarting mode
    // when in test mode we're able to mess around with the 3-way valve settings
    if (!activated) {
        // on
        EMS_TxTelegram.data[4] = 0x5A; // test mode on
        EMS_TxTelegram.data[5] = 0x00; // burner output 0%
        EMS_TxTelegram.data[7] = 0x64; // boiler pump capacity 100%
        EMS_TxTelegram.data[8] = 0xFF; // 3-way valve hot water only
        EMS_TxTelegram.length  = 22;   // 17 bytes of data including header and CRC. We send all zeros just to be sure.
    } else {
        // get out of test mode
        // telegram: 0B 08 1D 00 00
        EMS_TxTelegram.data[4] = 0x00; // test mode off
        EMS_TxTelegram.length  = EMS_MIN_TELEGRAM_LENGTH;
    }

    EMS_TxQueue.push(EMS_TxTelegram); // add to queue
}

/**
 * Start up sequence for UBA Master, hopefully to initialize a handshake
 * Still experimental and not used yet!
 */
void ems_startupTelegrams() {
    if ((ems_getTxDisabled()) || (!ems_getBusConnected())) {
        myDebug_P(PSTR("Unable to send startup sequence when in listen mode or the bus is disabled"));
    }

    myDebug_P(PSTR("Sending startup sequence..."));
    char s[20] = {0};

    // Write type 0x1D to get out of function test mode
    snprintf(s, sizeof(s), "%02X %02X 1D 00 00", EMS_ID_ME, EMS_Boiler.device_id);
    ems_sendRawTelegram(s);

    // Read type 0x01
    snprintf(s, sizeof(s), "%02X %02X 01 00 1B", EMS_ID_ME, EMS_Boiler.device_id | 0x80);
    ems_sendRawTelegram(s);
}

/**
 * Test parsing of telgrams by injecting fake telegrams and simulating the response
 */
void ems_testTelegram(uint8_t test_num) {
#ifdef TESTS
    if ((test_num == 0) || (test_num > _TEST_DATA_max)) {
        myDebug_P(PSTR("Invalid test. Pick between 1 and %d"), _TEST_DATA_max);
        return;
    }

    // stop all Tx
    if (!EMS_TxQueue.isEmpty()) {
        EMS_TxQueue.clear();
        EMS_Sys_Status.emsTxStatus = EMS_TX_STATUS_IDLE;
    }

    static uint8_t * telegram = (uint8_t *)malloc(EMS_MAX_TELEGRAM_LENGTH); // warning, memory is never set free so use only for debugging

    char telegram_string[200];
    strlcpy(telegram_string, TEST_DATA[test_num - 1], sizeof(telegram_string));

    uint8_t length = 0;
    char *  p;
    char    value[10] = {0};

    // get first value, which should be the src
    if ((p = strtok(telegram_string, " ,"))) {
        strlcpy(value, p, sizeof(value));
        telegram[0] = (uint8_t)strtol(value, 0, 16);
    }

    // and interate until end
    while (p != 0) {
        if ((p = strtok(nullptr, " ,"))) {
            strlcpy(value, p, sizeof(value));
            uint8_t val        = (uint8_t)strtol(value, 0, 16);
            telegram[++length] = val;
        }
    }

    length++;                                                // this is the total amount of bytes
    telegram[length] = _crcCalculator(telegram, length + 1); // add the CRC

    myDebug_P(PSTR("[TEST %d] Injecting telegram %s"), test_num, TEST_DATA[test_num - 1]);

    // go an parse it
    ems_parseTelegram(telegram, length + 1); // include CRC in length
#else
    myDebug_P(PSTR("Firmware not compiled with test data. Use -DTESTS"));
#endif
}

/**
 * Recognized EMS types and the functions they call to process the telegrams
 */
const _EMS_Type EMS_Types[] = {

    // common
    {EMS_DEVICE_UPDATE_FLAG_NONE, EMS_TYPE_Version, "Version", _process_Version},
    {EMS_DEVICE_UPDATE_FLAG_NONE, EMS_TYPE_UBADevices, "UBADevices", _process_UBADevices},
    {EMS_DEVICE_UPDATE_FLAG_NONE, EMS_TYPE_RCTime, "RCTime", _process_RCTime},
    {EMS_DEVICE_UPDATE_FLAG_THERMOSTAT, EMS_TYPE_RCOutdoorTempMessage, "RCOutdoorTempMessage", _process_RCOutdoorTempMessage},

    // UBA/Boiler
    {EMS_DEVICE_UPDATE_FLAG_BOILER, EMS_TYPE_UBAMonitorFast, "UBAMonitorFast", _process_UBAMonitorFast},
    {EMS_DEVICE_UPDATE_FLAG_BOILER, EMS_TYPE_UBAMonitorSlow, "UBAMonitorSlow", _process_UBAMonitorSlow},
    {EMS_DEVICE_UPDATE_FLAG_BOILER, EMS_TYPE_UBAMonitorWWMessage, "UBAMonitorWWMessage", _process_UBAMonitorWWMessage},
    {EMS_DEVICE_UPDATE_FLAG_BOILER, EMS_TYPE_UBAParameterWW, "UBAParameterWW", _process_UBAParameterWW},
    {EMS_DEVICE_UPDATE_FLAG_BOILER, EMS_TYPE_UBATotalUptimeMessage, "UBATotalUptimeMessage", _process_UBATotalUptimeMessage},
    {EMS_DEVICE_UPDATE_FLAG_BOILER, EMS_TYPE_UBAParametersMessage, "UBAParametersMessage", _process_UBAParametersMessage},
    {EMS_DEVICE_UPDATE_FLAG_BOILER, EMS_TYPE_UBASetPoints, "UBASetPoints", _process_SetPoints},

    // UBA/Boiler EMS+
    {EMS_DEVICE_UPDATE_FLAG_BOILER, EMS_TYPE_UBAOutdoorTemp, "UBAOutdoorTemp", _process_UBAOutdoorTemp},
    {EMS_DEVICE_UPDATE_FLAG_BOILER, EMS_TYPE_UBAMonitorFast2, "UBAMonitorFast2", _process_UBAMonitorFast2},
    {EMS_DEVICE_UPDATE_FLAG_BOILER, EMS_TYPE_UBAMonitorSlow2, "UBAMonitorSlow2", _process_UBAMonitorSlow2},

    // Solar Module devices
    {EMS_DEVICE_UPDATE_FLAG_SOLAR, EMS_TYPE_SM10Monitor, "SM10Monitor", _process_SM10Monitor},
    {EMS_DEVICE_UPDATE_FLAG_SOLAR, EMS_TYPE_SM100Monitor, "SM100Monitor", _process_SM100Monitor},
    {EMS_DEVICE_UPDATE_FLAG_SOLAR, EMS_TYPE_SM100Status, "SM100Status", _process_SM100Status},
    {EMS_DEVICE_UPDATE_FLAG_SOLAR, EMS_TYPE_SM100Status2, "SM100Status2", _process_SM100Status2},
    {EMS_DEVICE_UPDATE_FLAG_SOLAR, EMS_TYPE_SM100Energy, "SM100Energy", _process_SM100Energy},
    {EMS_DEVICE_UPDATE_FLAG_SOLAR, EMS_TYPE_ISM1StatusMessage, "ISM1StatusMessage", _process_ISM1StatusMessage},
    {EMS_DEVICE_UPDATE_FLAG_SOLAR, EMS_TYPE_ISM1Set, "ISM1Set", _process_ISM1Set},

    // heatpumps
    {EMS_DEVICE_UPDATE_FLAG_HEATPUMP, EMS_TYPE_HPMonitor1, "HeatPumpMonitor1", _process_HPMonitor1},
    {EMS_DEVICE_UPDATE_FLAG_HEATPUMP, EMS_TYPE_HPMonitor2, "HeatPumpMonitor2", _process_HPMonitor2},

    // RC10
    {EMS_DEVICE_UPDATE_FLAG_THERMOSTAT, EMS_TYPE_RC10Set, "RC10Set", _process_RC10Set},
    {EMS_DEVICE_UPDATE_FLAG_THERMOSTAT, EMS_TYPE_RC10StatusMessage, "RC10StatusMessage", _process_RC10StatusMessage},

    // RC20 and RC20RF
    {EMS_DEVICE_UPDATE_FLAG_THERMOSTAT, EMS_TYPE_RC20Set, "RC20Set", _process_RC20Set},
    {EMS_DEVICE_UPDATE_FLAG_THERMOSTAT, EMS_TYPE_RC20StatusMessage, "RC20StatusMessage", _process_RC20StatusMessage},

    // RC30
    {EMS_DEVICE_UPDATE_FLAG_THERMOSTAT, EMS_TYPE_RC30Set, "RC30Set", _process_RC30Set},
    {EMS_DEVICE_UPDATE_FLAG_THERMOSTAT, EMS_TYPE_RC30StatusMessage, "RC30StatusMessage", _process_RC30StatusMessage},

    // RC35 and ES71
    {EMS_DEVICE_UPDATE_FLAG_THERMOSTAT, EMS_TYPE_RC35Set_HC1, "RC35Set_HC1", _process_RC35Set},
    {EMS_DEVICE_UPDATE_FLAG_THERMOSTAT, EMS_TYPE_RC35StatusMessage_HC1, "RC35StatusMessage_HC1", _process_RC35StatusMessage},
    {EMS_DEVICE_UPDATE_FLAG_THERMOSTAT, EMS_TYPE_RC35Set_HC2, "RC35Set_HC2", _process_RC35Set},
    {EMS_DEVICE_UPDATE_FLAG_THERMOSTAT, EMS_TYPE_RC35StatusMessage_HC2, "RC35StatusMessage_HC2", _process_RC35StatusMessage},
    {EMS_DEVICE_UPDATE_FLAG_THERMOSTAT, EMS_TYPE_RC35Set_HC3, "RC35Set_HC3", _process_RC35Set},
    {EMS_DEVICE_UPDATE_FLAG_THERMOSTAT, EMS_TYPE_RC35StatusMessage_HC3, "RC35StatusMessage_HC3", _process_RC35StatusMessage},
    {EMS_DEVICE_UPDATE_FLAG_THERMOSTAT, EMS_TYPE_RC35Set_HC4, "RC35Set_HC4", _process_RC35Set},
    {EMS_DEVICE_UPDATE_FLAG_THERMOSTAT, EMS_TYPE_RC35StatusMessage_HC4, "RC35StatusMessage_HC4", _process_RC35StatusMessage},

    // Easy
    {EMS_DEVICE_UPDATE_FLAG_THERMOSTAT, EMS_TYPE_EasyStatusMessage, "EasyStatusMessage", _process_EasyStatusMessage},

    // Nefit 1010, RC300, RC310 (EMS Plus)
    {EMS_DEVICE_UPDATE_FLAG_THERMOSTAT, EMS_TYPE_RCPLUSStatusMessage_HC1, "RCPLUSStatusMessage_HC1", _process_RCPLUSStatusMessage},
    {EMS_DEVICE_UPDATE_FLAG_THERMOSTAT, EMS_TYPE_RCPLUSStatusMessage_HC2, "RCPLUSStatusMessage_HC2", _process_RCPLUSStatusMessage},
    {EMS_DEVICE_UPDATE_FLAG_THERMOSTAT, EMS_TYPE_RCPLUSStatusMessage_HC3, "RCPLUSStatusMessage_HC3", _process_RCPLUSStatusMessage},
    {EMS_DEVICE_UPDATE_FLAG_THERMOSTAT, EMS_TYPE_RCPLUSStatusMessage_HC4, "RCPLUSStatusMessage_HC4", _process_RCPLUSStatusMessage},
    {EMS_DEVICE_UPDATE_FLAG_THERMOSTAT, EMS_TYPE_RCPLUSSet, "RCPLUSSetMessage", _process_RCPLUSSetMessage},
    {EMS_DEVICE_UPDATE_FLAG_THERMOSTAT, EMS_TYPE_RCPLUSStatusMode, "RCPLUSStatusMode", _process_RCPLUSStatusMode},

    // Junkers FR10
    {EMS_DEVICE_UPDATE_FLAG_THERMOSTAT, EMS_TYPE_JunkersStatusMessage_HC1, "JunkersStatusMessage_HC1", _process_JunkersStatusMessage},
    {EMS_DEVICE_UPDATE_FLAG_THERMOSTAT, EMS_TYPE_JunkersStatusMessage_HC2, "JunkersStatusMessage_HC2", _process_JunkersStatusMessage},
    {EMS_DEVICE_UPDATE_FLAG_THERMOSTAT, EMS_TYPE_JunkersStatusMessage_HC3, "JunkersStatusMessage_HC3", _process_JunkersStatusMessage},
    {EMS_DEVICE_UPDATE_FLAG_THERMOSTAT, EMS_TYPE_JunkersStatusMessage_HC4, "JunkersStatusMessage_HC4", _process_JunkersStatusMessage},

    // Mixing devices MM10 - MM400
    {EMS_DEVICE_UPDATE_FLAG_MIXING, EMS_TYPE_MMPLUSStatusMessage_HC1, "MMPLUSStatusMessage_HC1", _process_MMPLUSStatusMessage},
    {EMS_DEVICE_UPDATE_FLAG_MIXING, EMS_TYPE_MMPLUSStatusMessage_HC2, "MMPLUSStatusMessage_HC2", _process_MMPLUSStatusMessage},
    {EMS_DEVICE_UPDATE_FLAG_MIXING, EMS_TYPE_MMPLUSStatusMessage_HC3, "MMPLUSStatusMessage_HC3", _process_MMPLUSStatusMessage},
    {EMS_DEVICE_UPDATE_FLAG_MIXING, EMS_TYPE_MMPLUSStatusMessage_HC4, "MMPLUSStatusMessage_HC4", _process_MMPLUSStatusMessage},
    {EMS_DEVICE_UPDATE_FLAG_MIXING, EMS_TYPE_MMPLUSStatusMessage_WWC1, "MMPLUSStatusMessage_WWC1", _process_MMPLUSStatusMessageWW},
    {EMS_DEVICE_UPDATE_FLAG_MIXING, EMS_TYPE_MMPLUSStatusMessage_WWC2, "MMPLUSStatusMessage_WWC2", _process_MMPLUSStatusMessageWW},
    {EMS_DEVICE_UPDATE_FLAG_MIXING, EMS_TYPE_MMStatusMessage, "MMStatusMessage", _process_MMStatusMessage}
};

// calculate sizes of arrays at compile time
uint8_t _EMS_Types_max = ArraySize(EMS_Types);

/**
 * Find the pointer to the EMS_Types array for a given type ID
 * or -1 if not found
 */
int8_t _ems_findType(uint16_t type) {
    uint8_t i         = 0;
    bool    typeFound = false;
    // scan through known ID types
    while (i < _EMS_Types_max) {
        if (EMS_Types[i].type == type) {
            typeFound = true; // we have a match
            break;
        }
        i++;
    }

    return (typeFound ? i : -1);
}

/**
 * print detailed telegram
 * and then call its callback if there is one defined
 */
void _ems_processTelegram(_EMS_RxTelegram * EMS_RxTelegram) {
    // print out the telegram for verbose mode
    if (EMS_Sys_Status.emsLogging >= EMS_SYS_LOGGING_THERMOSTAT) {
        _printMessage(EMS_RxTelegram);
    }

    // ignore telegrams that don't have any data
    if (EMS_RxTelegram->data_length == 0) {
        return;
    }

    // we're only interested in broadcast messages (dest is 0x00) or ones for us (dest is 0x0B)
    uint8_t dest = EMS_RxTelegram->dest;
    if ((dest != EMS_ID_NONE) && (dest != EMS_ID_ME)) {
        return;
    }

    // see if we recognize the type first by scanning our known EMS types list
    uint16_t type = EMS_RxTelegram->type;
    int8_t   i    = _ems_findType(type);
    if (i == -1) {
        return; // not found
    }

    // if it's a common type (across ems devices) or something specifically for us process it.
    // dest will be EMS_ID_NONE and offset 0x00 for a broadcast message
    if ((EMS_Types[i].processType_cb) != nullptr) {
        // print non-verbose message
        if (EMS_Sys_Status.emsLogging == EMS_SYS_LOGGING_BASIC) {
            myDebug_P(PSTR("<--- %s(0x%02X)"), EMS_Types[i].typeString, type);
        }
        // call callback function to process the telegram
        (void)EMS_Types[i].processType_cb(EMS_RxTelegram);

        // see if we need to flag something has changed
        ems_Device_add_flags(EMS_Types[i].device_flag);
    }

    EMS_Sys_Status.emsTxStatus = EMS_TX_STATUS_IDLE;
}

/**
 * deciphers the telegram packet, which has already been checked for valid CRC and has a complete header
 * length is only data bytes, excluding the BRK
 * We only remove from the Tx queue if the read or write was successful
 */
void _processType(_EMS_RxTelegram * EMS_RxTelegram) {
    uint8_t * telegram = EMS_RxTelegram->telegram;

    // if its an echo of ourselves from the master UBA, ignore. This should never happen mind you
    if (EMS_RxTelegram->src == EMS_ID_ME) {
        if (EMS_Sys_Status.emsLogging == EMS_SYS_LOGGING_JABBER)
            _debugPrintTelegram("echo: ", EMS_RxTelegram, COLOR_WHITE);
        return;
    }

    // if its a broadcast and we didn't just send anything, process it and exit
    if (EMS_Sys_Status.emsTxStatus == EMS_TX_STATUS_IDLE) {
        _ems_processTelegram(EMS_RxTelegram);
        return;
    }

    // release the lock on the TxQueue
    EMS_Sys_Status.emsTxStatus = EMS_TX_STATUS_IDLE;

    // at this point we can assume TxStatus was EMS_TX_STATUS_WAIT as we just sent a read or validate telegram
    // for READ or VALIDATE the dest (telegram[1]) is always us, so check for this
    // and if not we probably didn't get any response so remove the last Tx from the queue and process the telegram anyway
    if ((telegram[1] & 0x7F) != EMS_ID_ME) {
        _removeTxQueue();
        _ems_processTelegram(EMS_RxTelegram);
        return;
    }

    // first double check we actually have something in the Tx queue that we're waiting upon
    if (EMS_TxQueue.isEmpty()) {
        _ems_processTelegram(EMS_RxTelegram);
        return;
    }

    // get the Tx telegram we just sent
    _EMS_TxTelegram EMS_TxTelegram = EMS_TxQueue.first();

    // check action
    // if READ, match the current inbound telegram to what we just sent
    // if WRITE, should not happen
    // if VALIDATE, check the contents
    if (EMS_TxTelegram.action == EMS_TX_TELEGRAM_READ) {
        // remove MSB from src/dest
        if (((EMS_RxTelegram->src & 0x7F) == (EMS_TxTelegram.dest & 0x7F)) && (EMS_RxTelegram->type == EMS_TxTelegram.type)) {
            // all checks out, read was successful, remove tx from queue and continue to process telegram
            _removeTxQueue();
            EMS_Sys_Status.emsRxPgks++;         // increment Rx happy counter
            EMS_Sys_Status.emsTxCapable = true; // we're able to transmit a telegram on the Tx
        } else {
            // read not OK, we didn't get back a telegram we expected.
            // first see if we got a response back from the sender saying its an unknown command
            if (EMS_RxTelegram->data_length == 0) {
                _removeTxQueue();
            } else {
                // leave on queue and try again, but continue to process what we received as it may be important
                EMS_Sys_Status.txRetryCount++;
                // if retried too many times, give up and remove it
                if (EMS_Sys_Status.txRetryCount >= TX_WRITE_TIMEOUT_COUNT) {
                    if (EMS_Sys_Status.emsLogging >= EMS_SYS_LOGGING_BASIC) {
                        myDebug_P(PSTR("-> Read failed. Giving up and removing write from queue"));
                    }
                    _removeTxQueue();
                } else {
                    if (EMS_Sys_Status.emsLogging >= EMS_SYS_LOGGING_BASIC) {
                        myDebug_P(PSTR("-> Read failed. Retrying (%d/%d)..."), EMS_Sys_Status.txRetryCount, TX_WRITE_TIMEOUT_COUNT);
                    }
                }
            }
        }
        _ems_processTelegram(EMS_RxTelegram); // process it always
    }

    if (EMS_TxTelegram.action == EMS_TX_TELEGRAM_WRITE) {
        // should not get here, since this is handled earlier receiving a 01 or 04
        myDebug_P(PSTR("-> Write error - panic! should never get here"));
    }

    if (EMS_TxTelegram.action == EMS_TX_TELEGRAM_VALIDATE) {
        // this is a read telegram which we use to validate the last write

        // data block starts at position 5 for EMS1.0 and 6 for EMS2.0.
        // See https://github.com/proddy/EMS-ESP/wiki/RC3xx-Thermostats
        uint8_t dataReceived = (EMS_RxTelegram->emsplus) ? telegram[6] : telegram[4];

        if (EMS_TxTelegram.comparisonValue == dataReceived) {
            // validate was successful, the write changed the value
            _removeTxQueue(); // now we can remove the Tx validate command the queue
            if (EMS_Sys_Status.emsLogging >= EMS_SYS_LOGGING_BASIC) {
                myDebug_P(PSTR("-> Validate confirmed, last Write to 0x%02X was successful"), EMS_TxTelegram.dest);
            }
            // follow up with the post read command
            ems_doReadCommand(EMS_TxTelegram.comparisonPostRead, EMS_TxTelegram.dest);
        } else {
            // write failed
            if (EMS_Sys_Status.emsLogging >= EMS_SYS_LOGGING_BASIC) {
                myDebug_P(PSTR("-> Write failed. Compared set value 0x%02X with received value of 0x%02X"), EMS_TxTelegram.comparisonValue, dataReceived);
            }
            if (++EMS_Sys_Status.txRetryCount > TX_WRITE_TIMEOUT_COUNT) {
                if (EMS_Sys_Status.emsLogging >= EMS_SYS_LOGGING_BASIC) {
                    myDebug_P(PSTR("-> Write failed. Giving up, removing from queue"));
                }
                _removeTxQueue();
            } else {
                // retry, turn the validate back into a write and try again
                if (EMS_Sys_Status.emsLogging >= EMS_SYS_LOGGING_BASIC) {
                    myDebug_P(PSTR("-> Write didn't work, retrying (%d/%d)..."), EMS_Sys_Status.txRetryCount, TX_WRITE_TIMEOUT_COUNT);
                }
                EMS_TxTelegram.action    = EMS_TX_TELEGRAM_WRITE;
                EMS_TxTelegram.dataValue = EMS_TxTelegram.comparisonValue;  // restore old value
                EMS_TxTelegram.offset    = EMS_TxTelegram.comparisonOffset; // restore old value
                EMS_TxTelegram.type      = EMS_TxTelegram.type_validate;    // restore old value, we swapped them to save the original type

                EMS_TxQueue.shift();                 // remove validate from queue
                EMS_TxQueue.unshift(EMS_TxTelegram); // add back to queue making it next in line
            }
        }
    }

    ems_tx_pollAck(); // send Acknowledgement back to free the EMS bus since we have the telegram
}

/**
 * Send a command to UART Tx to Read from another device
 * Read commands when sent must respond by the destination (target) immediately (or within 10ms)
 */
void ems_doReadCommand(uint16_t type, uint8_t dest) {
    // if not a valid type of boiler is not accessible then quits
    if ((type == EMS_ID_NONE) || (dest == EMS_ID_NONE)) {
        return;
    }

    // if we're preventing all outbound traffic, quit
    if (EMS_Sys_Status.emsTxDisabled) {
        if (ems_getLogging() != EMS_SYS_LOGGING_NONE) {
            myDebug_P(PSTR("in Listen Mode. All Tx is disabled."));
        }
        return;
    }

    _EMS_TxTelegram EMS_TxTelegram = EMS_TX_TELEGRAM_NEW; // create new Tx
    EMS_TxTelegram.timestamp       = millis();            // set timestamp
    EMS_Sys_Status.txRetryCount    = 0;                   // reset retry counter

    // see if its a known type
    int8_t i = _ems_findType(type);

    if ((ems_getLogging() == EMS_SYS_LOGGING_BASIC) || (ems_getLogging() == EMS_SYS_LOGGING_VERBOSE)) {
        if (i == -1) {
            myDebug_P(PSTR("Requesting type (0x%02X) from dest 0x%02X"), type, dest);
        } else {
            myDebug_P(PSTR("Requesting type %s(0x%02X) from dest 0x%02X"), EMS_Types[i].typeString, type, dest);
        }
    }
    EMS_TxTelegram.action             = EMS_TX_TELEGRAM_READ; // read command
    EMS_TxTelegram.dest               = dest;                 // 8th bit will be set to indicate a read
    EMS_TxTelegram.offset             = 0;                    // 0 for all data
    EMS_TxTelegram.type               = type;
    EMS_TxTelegram.length             = EMS_MIN_TELEGRAM_LENGTH; // EMS 1.0: 6 bytes long (including CRC at end), EMS+ will add 2 bytes. includes CRC
    EMS_TxTelegram.dataValue          = EMS_MAX_TELEGRAM_LENGTH; // for a read this is the # bytes we want back
    EMS_TxTelegram.type_validate      = EMS_ID_NONE;
    EMS_TxTelegram.comparisonValue    = 0;
    EMS_TxTelegram.comparisonOffset   = 0;
    EMS_TxTelegram.comparisonPostRead = EMS_ID_NONE;

    EMS_TxQueue.push(EMS_TxTelegram);
}<|MERGE_RESOLUTION|>--- conflicted
+++ resolved
@@ -1303,11 +1303,7 @@
 
 // Mixer - 0xAB
 void _process_MMStatusMessage(_EMS_RxTelegram * EMS_RxTelegram) {
-<<<<<<< HEAD
     uint8_t hc               = 1; // fixed, for 0xAB
-=======
-    uint8_t hc               = 0; // fixed, for 0xAB (HC1 only)
->>>>>>> dbe0b083
     EMS_Mixing.hc[hc].active = true;
 
     _setValue(EMS_RxTelegram, &EMS_Mixing.hc[hc].flowTemp, EMS_OFFSET_MMStatusMessage_flow_temp);

/**
 * ems.cpp
 *
 * Handles all the processing of the EMS messages
 *
 * Paul Derbyshire - https://github.com/proddy/EMS-ESP
 */

#include "ems.h"
#include "MyESP.h"
#include "ems_devices.h"
#include "ems_utils.h"
#include "emsuart.h"
#include <CircularBuffer.h> // https://github.com/rlogiacco/CircularBuffer
#include <map>

#ifdef TESTS
#include "test_data.h"
uint8_t _TEST_DATA_max = ArraySize(TEST_DATA);
#endif

_EMS_Sys_Status                                            EMS_Sys_Status; // EMS Status
CircularBuffer<_EMS_TxTelegram, EMS_TX_TELEGRAM_QUEUE_MAX> EMS_TxQueue;    // FIFO queue for Tx send buffer
std::list<_Detected_Device>                                Devices;        // for storing all detected EMS devices

uint8_t _EMS_Devices_max       = ArraySize(EMS_Devices);
uint8_t _EMS_Devices_Types_max = ArraySize(EMS_Devices_Types);

// these structs contain the data we store from the specific EMS devices
_EMS_Boiler       EMS_Boiler;       // for boiler
_EMS_Thermostat   EMS_Thermostat;   // for thermostat
_EMS_SolarModule  EMS_SolarModule;  // for solar modules
_EMS_HeatPump     EMS_HeatPump;     // for heatpumps
_EMS_MixingModule EMS_MixingModule; // for mixing devices

// CRC lookup table with poly 12 for faster checking
const uint8_t ems_crc_table[] = {0x00, 0x02, 0x04, 0x06, 0x08, 0x0A, 0x0C, 0x0E, 0x10, 0x12, 0x14, 0x16, 0x18, 0x1A, 0x1C, 0x1E, 0x20, 0x22, 0x24, 0x26,
                                 0x28, 0x2A, 0x2C, 0x2E, 0x30, 0x32, 0x34, 0x36, 0x38, 0x3A, 0x3C, 0x3E, 0x40, 0x42, 0x44, 0x46, 0x48, 0x4A, 0x4C, 0x4E,
                                 0x50, 0x52, 0x54, 0x56, 0x58, 0x5A, 0x5C, 0x5E, 0x60, 0x62, 0x64, 0x66, 0x68, 0x6A, 0x6C, 0x6E, 0x70, 0x72, 0x74, 0x76,
                                 0x78, 0x7A, 0x7C, 0x7E, 0x80, 0x82, 0x84, 0x86, 0x88, 0x8A, 0x8C, 0x8E, 0x90, 0x92, 0x94, 0x96, 0x98, 0x9A, 0x9C, 0x9E,
                                 0xA0, 0xA2, 0xA4, 0xA6, 0xA8, 0xAA, 0xAC, 0xAE, 0xB0, 0xB2, 0xB4, 0xB6, 0xB8, 0xBA, 0xBC, 0xBE, 0xC0, 0xC2, 0xC4, 0xC6,
                                 0xC8, 0xCA, 0xCC, 0xCE, 0xD0, 0xD2, 0xD4, 0xD6, 0xD8, 0xDA, 0xDC, 0xDE, 0xE0, 0xE2, 0xE4, 0xE6, 0xE8, 0xEA, 0xEC, 0xEE,
                                 0xF0, 0xF2, 0xF4, 0xF6, 0xF8, 0xFA, 0xFC, 0xFE, 0x19, 0x1B, 0x1D, 0x1F, 0x11, 0x13, 0x15, 0x17, 0x09, 0x0B, 0x0D, 0x0F,
                                 0x01, 0x03, 0x05, 0x07, 0x39, 0x3B, 0x3D, 0x3F, 0x31, 0x33, 0x35, 0x37, 0x29, 0x2B, 0x2D, 0x2F, 0x21, 0x23, 0x25, 0x27,
                                 0x59, 0x5B, 0x5D, 0x5F, 0x51, 0x53, 0x55, 0x57, 0x49, 0x4B, 0x4D, 0x4F, 0x41, 0x43, 0x45, 0x47, 0x79, 0x7B, 0x7D, 0x7F,
                                 0x71, 0x73, 0x75, 0x77, 0x69, 0x6B, 0x6D, 0x6F, 0x61, 0x63, 0x65, 0x67, 0x99, 0x9B, 0x9D, 0x9F, 0x91, 0x93, 0x95, 0x97,
                                 0x89, 0x8B, 0x8D, 0x8F, 0x81, 0x83, 0x85, 0x87, 0xB9, 0xBB, 0xBD, 0xBF, 0xB1, 0xB3, 0xB5, 0xB7, 0xA9, 0xAB, 0xAD, 0xAF,
                                 0xA1, 0xA3, 0xA5, 0xA7, 0xD9, 0xDB, 0xDD, 0xDF, 0xD1, 0xD3, 0xD5, 0xD7, 0xC9, 0xCB, 0xCD, 0xCF, 0xC1, 0xC3, 0xC5, 0xC7,
                                 0xF9, 0xFB, 0xFD, 0xFF, 0xF1, 0xF3, 0xF5, 0xF7, 0xE9, 0xEB, 0xED, 0xEF, 0xE1, 0xE3, 0xE5, 0xE7};

const uint8_t  TX_WRITE_TIMEOUT_COUNT = 2;       // 3 retries before timeout
const uint32_t EMS_BUS_TIMEOUT        = 45000;   // timeout in ms before recognizing the ems bus is offline (45 seconds)
const uint32_t EMS_POLL_TIMEOUT       = 5000000; // timeout in microseconds before recognizing the ems bus is offline (5 seconds)

/*
 * Add one or more flags to the current flags.
 */
void ems_Device_add_flags(unsigned int flags) {
    EMS_Sys_Status.emsRefreshedFlags |= flags;
}
/*
 * Check if the current flags include all of the specified flags.
 */
bool ems_Device_has_flags(unsigned int flags) {
    return (EMS_Sys_Status.emsRefreshedFlags & flags) == flags;
}
/*
 * Remove one or more flags from the current flags.
 */
void ems_Device_remove_flags(unsigned int flags) {
    EMS_Sys_Status.emsRefreshedFlags &= ~flags;
}

// returns true if HT3, other Buderus protocol
bool ems_isHT3() {
    return (EMS_Sys_Status.emsIDMask == 0x80);
}

// init EMS device values, counters and buffers
void ems_init() {
    ems_clearDeviceList(); // init the device map

    // overall status
    EMS_Sys_Status.emsRxPgks         = 0;
    EMS_Sys_Status.emsTxPkgs         = 0;
    EMS_Sys_Status.emxCrcErr         = 0;
    EMS_Sys_Status.emsRxStatus       = EMS_RX_STATUS_IDLE;
    EMS_Sys_Status.emsTxStatus       = EMS_TX_REV_DETECT;
    EMS_Sys_Status.emsRefreshedFlags = EMS_DEVICE_UPDATE_FLAG_NONE;
    EMS_Sys_Status.emsPollEnabled    = false; // start up with Poll disabled
    EMS_Sys_Status.emsBusConnected   = false;
    EMS_Sys_Status.emsRxTimestamp    = 0;
    EMS_Sys_Status.emsTxCapable      = false;
    EMS_Sys_Status.emsTxDisabled     = false;
    EMS_Sys_Status.emsPollFrequency  = 0;
    EMS_Sys_Status.txRetryCount      = 0;
    EMS_Sys_Status.emsIDMask         = 0x00;
    EMS_Sys_Status.emsPollAck[0]     = EMS_ID_ME;

    // thermostat
    strlcpy(EMS_Thermostat.datetime, "?", sizeof(EMS_Thermostat.datetime));
    EMS_Thermostat.write_supported = false;
    EMS_Thermostat.device_id       = EMS_ID_NONE;

    // init all heating circuits
    for (uint8_t i = 0; i < EMS_THERMOSTAT_MAXHC; i++) {
        EMS_Thermostat.hc[i].hc                = i + 1;
        EMS_Thermostat.hc[i].active            = false;
        EMS_Thermostat.hc[i].mode              = EMS_VALUE_INT_NOTSET;
        EMS_Thermostat.hc[i].day_mode          = EMS_VALUE_INT_NOTSET;
        EMS_Thermostat.hc[i].summer_mode       = EMS_VALUE_INT_NOTSET;
        EMS_Thermostat.hc[i].holiday_mode      = EMS_VALUE_INT_NOTSET;
        EMS_Thermostat.hc[i].daytemp           = EMS_VALUE_INT_NOTSET;
        EMS_Thermostat.hc[i].nighttemp         = EMS_VALUE_INT_NOTSET;
        EMS_Thermostat.hc[i].holidaytemp       = EMS_VALUE_INT_NOTSET;
        EMS_Thermostat.hc[i].heatingtype       = EMS_VALUE_INT_NOTSET; // floor heating = 3
        EMS_Thermostat.hc[i].circuitcalctemp   = EMS_VALUE_INT_NOTSET;
        EMS_Thermostat.hc[i].setpoint_roomTemp = EMS_VALUE_SHORT_NOTSET;
        EMS_Thermostat.hc[i].curr_roomTemp     = EMS_VALUE_SHORT_NOTSET;
    }

    EMS_MixingModule.device_id = EMS_ID_NONE;
    // init all mixing modules
    for (uint8_t i = 0; i < EMS_THERMOSTAT_MAXHC; i++) {
        EMS_MixingModule.hc[i].hc          = i + 1;
        EMS_MixingModule.hc[i].flowTemp    = EMS_VALUE_USHORT_NOTSET;
        EMS_MixingModule.hc[i].pumpMod     = EMS_VALUE_INT_NOTSET;
        EMS_MixingModule.hc[i].valveStatus = EMS_VALUE_INT_NOTSET;
        EMS_MixingModule.hc[i].flowSetTemp = EMS_VALUE_INT_NOTSET;
    }
    for (uint8_t i = 0; i < EMS_THERMOSTAT_MAXWWC; i++) {
        EMS_MixingModule.wwc[i].wwc        = i + 1;
        EMS_MixingModule.wwc[i].flowTemp   = EMS_VALUE_USHORT_NOTSET;
        EMS_MixingModule.wwc[i].pumpMod    = EMS_VALUE_INT_NOTSET;
        EMS_MixingModule.wwc[i].tempStatus = EMS_VALUE_INT_NOTSET;
    }

    // UBAParameterWW
    EMS_Boiler.wWActivated     = EMS_VALUE_BOOL_NOTSET; // Warm Water activated
    EMS_Boiler.wWSelTemp       = EMS_VALUE_INT_NOTSET;  // Warm Water selected temperature
    EMS_Boiler.wWCircPump      = EMS_VALUE_BOOL_NOTSET; // Warm Water circulation pump available
    EMS_Boiler.wWDesinfectTemp = EMS_VALUE_INT_NOTSET;  // Warm Water desinfection temperature to prevent infection
    EMS_Boiler.wWComfort       = EMS_VALUE_INT_NOTSET;  // WW comfort mode

    // UBAMonitorFast
    EMS_Boiler.selFlowTemp = EMS_VALUE_INT_NOTSET;    // Selected flow temperature
    EMS_Boiler.curFlowTemp = EMS_VALUE_USHORT_NOTSET; // Current flow temperature
    EMS_Boiler.retTemp     = EMS_VALUE_USHORT_NOTSET; // Return temperature
    EMS_Boiler.burnGas     = EMS_VALUE_BOOL_NOTSET;   // Gas on/off
    EMS_Boiler.fanWork     = EMS_VALUE_BOOL_NOTSET;   // Fan on/off
    EMS_Boiler.ignWork     = EMS_VALUE_BOOL_NOTSET;   // Ignition on/off
    EMS_Boiler.heatPmp     = EMS_VALUE_BOOL_NOTSET;   // Boiler pump on/off
    EMS_Boiler.wWHeat      = EMS_VALUE_INT_NOTSET;    // 3-way valve on WW
    EMS_Boiler.wWCirc      = EMS_VALUE_BOOL_NOTSET;   // Circulation on/off
    EMS_Boiler.selBurnPow  = EMS_VALUE_INT_NOTSET;    // Burner max power %
    EMS_Boiler.curBurnPow  = EMS_VALUE_INT_NOTSET;    // Burner current power %
    EMS_Boiler.flameCurr   = EMS_VALUE_USHORT_NOTSET; // Flame current in micro amps
    EMS_Boiler.sysPress    = EMS_VALUE_INT_NOTSET;    // System pressure
    strlcpy(EMS_Boiler.serviceCodeChar, "??", sizeof(EMS_Boiler.serviceCodeChar));
    EMS_Boiler.serviceCode = EMS_VALUE_USHORT_NOTSET;

    // UBAMonitorSlow
    EMS_Boiler.extTemp     = EMS_VALUE_SHORT_NOTSET;  // Outside temperature
    EMS_Boiler.boilTemp    = EMS_VALUE_USHORT_NOTSET; // Boiler temperature
    EMS_Boiler.exhaustTemp = EMS_VALUE_USHORT_NOTSET; // Exhaust temperature
    EMS_Boiler.pumpMod     = EMS_VALUE_INT_NOTSET;    // Pump modulation %
    EMS_Boiler.burnStarts  = EMS_VALUE_LONG_NOTSET;   // # burner restarts
    EMS_Boiler.burnWorkMin = EMS_VALUE_LONG_NOTSET;   // Total burner operating time
    EMS_Boiler.heatWorkMin = EMS_VALUE_LONG_NOTSET;   // Total heat operating time
    EMS_Boiler.switchTemp  = EMS_VALUE_USHORT_NOTSET;

    // UBAMonitorWWMessage
    EMS_Boiler.wWCurTmp  = EMS_VALUE_USHORT_NOTSET; // Warm Water current temperature
    EMS_Boiler.wWStarts  = EMS_VALUE_LONG_NOTSET;   // Warm Water # starts
    EMS_Boiler.wWWorkM   = EMS_VALUE_LONG_NOTSET;   // Warm Water # minutes
    EMS_Boiler.wWOneTime = EMS_VALUE_INT_NOTSET;    // Warm Water one time function on/off
    EMS_Boiler.wWCurFlow = EMS_VALUE_INT_NOTSET;    // WW current flow temp

    // UBATotalUptimeMessage
    EMS_Boiler.UBAuptime = EMS_VALUE_LONG_NOTSET; // Total UBA working hours

    // UBAParametersMessage
    EMS_Boiler.heating_temp = EMS_VALUE_INT_NOTSET; // Heating temperature setting on the boiler
    EMS_Boiler.pump_mod_max = EMS_VALUE_INT_NOTSET; // Boiler circuit pump modulation max. power %
    EMS_Boiler.pump_mod_min = EMS_VALUE_INT_NOTSET; // Boiler circuit pump modulation min. power %

    // Solar Module values
    EMS_SolarModule.collectorTemp          = EMS_VALUE_SHORT_NOTSET; // collector temp from SM10/SM100/SM200
    EMS_SolarModule.bottomTemp             = EMS_VALUE_SHORT_NOTSET; // bottom temp from SM10/SM100/SM200
    EMS_SolarModule.pumpModulation         = EMS_VALUE_INT_NOTSET;   // modulation solar pump SM10/SM100/SM200
    EMS_SolarModule.pump                   = EMS_VALUE_BOOL_NOTSET;  // pump active
    EMS_SolarModule.EnergyLastHour         = EMS_VALUE_USHORT_NOTSET;
    EMS_SolarModule.EnergyToday            = EMS_VALUE_USHORT_NOTSET;
    EMS_SolarModule.EnergyTotal            = EMS_VALUE_USHORT_NOTSET;
    EMS_SolarModule.device_id              = EMS_ID_NONE;
    EMS_SolarModule.product_id             = EMS_ID_NONE;
    EMS_SolarModule.pumpWorkMin            = EMS_VALUE_LONG_NOTSET;
    EMS_SolarModule.setpoint_maxBottomTemp = EMS_VALUE_SHORT_NOTSET;

    // Other EMS devices values
    EMS_HeatPump.HPModulation = EMS_VALUE_INT_NOTSET;
    EMS_HeatPump.HPSpeed      = EMS_VALUE_INT_NOTSET;
    EMS_HeatPump.device_id    = EMS_ID_NONE;
    EMS_HeatPump.product_id   = EMS_ID_NONE;

    // calculated values
    EMS_Boiler.tapwaterActive = EMS_VALUE_BOOL_NOTSET; // Hot tap water is on/off
    EMS_Boiler.heatingActive  = EMS_VALUE_BOOL_NOTSET; // Central heating is on/off

    // set boiler type
    EMS_Boiler.product_id = EMS_ID_NONE;
    strlcpy(EMS_Boiler.version, "?", sizeof(EMS_Boiler.version));

    // set thermostat model
    EMS_Thermostat.product_id = EMS_ID_NONE;
    strlcpy(EMS_Thermostat.version, "?", sizeof(EMS_Thermostat.version));

    // default logging is none
    ems_setLogging(EMS_SYS_LOGGING_DEFAULT, true);
}

// Getters and Setters for parameters
void ems_setPoll(bool b) {
    EMS_Sys_Status.emsPollEnabled = b;
    myDebug_P(PSTR("EMS Bus Poll is set to %s"), EMS_Sys_Status.emsPollEnabled ? "enabled" : "disabled");
}

bool ems_getPoll() {
    return EMS_Sys_Status.emsPollEnabled;
}

bool ems_getBoilerEnabled() {
    return (EMS_Boiler.device_id != EMS_ID_NONE);
}

bool ems_getThermostatEnabled() {
    return (EMS_Thermostat.device_id != EMS_ID_NONE);
}

bool ems_getMixingDeviceEnabled() {
    return EMS_MixingModule.device_id != EMS_ID_NONE;
}

bool ems_getSolarModuleEnabled() {
    return (EMS_SolarModule.device_id != EMS_ID_NONE);
}

bool ems_getHeatPumpEnabled() {
    return (EMS_HeatPump.device_id != EMS_ID_NONE);
}

uint8_t ems_getThermostatModel() {
    return (EMS_Thermostat.device_flags & 0x7F); // strip 7th bit
}

uint8_t ems_getSolarModuleModel() {
    return (EMS_SolarModule.device_flags);
}

void ems_setTxDisabled(bool b) {
    EMS_Sys_Status.emsTxDisabled = b;
}

bool ems_getTxDisabled() {
    return (EMS_Sys_Status.emsTxDisabled);
}

uint32_t ems_getPollFrequency() {
    return EMS_Sys_Status.emsPollFrequency;
}

bool ems_getTxCapable() {
    if ((EMS_Sys_Status.emsPollFrequency == 0) || (EMS_Sys_Status.emsPollFrequency > EMS_POLL_TIMEOUT)) {
        EMS_Sys_Status.emsTxCapable = false;
    }
    return EMS_Sys_Status.emsTxCapable;
}

bool ems_getBusConnected() {
    if ((millis() - EMS_Sys_Status.emsRxTimestamp) > EMS_BUS_TIMEOUT) {
        EMS_Sys_Status.emsBusConnected = false;
    }
    return EMS_Sys_Status.emsBusConnected;
}

_EMS_SYS_LOGGING ems_getLogging() {
    return EMS_Sys_Status.emsLogging;
}

void ems_setLogging(_EMS_SYS_LOGGING loglevel, uint16_t id) {
    EMS_Sys_Status.emsLogging_ID = id;
    ems_setLogging(loglevel, false);
}

void ems_setLogging(_EMS_SYS_LOGGING loglevel, bool quiet) {
    EMS_Sys_Status.emsLogging = loglevel;

    if (quiet) {
        return; // no reporting to console
    }

    if (loglevel == EMS_SYS_LOGGING_NONE) {
        myDebug_P(PSTR("System Logging set to None"));
    } else if (loglevel == EMS_SYS_LOGGING_BASIC) {
        myDebug_P(PSTR("System Logging set to Basic"));
    } else if (loglevel == EMS_SYS_LOGGING_VERBOSE) {
        myDebug_P(PSTR("System Logging set to Verbose"));
    } else if (loglevel == EMS_SYS_LOGGING_THERMOSTAT) {
        myDebug_P(PSTR("System Logging set to Thermostat only"));
    } else if (loglevel == EMS_SYS_LOGGING_SOLARMODULE) {
        myDebug_P(PSTR("System Logging set to Solar Module only"));
    } else if (loglevel == EMS_SYS_LOGGING_RAW) {
        myDebug_P(PSTR("System Logging set to Raw mode"));
    } else if (loglevel == EMS_SYS_LOGGING_JABBER) {
        myDebug_P(PSTR("System Logging set to Jabber mode"));
    } else if (loglevel == EMS_SYS_LOGGING_WATCH) {
        myDebug_P(PSTR("System Logging set to Watch mode"));
    } else if (loglevel == EMS_SYS_LOGGING_DEVICE) {
        myDebug_P(PSTR("System Logging set to Device mode"));
    }
}

/**
 * send a poll acknowledge
 */
void ems_tx_pollAck() {
    emsuart_tx_buffer(&EMS_Sys_Status.emsPollAck[0], 1);
}

/**
 * Calculate CRC checksum using lookup table for speed
 * len is length of all the data in bytes (including the header & CRC byte at end)
 */
uint8_t _crcCalculator(uint8_t * data, uint8_t len) {
    if (len <= 1) {
        return 0;
    }

    uint8_t crc = 0;

    // read data and stop before the CRC
    for (uint8_t i = 0; i < len - 1; i++) {
        crc = ems_crc_table[crc];
        crc ^= data[i];
    }

    return crc;
}

// validate we have data at the offset (index) requested
// returns -1 if out of bounds
int8_t _getDataPosition(_EMS_RxTelegram * EMS_RxTelegram, uint8_t index) {
    int8_t pos = index - EMS_RxTelegram->offset;            // get adjusted index position based on offset
    return (pos >= EMS_RxTelegram->data_length) ? -1 : pos; // return -1 if out of bounds
}

// unsigned short
bool _setValue(_EMS_RxTelegram * EMS_RxTelegram, uint16_t * param_op, uint8_t index) {
    int8_t pos = _getDataPosition(EMS_RxTelegram, index);
    if (pos < 0) {
        return false;
    }

    uint16_t value = (EMS_RxTelegram->data[pos] << 8) + EMS_RxTelegram->data[pos + 1];

    // check for undefined/unset values, 0x8000
    if (value >= EMS_VALUE_USHORT_NOTSET) {
        return false;
    }

    *param_op = value;
    return true;
}

// signed short
bool _setValue(_EMS_RxTelegram * EMS_RxTelegram, int16_t * param_op, uint8_t index) {
    int8_t pos = _getDataPosition(EMS_RxTelegram, index);
    if (pos < 0) {
        return false;
    }

    int16_t value = (EMS_RxTelegram->data[pos] << 8) + EMS_RxTelegram->data[pos + 1];

    // check for undefined/unset values, 0x8000
    if ((value == EMS_VALUE_SHORT_NOTSET) || (EMS_RxTelegram->data[pos] == 0x7D)) {
        return false;
    }

    *param_op = value;
    return true;
}

// Byte
bool _setValue(_EMS_RxTelegram * EMS_RxTelegram, uint8_t * param_op, uint8_t index) {
    int8_t pos = _getDataPosition(EMS_RxTelegram, index);
    if (pos < 0) {
        return false;
    }

    *param_op = (uint8_t)EMS_RxTelegram->data[pos];
    return true;
}

// convert signed short to single 8 byte, for setpoint thermostat temperatures that don't store their temps in 2 bytes
bool _setValue8(_EMS_RxTelegram * EMS_RxTelegram, int16_t * param_op, uint8_t index) {
    int8_t pos = _getDataPosition(EMS_RxTelegram, index);
    if (pos < 0) {
        return false;
    }

    *param_op = EMS_RxTelegram->data[pos];
    return true;
}

// Long
bool _setValue(_EMS_RxTelegram * EMS_RxTelegram, uint32_t * param_op, uint8_t index) {
    int8_t pos = _getDataPosition(EMS_RxTelegram, index);
    if (pos < 0) {
        return false;
    }

    *param_op = (uint32_t)((EMS_RxTelegram->data[pos] << 16) + (EMS_RxTelegram->data[pos + 1] << 8) + (EMS_RxTelegram->data[pos + 2]));
    return true;
}

// bit from a byte
bool _setValue(_EMS_RxTelegram * EMS_RxTelegram, uint8_t * param_op, uint8_t index, uint8_t bit) {
    int8_t pos = _getDataPosition(EMS_RxTelegram, index);
    if (pos < 0) {
        return false;
    }

    *param_op = (uint8_t)(((EMS_RxTelegram->data[pos]) >> (bit)) & 0x01);
    return true;
}

void ems_setTxMode(uint8_t mode) {
    EMS_Sys_Status.emsTxMode = mode;
}

void ems_setMasterThermostat(uint8_t product_id) {
    EMS_Sys_Status.emsMasterThermostat = product_id;
}

/**
 * debug print a telegram to telnet/serial including the CRC
 */
void _debugPrintTelegram(const char * prefix, _EMS_RxTelegram * EMS_RxTelegram, const char * color, bool raw = false) {
    char      output_str[200] = {0};
    char      buffer[16]      = {0};
    uint8_t * data            = EMS_RxTelegram->telegram;
    uint8_t   data_len        = EMS_RxTelegram->data_length; // length of data block
    uint8_t   length          = EMS_RxTelegram->length;      // includes CRC

    // get elapsed system time or internet time if available
    uint8_t       t_sec, t_min, t_hour;
    uint16_t      t_msec;
    unsigned long timestamp   = EMS_RxTelegram->timestamp;
    bool          haveNTPtime = (timestamp > 1572307205); // after Jan 1st 1970

    if (haveNTPtime) {
        t_sec = timestamp % 60;
        timestamp /= 60; // now it is minutes
        t_min = timestamp % 60;
        timestamp /= 60; // now it is hours
        t_hour = timestamp % 24;
    } else {
        t_hour = timestamp / 3600000;
        t_min  = (timestamp / 60000) % 60;
        t_sec  = (timestamp / 1000) % 60;
        t_msec = timestamp % 1000;
    }

    strlcpy(output_str, "(", sizeof(output_str));

    if (!raw)
        strlcat(output_str, COLOR_CYAN, sizeof(output_str));

    strlcat(output_str, _smallitoa(t_hour, buffer), sizeof(output_str));
    strlcat(output_str, ":", sizeof(output_str));
    strlcat(output_str, _smallitoa(t_min, buffer), sizeof(output_str));
    strlcat(output_str, ":", sizeof(output_str));
    strlcat(output_str, _smallitoa(t_sec, buffer), sizeof(output_str));

    // internet time doesn't have millisecond precision, so ignore it
    if (!haveNTPtime) {
        strlcat(output_str, ".", sizeof(output_str));
        strlcat(output_str, _smallitoa3(t_msec, buffer), sizeof(output_str));
    }

    if (!raw)
        strlcat(output_str, COLOR_RESET, sizeof(output_str));

    strlcat(output_str, ") ", sizeof(output_str));

    if (!raw)
        strlcat(output_str, color, sizeof(output_str));

    strlcat(output_str, prefix, sizeof(output_str));

    if (!raw) {
        strlcat(output_str, "telegram: ", sizeof(output_str));
    }

    for (int i = 0; i < (length - 1); i++) {
        strlcat(output_str, _hextoa(data[i], buffer), sizeof(output_str));
        strlcat(output_str, " ", sizeof(output_str)); // add space
    }

    if (!raw) {
        strlcat(output_str, "(CRC=", sizeof(output_str));
        strlcat(output_str, _hextoa(data[length - 1], buffer), sizeof(output_str));
        strlcat(output_str, ")", sizeof(output_str));

        // print number of data bytes only if its a valid telegram
        if (data_len) {
            strlcat(output_str, " #data=", sizeof(output_str));
            strlcat(output_str, itoa(data_len, buffer, 10), sizeof(output_str));
        }

        strlcat(output_str, COLOR_RESET, sizeof(output_str));
    } else {
        // send it the SysLog
        myESP.writeLogEvent(MYESP_SYSLOG_INFO, output_str);
    }

    myDebug(output_str);
}

/**
 * send the contents of the Tx buffer to the UART
 * we take telegram from the queue and send it, but don't remove it until later when its confirmed successful
 */
void _ems_sendTelegram() {
    // check if we have something in the queue to send
    if (EMS_TxQueue.isEmpty()) {
        return;
    }

    // if we're preventing all outbound traffic, quit
    if (ems_getTxDisabled()) {
        EMS_TxQueue.shift(); // remove from queue
        return;
    }

    // get the first in the queue, which is at the head
    // we don't remove from the queue yet
    _EMS_TxTelegram EMS_TxTelegram = EMS_TxQueue.first();

    // if we're in raw mode just fire and forget
    if (EMS_TxTelegram.action == EMS_TX_TELEGRAM_RAW) {
        EMS_TxTelegram.data[EMS_TxTelegram.length - 1] = _crcCalculator(EMS_TxTelegram.data, EMS_TxTelegram.length); // add the CRC

        if (EMS_Sys_Status.emsLogging != EMS_SYS_LOGGING_NONE) {
            _EMS_RxTelegram EMS_RxTelegram;                     // create new Rx object
            EMS_RxTelegram.length      = EMS_TxTelegram.length; // full length of telegram
            EMS_RxTelegram.telegram    = EMS_TxTelegram.data;
            EMS_RxTelegram.data_length = 0;                     // surpress #data=
            EMS_RxTelegram.timestamp   = myESP.getSystemTime(); // now
            _debugPrintTelegram("Sending raw: ", &EMS_RxTelegram, COLOR_CYAN, true);
        }

        _EMS_TX_STATUS _txStatus = emsuart_tx_buffer(EMS_TxTelegram.data, EMS_TxTelegram.length); // send the telegram to the UART Tx
        if (EMS_TX_BRK_DETECT == _txStatus || EMS_TX_WTD_TIMEOUT == _txStatus) {
            // Tx Error!
            if (EMS_Sys_Status.emsLogging == EMS_SYS_LOGGING_VERBOSE) {
                myDebug_P(PSTR("** error sending buffer: %s"), _txStatus == EMS_TX_BRK_DETECT ? "BRK" : "WDTO");
            }
            // EMS_Sys_Status.emsTxStatus = EMS_TX_STATUS_IDLE;
        }
        EMS_TxQueue.shift(); // and remove from queue
        return;
    }

    // create the header
    EMS_TxTelegram.data[0] = EMS_ID_ME ^ EMS_Sys_Status.emsIDMask; // src

    // dest
    if (EMS_TxTelegram.action == EMS_TX_TELEGRAM_WRITE) {
        EMS_TxTelegram.data[1] = EMS_TxTelegram.dest;
    } else {
        // for a READ or VALIDATE
        EMS_TxTelegram.data[1] = (EMS_TxTelegram.dest | 0x80); // read has 8th bit set, always
    }

    // complete the rest of the header depending on EMS or EMS+
    if (EMS_TxTelegram.type > 0xFF) {
        // EMS 2.0 / EMS+
        EMS_TxTelegram.data[2] = 0xFF; // fixed value indicating an extended message
        EMS_TxTelegram.data[3] = EMS_TxTelegram.offset;
        EMS_TxTelegram.length += 2; // add 2 bytes to length to compensate the extra FF and byte for the type

        // EMS+ has different format for read and write. See https://github.com/proddy/EMS-ESP/wiki/RC3xx-Thermostats
        if ((EMS_TxTelegram.action == EMS_TX_TELEGRAM_READ) || (EMS_TxTelegram.action == EMS_TX_TELEGRAM_VALIDATE)) {
            EMS_TxTelegram.data[4] = EMS_TxTelegram.dataValue;   // for read its #bytes to return
            EMS_TxTelegram.data[5] = EMS_TxTelegram.type >> 8;   // type, 1st byte
            EMS_TxTelegram.data[6] = EMS_TxTelegram.type & 0xFF; // type, 2nd byte
        } else if (EMS_TxTelegram.action == EMS_TX_TELEGRAM_WRITE) {
            EMS_TxTelegram.data[4] = EMS_TxTelegram.type >> 8;   // type, 1st byte
            EMS_TxTelegram.data[5] = EMS_TxTelegram.type & 0xFF; // type, 2nd byte
            EMS_TxTelegram.data[6] = EMS_TxTelegram.dataValue;   // for write it the value to set
        }
    } else {
        // EMS 1.0
        EMS_TxTelegram.data[2] = EMS_TxTelegram.type;   // type
        EMS_TxTelegram.data[3] = EMS_TxTelegram.offset; // offset
        if (EMS_TxTelegram.length == EMS_MIN_TELEGRAM_LENGTH) {
            EMS_TxTelegram.data[4] = EMS_TxTelegram.dataValue; // for read its #bytes to return, for write it the value to set
        }
    }

    // finally calculate CRC and add it to the end
    EMS_TxTelegram.data[EMS_TxTelegram.length - 1] = _crcCalculator(EMS_TxTelegram.data, EMS_TxTelegram.length);

    // print debug info
    if (EMS_Sys_Status.emsLogging == EMS_SYS_LOGGING_VERBOSE) {
        char s[64] = {0};
        if (EMS_TxTelegram.action == EMS_TX_TELEGRAM_WRITE) {
            snprintf(s, sizeof(s), "Sending write of type 0x%02X to 0x%02X, ", EMS_TxTelegram.type, EMS_TxTelegram.dest & 0x7F);
        } else if (EMS_TxTelegram.action == EMS_TX_TELEGRAM_READ) {
            snprintf(s, sizeof(s), "Sending read of type 0x%02X to 0x%02X, ", EMS_TxTelegram.type, EMS_TxTelegram.dest & 0x7F);
        } else if (EMS_TxTelegram.action == EMS_TX_TELEGRAM_VALIDATE) {
            snprintf(s, sizeof(s), "Sending validate of type 0x%02X to 0x%02X, ", EMS_TxTelegram.type, EMS_TxTelegram.dest & 0x7F);
        }

        _EMS_RxTelegram EMS_RxTelegram;
        EMS_RxTelegram.length      = EMS_TxTelegram.length; // complete length of telegram incl CRC
        EMS_RxTelegram.data_length = 0;                     // ignore the data length for read and writes. only used for incoming.
        EMS_RxTelegram.telegram    = EMS_TxTelegram.data;
        EMS_RxTelegram.timestamp   = myESP.getSystemTime(); // now
        _debugPrintTelegram(s, &EMS_RxTelegram, COLOR_CYAN);
    }

    // send the telegram to the UART Tx
    _EMS_TX_STATUS _txStatus = emsuart_tx_buffer(EMS_TxTelegram.data, EMS_TxTelegram.length); // send the telegram to the UART Tx
    if (EMS_TX_STATUS_OK == _txStatus || EMS_TX_STATUS_IDLE == _txStatus)
        EMS_Sys_Status.emsTxStatus = EMS_TX_STATUS_WAIT;
    else {
        // Tx Error!
        if (EMS_Sys_Status.emsLogging == EMS_SYS_LOGGING_VERBOSE) {
            myDebug_P(PSTR("** error sending buffer: %s"), _txStatus == EMS_TX_BRK_DETECT ? "BRK" : "WDTO");
        }
        EMS_Sys_Status.emsTxStatus = EMS_TX_STATUS_IDLE;
    }
}

/**
 * Takes the last write command and turns into a validate request
 * placing it on the Tx queue
 */
void _createValidate() {
    if (EMS_TxQueue.isEmpty()) {
        return;
    }

    // release the Tx lock
    EMS_Sys_Status.emsTxStatus = EMS_TX_STATUS_IDLE;

    // get the first in the queue, which is at the head
    _EMS_TxTelegram EMS_TxTelegram = EMS_TxQueue.first();

    // safety check: only do a validate after a write and when we have a type to validate
    if ((EMS_TxTelegram.action != EMS_TX_TELEGRAM_WRITE) || (EMS_TxTelegram.type_validate == EMS_ID_NONE)) {
        EMS_TxQueue.shift(); // remove from queue
        return;
    }

    // create a new Telegram copying from the last write
    _EMS_TxTelegram new_EMS_TxTelegram;
    new_EMS_TxTelegram.action = EMS_TX_TELEGRAM_VALIDATE;

    // copy old Write record
    new_EMS_TxTelegram.type_validate      = EMS_TxTelegram.type;          // save the original type in the type_validate, increase we need to re-try
    new_EMS_TxTelegram.type               = EMS_TxTelegram.type_validate; // new type is the validate type
    new_EMS_TxTelegram.dest               = EMS_TxTelegram.dest;
    new_EMS_TxTelegram.comparisonValue    = EMS_TxTelegram.comparisonValue;
    new_EMS_TxTelegram.comparisonPostRead = EMS_TxTelegram.comparisonPostRead;
    new_EMS_TxTelegram.comparisonOffset   = EMS_TxTelegram.comparisonOffset;

    // this is what is different
    new_EMS_TxTelegram.offset    = EMS_TxTelegram.comparisonOffset; // location of byte to fetch
    new_EMS_TxTelegram.dataValue = 1;                               // fetch one byte
    new_EMS_TxTelegram.length    = EMS_MIN_TELEGRAM_LENGTH;         // is always 6 bytes long (including CRC at end)
    new_EMS_TxTelegram.timestamp = millis();

    // remove old telegram from queue and add this new read one
    EMS_TxQueue.shift();                     // remove from queue
    EMS_TxQueue.unshift(new_EMS_TxTelegram); // add back to queue making it first to be picked up next (FIFO)
}

/**
 * dump a UART Tx or Rx buffer to console...
 */
void ems_dumpBuffer(const char * prefix, uint8_t * telegram, uint8_t length) {
    uint32_t    timestamp       = millis();
    static char output_str[200] = {0};
    static char buffer[16]      = {0};

    strlcpy(output_str, "(", sizeof(output_str));
    strlcat(output_str, COLOR_CYAN, sizeof(output_str));
    strlcat(output_str, _smallitoa((uint8_t)((timestamp / 3600000) % 24), buffer), sizeof(output_str));
    strlcat(output_str, ":", sizeof(output_str));
    strlcat(output_str, _smallitoa((uint8_t)((timestamp / 60000) % 60), buffer), sizeof(output_str));
    strlcat(output_str, ":", sizeof(output_str));
    strlcat(output_str, _smallitoa((uint8_t)((timestamp / 1000) % 60), buffer), sizeof(output_str));
    strlcat(output_str, ".", sizeof(output_str));
    strlcat(output_str, _smallitoa3(timestamp % 1000, buffer), sizeof(output_str));
    strlcat(output_str, COLOR_RESET, sizeof(output_str));
    strlcat(output_str, ") ", sizeof(output_str));

    strlcat(output_str, COLOR_YELLOW, sizeof(output_str));
    strlcat(output_str, prefix, sizeof(output_str));

    // show some EMS_Sys_Status entries
    strlcat(output_str, _hextoa(EMS_Sys_Status.emsRxStatus, buffer), sizeof(output_str));
    strlcat(output_str, " ", sizeof(output_str));
    strlcat(output_str, _hextoa(EMS_Sys_Status.emsTxStatus, buffer), sizeof(output_str));
    strlcat(output_str, ": ", sizeof(output_str));

    // print whole buffer, don't interpret any data
    for (int i = 0; i < (length); i++) {
        strlcat(output_str, _hextoa(telegram[i], buffer), sizeof(output_str));
        strlcat(output_str, " ", sizeof(output_str));
    }

    strlcat(output_str, COLOR_RESET, sizeof(output_str));

    myDebug(output_str);
}

/**
 * Entry point triggered by an interrupt in emsuart.cpp
 * length is the number of all the telegram bytes up to and including the CRC at the end
 * Read commands are asynchronous as they're handled by the interrupt
 * When a telegram is processed we forcefully erase it from the stack to prevent overflow
 */
void ems_parseTelegram(uint8_t * telegram, uint8_t length) {
    if (EMS_Sys_Status.emsLogging == EMS_SYS_LOGGING_JABBER) {
        ems_dumpBuffer("ems_parseTelegram: ", telegram, length);
    }

    /*
     * Detect the EMS bus type - Buderus or Junkers - and set emsIDMask accordingly.
     *  we wait for the first valid telegram and look at the SourceID.
     *  If Bit 7 is set we have a Buderus, otherwise a Junkers
     */
    if (EMS_Sys_Status.emsTxStatus == EMS_TX_REV_DETECT) {
        if ((length >= 5) && (telegram[length - 1] == _crcCalculator(telegram, length))) {
            EMS_Sys_Status.emsTxStatus   = EMS_TX_STATUS_IDLE;
            EMS_Sys_Status.emsIDMask     = telegram[0] & 0x80;
            EMS_Sys_Status.emsPollAck[0] = EMS_ID_ME ^ EMS_Sys_Status.emsIDMask;
        } else
            return; // ignore the whole telegram Rx Telegram while in DETECT mode
    }

    /* 
     * It may happen that we were interrupted (for instance by WIFI activity) and the 
     * buffer isn't valid anymore, so we must not answer at all...
     */
    /*
    if (EMS_Sys_Status.emsRxStatus != EMS_RX_STATUS_IDLE) {
        if (EMS_Sys_Status.emsLogging > EMS_SYS_LOGGING_NONE) {
            myDebug_P(PSTR("** Warning, we missed the bus - Rx non-idle!"));
        }
        return;
    }
    */

    /*
     * check if we just received one byte
     * it could well be a Poll request from the boiler for us, which will have a value of 0x8B (0x0B | 0x80)
     * or either a return code like 0x01 or 0x04 from the last Write command
     */
    if (length == 1) {
        uint8_t value = telegram[0]; // 1st byte of data package

        // check first for a Poll for us
        if ((value ^ 0x80 ^ EMS_Sys_Status.emsIDMask) == EMS_ID_ME) {
            static uint32_t _last_emsPollFrequency = 0;
            uint32_t        timenow_microsecs      = micros();
            EMS_Sys_Status.emsPollFrequency        = (timenow_microsecs - _last_emsPollFrequency);
            _last_emsPollFrequency                 = timenow_microsecs;

            // do we have something to send thats waiting in the Tx queue?
            // if so send it if the Queue is not in a wait state
            if ((!EMS_TxQueue.isEmpty()) && (EMS_Sys_Status.emsTxStatus == EMS_TX_STATUS_IDLE)) {
                _ems_sendTelegram(); // perform the read/write command immediately
            } else {
                // nothing to send so just send a poll acknowledgement back
                if (EMS_Sys_Status.emsPollEnabled) {
                    ems_tx_pollAck();
                }
            }
        } else if (EMS_Sys_Status.emsTxStatus == EMS_TX_STATUS_WAIT) {
            // this may be a byte 01 (success) or 04 (error) from a recent write command?
            if (value == EMS_TX_SUCCESS) {
                EMS_Sys_Status.emsTxPkgs++;
                // got a success 01. Send a validate to check the value of the last write
                ems_tx_pollAck();  // send a poll to free the EMS bus
                _createValidate(); // create a validate Tx request (if needed)
            } else if (value == EMS_TX_ERROR) {
                // last write failed (04), delete it from queue and dont bother to retry
                if (EMS_Sys_Status.emsLogging == EMS_SYS_LOGGING_VERBOSE) {
                    myDebug_P(PSTR("-> Error: Write command failed from host"));
                }
                ems_tx_pollAck(); // send a poll to free the EMS bus
                _removeTxQueue(); // remove from queue
            }
        }

        return; // all done here
    }

    // ignore anything that doesn't resemble a proper telegram package
    // minimal is 5 bytes, excluding CRC at the end (for EMS1.0)
    if (length <= 4) {
        // _debugPrintTelegram("Noisy data: ", &EMS_RxTelegram, COLOR_RED);
        return;
    }

    static _EMS_RxTelegram EMS_RxTelegram; // create the Rx package
    EMS_RxTelegram.telegram  = telegram;
    EMS_RxTelegram.timestamp = myESP.getSystemTime();
    EMS_RxTelegram.length    = length;

    EMS_RxTelegram.src    = telegram[0] & 0x7F; // removing 8th bit as we deal with both reads and writes here
    EMS_RxTelegram.dest   = telegram[1] & 0x7F; // remove 8th bit (don't care if read or write)
    EMS_RxTelegram.offset = telegram[3];        // offset is always 4th byte

    // determing if its normal ems or ems plus, check for marker
    if (telegram[2] >= 0xF0) {
        // its EMS plus / EMS 2.0
        EMS_RxTelegram.emsplus      = true;
        EMS_RxTelegram.emsplus_type = telegram[2]; // 0xFF, 0xF7 or 0xF9

        if (EMS_RxTelegram.emsplus_type == 0xFF) {
            EMS_RxTelegram.type = (telegram[4] << 8) + telegram[5]; // is a long in bytes 5 & 6
            EMS_RxTelegram.data = telegram + 6;

            if (length <= 7) {
                EMS_RxTelegram.data_length = 0; // special broadcast on ems+ have no data values
            } else {
                EMS_RxTelegram.data_length = length - 7; // remove 6 byte header plus CRC
            }
        } else {
            // its F9 or F7
            uint8_t shift       = (telegram[4] != 0xFF); // true (1) if byte 4 is not 0xFF, then telegram is 1 byte longer
            EMS_RxTelegram.type = (telegram[5 + shift] << 8) + telegram[6 + shift];
            EMS_RxTelegram.data = telegram + 6 + shift; // there is a special byte after the typeID which we ignore for now
            if (length <= (9 + shift)) {
                EMS_RxTelegram.data_length = 0; // special broadcast on ems+ have no data values
            } else {
                EMS_RxTelegram.data_length = length - (9 + shift);
            }
        }
    } else {
        // Normal EMS 1.0
        EMS_RxTelegram.emsplus     = false;
        EMS_RxTelegram.type        = telegram[2]; // 3rd byte
        EMS_RxTelegram.data        = telegram + 4;
        EMS_RxTelegram.data_length = length - 5; // remove 4 bytes header plus CRC
    }

    // if we are in raw logging mode then just print out the telegram as it is
    // else if we're watching a specific type ID show it and also log an event to the SysLog
    // but still continue to process it
    if ((EMS_Sys_Status.emsLogging == EMS_SYS_LOGGING_RAW)) {
        _debugPrintTelegram("", &EMS_RxTelegram, COLOR_WHITE, true);
    } else if ((EMS_Sys_Status.emsLogging == EMS_SYS_LOGGING_WATCH) && (EMS_RxTelegram.type == EMS_Sys_Status.emsLogging_ID)) {
        _debugPrintTelegram("", &EMS_RxTelegram, COLOR_WHITE, true);
        // raw printout for log d [id] disabled, moved to _printMessage()
        //    } else if ((EMS_Sys_Status.emsLogging == EMS_SYS_LOGGING_DEVICE) && ((EMS_RxTelegram.src == EMS_Sys_Status.emsLogging_ID) || (EMS_RxTelegram.dest == EMS_Sys_Status.emsLogging_ID))) {
        //        _debugPrintTelegram("", &EMS_RxTelegram, COLOR_WHITE, true);
    }

    // Assume at this point we have something that vaguely resembles a telegram in the format [src] [dest] [type] [offset] [data] [crc]
    // validate the CRC, if it's bad ignore it
    if (telegram[length - 1] != _crcCalculator(telegram, length)) {
        EMS_Sys_Status.emxCrcErr++;
        if (EMS_Sys_Status.emsLogging == EMS_SYS_LOGGING_VERBOSE) {
            _debugPrintTelegram("Corrupt telegram: ", &EMS_RxTelegram, COLOR_RED, true);
        }
        return;
    }

    // here we know its a valid incoming telegram of at least 6 bytes
    // we use this to see if we always have a connection to the boiler, in case of drop outs
    EMS_Sys_Status.emsRxTimestamp  = millis(); // timestamp of last read
    EMS_Sys_Status.emsBusConnected = true;

    // now lets process it and see what to do next
    _processType(&EMS_RxTelegram);
}

/**
 * print the telegram
 */
void _printMessage(_EMS_RxTelegram * EMS_RxTelegram) {
    // header info
    uint8_t  src    = EMS_RxTelegram->src;
    uint8_t  dest   = EMS_RxTelegram->dest;
    uint16_t type   = EMS_RxTelegram->type;
    uint8_t  length = EMS_RxTelegram->data_length;

    char output_str[200] = {0};
    char color_s[20]     = {0};
    char type_s[30];

    // source
    (void)ems_getDeviceTypeDescription(src, type_s);
    strlcpy(output_str, type_s, sizeof(output_str));
    strlcat(output_str, " -> ", sizeof(output_str));

    // destination
    (void)ems_getDeviceTypeDescription(dest, type_s);
    strlcat(output_str, type_s, sizeof(output_str));

    if (dest == EMS_ID_ME) {
        strlcpy(color_s, COLOR_YELLOW, sizeof(color_s)); // me
    } else if (dest == EMS_ID_NONE) {
        strlcpy(color_s, COLOR_GREEN, sizeof(color_s)); // broadcast
    } else {
        strlcpy(color_s, COLOR_MAGENTA, sizeof(color_s)); // everything else
    }

    if (length) {
        char buffer[16] = {0};
        // type
        strlcat(output_str, ", type 0x", sizeof(output_str));

        if (EMS_RxTelegram->emsplus) {
            strlcat(output_str, _hextoa(type >> 8, buffer), sizeof(output_str));
            strlcat(output_str, _hextoa(type & 0xFF, buffer), sizeof(output_str));
        } else {
            strlcat(output_str, _hextoa(type, buffer), sizeof(output_str));
        }
    }

    strlcat(output_str, ", ", sizeof(output_str));

    if (EMS_Sys_Status.emsLogging == EMS_SYS_LOGGING_THERMOSTAT) {
        // only print ones to/from thermostat if logging is set to thermostat only
        if ((src == EMS_Thermostat.device_id) || (dest == EMS_Thermostat.device_id)) {
            _debugPrintTelegram(output_str, EMS_RxTelegram, color_s);
        }
    } else if (EMS_Sys_Status.emsLogging == EMS_SYS_LOGGING_SOLARMODULE) {
        // only print ones to/from thermostat if logging is set to thermostat only
        if ((src == EMS_SolarModule.device_id) || (dest == EMS_SolarModule.device_id)) {
            _debugPrintTelegram(output_str, EMS_RxTelegram, color_s);
        }
    } else if (EMS_Sys_Status.emsLogging == EMS_SYS_LOGGING_DEVICE) {
        // only print ones to/from DeviceID
        if ((src == EMS_Sys_Status.emsLogging_ID) || (dest == EMS_Sys_Status.emsLogging_ID)) {
            _debugPrintTelegram(output_str, EMS_RxTelegram, color_s);
        }
    } else {
        // always print
        _debugPrintTelegram(output_str, EMS_RxTelegram, color_s);
    }
}

/**
 * Remove current Tx telegram from queue and release lock on Tx
 */
void _removeTxQueue() {
    if (!EMS_TxQueue.isEmpty()) {
        EMS_TxQueue.shift(); // remove item from top of the queue
    }
    EMS_Sys_Status.emsTxStatus = EMS_TX_STATUS_IDLE;
}

/**
 * Check if hot tap water or heating is active
 * using a quick hack for checking the heating. Selected Flow Temp >= 70
 */
void _checkActive() {
    // hot tap water, using flow to check instead of the burner power
    if (EMS_Boiler.wWCurFlow != EMS_VALUE_INT_NOTSET && EMS_Boiler.burnGas != EMS_VALUE_INT_NOTSET) {
        EMS_Boiler.tapwaterActive = ((EMS_Boiler.wWCurFlow != 0) && (EMS_Boiler.burnGas == EMS_VALUE_BOOL_ON));
    }

    // heating
    if (EMS_Boiler.selFlowTemp != EMS_VALUE_INT_NOTSET && EMS_Boiler.burnGas != EMS_VALUE_INT_NOTSET) {
        EMS_Boiler.heatingActive = ((EMS_Boiler.selFlowTemp >= EMS_BOILER_SELFLOWTEMP_HEATING) && (EMS_Boiler.burnGas == EMS_VALUE_BOOL_ON));
    }
}

/**
 * UBAParameterWW - type 0x33 - warm water parameters
 * received only after requested (not broadcasted)
 */
void _process_UBAParameterWW(_EMS_RxTelegram * EMS_RxTelegram) {
    _setValue(EMS_RxTelegram, &EMS_Boiler.wWActivated, 1); // 0xFF means on
    _setValue(EMS_RxTelegram, &EMS_Boiler.wWCircPump, 6);  // 0xFF means on
    _setValue(EMS_RxTelegram, &EMS_Boiler.wWSelTemp, 2);
    _setValue(EMS_RxTelegram, &EMS_Boiler.wWDesinfectTemp, 8);
    _setValue(EMS_RxTelegram, &EMS_Boiler.wWComfort, EMS_OFFSET_UBAParameterWW_wwComfort);
}

/**
 * UBATotalUptimeMessage - type 0x14 - total uptime
 * received only after requested (not broadcasted)
 */
void _process_UBATotalUptimeMessage(_EMS_RxTelegram * EMS_RxTelegram) {
    _setValue(EMS_RxTelegram, &EMS_Boiler.UBAuptime, 0);
}

/**
 * UBAParametersMessage - type 0x16
 */
void _process_UBAParametersMessage(_EMS_RxTelegram * EMS_RxTelegram) {
    _setValue(EMS_RxTelegram, &EMS_Boiler.heating_temp, 1);
    _setValue(EMS_RxTelegram, &EMS_Boiler.pump_mod_max, 9);
    _setValue(EMS_RxTelegram, &EMS_Boiler.pump_mod_min, 10);
}

/**
 * UBAMonitorWWMessage - type 0x34 - warm water monitor. 19 bytes long
 * received every 10 seconds
 */
void _process_UBAMonitorWWMessage(_EMS_RxTelegram * EMS_RxTelegram) {
    _setValue(EMS_RxTelegram, &EMS_Boiler.wWCurTmp, 1);
    _setValue(EMS_RxTelegram, &EMS_Boiler.wWStarts, 13);
    _setValue(EMS_RxTelegram, &EMS_Boiler.wWWorkM, 10);
    _setValue(EMS_RxTelegram, &EMS_Boiler.wWOneTime, 5, 1);
    _setValue(EMS_RxTelegram, &EMS_Boiler.wWCurFlow, 9);
}

/**
 * Activate / De-activate One Time warm water 0x35
 * true = on, false = off
 */
void ems_setWarmWaterOnetime(bool activated) {
    myDebug_P(PSTR("Setting boiler warm water OneTime loading %s"), activated ? "on" : "off");

    _EMS_TxTelegram EMS_TxTelegram = EMS_TX_TELEGRAM_NEW; // create new Tx
    EMS_TxTelegram.timestamp       = millis();            // set timestamp
    EMS_Sys_Status.txRetryCount    = 0;                   // reset retry counter

    EMS_TxTelegram.action        = EMS_TX_TELEGRAM_WRITE;
    EMS_TxTelegram.dest          = EMS_Boiler.device_id;
    EMS_TxTelegram.type          = EMS_TYPE_UBAFlags;
    EMS_TxTelegram.offset        = EMS_OFFSET_UBAParameterWW_wwOneTime;
    EMS_TxTelegram.length        = EMS_MIN_TELEGRAM_LENGTH;
    EMS_TxTelegram.type_validate = EMS_ID_NONE;               // don't validate
    EMS_TxTelegram.dataValue     = (activated ? 0x22 : 0x02); // 0x22 is on, 0x02 is off for RC20RF

    EMS_TxQueue.push(EMS_TxTelegram);
}
/**
 * Activate / De-activate circulation of warm water 0x35
 * true = on, false = off
 */
void ems_setWarmWaterCirculation(bool activated) {
    myDebug_P(PSTR("Setting boiler warm water circulation %s"), activated ? "on" : "off");

    _EMS_TxTelegram EMS_TxTelegram = EMS_TX_TELEGRAM_NEW; // create new Tx
    EMS_TxTelegram.timestamp       = millis();            // set timestamp
    EMS_Sys_Status.txRetryCount    = 0;                   // reset retry counter

    EMS_TxTelegram.action        = EMS_TX_TELEGRAM_WRITE;
    EMS_TxTelegram.dest          = EMS_Boiler.device_id;
    EMS_TxTelegram.type          = EMS_TYPE_UBAFlags;
    EMS_TxTelegram.offset        = EMS_OFFSET_UBAParameterWW_wwCirulation;
    EMS_TxTelegram.length        = EMS_MIN_TELEGRAM_LENGTH;
    EMS_TxTelegram.type_validate = EMS_ID_NONE; // don't validate
    EMS_TxTelegram.dataValue     = (activated ? 0x22 : 0x02);

    EMS_TxQueue.push(EMS_TxTelegram);
}

/**
 * UBAMonitorFast - type 0x18 - central heating monitor part 1 (25 bytes long)
 * received every 10 seconds
 */
void _process_UBAMonitorFast(_EMS_RxTelegram * EMS_RxTelegram) {
    _setValue(EMS_RxTelegram, &EMS_Boiler.selFlowTemp, 0);
    _setValue(EMS_RxTelegram, &EMS_Boiler.curFlowTemp, 1);
    _setValue(EMS_RxTelegram, &EMS_Boiler.selBurnPow, 3); // burn power max setting
    _setValue(EMS_RxTelegram, &EMS_Boiler.curBurnPow, 4);

    _setValue(EMS_RxTelegram, &EMS_Boiler.burnGas, 7, 0);
    _setValue(EMS_RxTelegram, &EMS_Boiler.fanWork, 7, 2);
    _setValue(EMS_RxTelegram, &EMS_Boiler.ignWork, 7, 3);
    _setValue(EMS_RxTelegram, &EMS_Boiler.heatPmp, 7, 5);
    _setValue(EMS_RxTelegram, &EMS_Boiler.wWHeat, 7, 6);
    _setValue(EMS_RxTelegram, &EMS_Boiler.wWCirc, 7, 7);

    // there may also be a BoilTemp in this telgram for Bosch - see https://github.com/proddy/EMS-ESP/issues/206
    // as well as the one from UBAMonitorSlow
    _setValue(EMS_RxTelegram, &EMS_Boiler.boilTemp, 11); // 0x8000 if not available

    _setValue(EMS_RxTelegram, &EMS_Boiler.retTemp, 13);
    _setValue(EMS_RxTelegram, &EMS_Boiler.flameCurr, 15);
    _setValue(EMS_RxTelegram, &EMS_Boiler.serviceCode, 20);

    // system pressure. FF means missing
    _setValue(EMS_RxTelegram, &EMS_Boiler.sysPress, 17); // is *10

    // read the service code / installation status as appears on the display
    if ((EMS_RxTelegram->data_length > 18) && (EMS_RxTelegram->offset == 0)) {
        EMS_Boiler.serviceCodeChar[0] = char(EMS_RxTelegram->data[18]); // ascii character 1
        EMS_Boiler.serviceCodeChar[1] = char(EMS_RxTelegram->data[19]); // ascii character 2
        EMS_Boiler.serviceCodeChar[2] = '\0';                           // null terminate string
    }

    // at this point do a quick check to see if the hot water or heating is active
    _checkActive();
}

/**
 * UBAMonitorFast2 - type 0xE4 - central heating monitor
 */
void _process_UBAMonitorFast2(_EMS_RxTelegram * EMS_RxTelegram) {
    _setValue(EMS_RxTelegram, &EMS_Boiler.selFlowTemp, 6);
    _setValue(EMS_RxTelegram, &EMS_Boiler.burnGas, 11, 0);
    _setValue(EMS_RxTelegram, &EMS_Boiler.wWHeat, 11, 2);
    _setValue(EMS_RxTelegram, &EMS_Boiler.curBurnPow, 10);
    _setValue(EMS_RxTelegram, &EMS_Boiler.selBurnPow, 9);
    _setValue(EMS_RxTelegram, &EMS_Boiler.curFlowTemp, 7); // 0x8000 if not available
    _setValue(EMS_RxTelegram, &EMS_Boiler.flameCurr, 19);

    // read the service code / installation status as appears on the display
    if ((EMS_RxTelegram->data_length > 4) && (EMS_RxTelegram->offset == 0)) {
        EMS_Boiler.serviceCodeChar[0] = char(EMS_RxTelegram->data[4]); // ascii character 1
        EMS_Boiler.serviceCodeChar[1] = char(EMS_RxTelegram->data[5]); // ascii character 2
        EMS_Boiler.serviceCodeChar[2] = '\0';
    }

    // still to figure out:
    //  EMS_Boiler.serviceCode
    //  EMS_Boiler.retTemp
    //  EMS_Boiler.sysPress

    // at this point do a quick check to see if the hot water or heating is active
    _checkActive();
}

/**
 * UBAMonitorSlow - type 0x19 - central heating monitor part 2 (27 bytes long)
 * received every 60 seconds
 * e.g. 08 00 19 00 80 00 02 41 80 00 00 00 00 00 03 91 7B 05 B8 40 00 00 00 04 92 AD 00 5E EE 80 00 (CRC=C9) #data=27
 *      08 0B 19 00 FF EA 02 47 80 00 00 00 00 62 03 CA 24 2C D6 23 00 00 00 27 4A B6 03 6E 43 
 *                  00 01 02 03 04 05 06 07 08 09 10 11 12 13 14 15 16 17 17 19 20 21 22 23 24
 */
void _process_UBAMonitorSlow(_EMS_RxTelegram * EMS_RxTelegram) {
    _setValue(EMS_RxTelegram, &EMS_Boiler.extTemp, 0);
    _setValue(EMS_RxTelegram, &EMS_Boiler.boilTemp, 2);
    _setValue(EMS_RxTelegram, &EMS_Boiler.exhaustTemp, 4);
    _setValue(EMS_RxTelegram, &EMS_Boiler.switchTemp, 25); // only if there is a mixer
    _setValue(EMS_RxTelegram, &EMS_Boiler.pumpMod, 9);
    _setValue(EMS_RxTelegram, &EMS_Boiler.burnStarts, 10);
    _setValue(EMS_RxTelegram, &EMS_Boiler.burnWorkMin, 13);
    _setValue(EMS_RxTelegram, &EMS_Boiler.heatWorkMin, 19);
}

/**
 * UBAMonitorSlow2 - type 0xE5 - central heating monitor
 */
void _process_UBAMonitorSlow2(_EMS_RxTelegram * EMS_RxTelegram) {
    _setValue(EMS_RxTelegram, &EMS_Boiler.fanWork, 2, 2);
    _setValue(EMS_RxTelegram, &EMS_Boiler.ignWork, 2, 3);
    _setValue(EMS_RxTelegram, &EMS_Boiler.heatPmp, 2, 5);
    _setValue(EMS_RxTelegram, &EMS_Boiler.wWCirc, 2, 7);
    _setValue(EMS_RxTelegram, &EMS_Boiler.burnStarts, 10);
    _setValue(EMS_RxTelegram, &EMS_Boiler.burnWorkMin, 13);
    _setValue(EMS_RxTelegram, &EMS_Boiler.heatWorkMin, 19);
    _setValue(EMS_RxTelegram, &EMS_Boiler.pumpMod, 25); // or is it switchTemp ?
}

/**
 * UBAOutdoorTemp - type 0xD1 - external temperature
 */
void _process_UBAOutdoorTemp(_EMS_RxTelegram * EMS_RxTelegram) {
    _setValue(EMS_RxTelegram, &EMS_Boiler.extTemp, 0);
}

/**
 * type 0xB1 - data from the RC10 thermostat (0x17)
 * For reading the temp values only
 * received every 60 seconds
 * e.g. 17 0B 91 00 80 1E 00 CB 27 00 00 00 00 05 01 00 CB 00 (CRC=47), #data=14
 */
void _process_RC10StatusMessage(_EMS_RxTelegram * EMS_RxTelegram) {
    uint8_t hc                   = EMS_THERMOSTAT_DEFAULTHC - 1; // use HC1
    EMS_Thermostat.hc[hc].active = true;

    _setValue8(EMS_RxTelegram, &EMS_Thermostat.hc[hc].setpoint_roomTemp, EMS_OFFSET_RC10StatusMessage_setpoint); // is * 2, force as single byte
    _setValue(EMS_RxTelegram, &EMS_Thermostat.hc[hc].curr_roomTemp, EMS_OFFSET_RC10StatusMessage_curr);          // is * 10
}

/**
 * type 0x91 - data from the RC20 thermostat (0x17) - 15 bytes long
 * For reading the temp values only
 * received every 60 seconds
 */
void _process_RC20StatusMessage(_EMS_RxTelegram * EMS_RxTelegram) {
    uint8_t hc                   = EMS_THERMOSTAT_DEFAULTHC - 1; // use HC1
    EMS_Thermostat.hc[hc].active = true;

    _setValue8(EMS_RxTelegram, &EMS_Thermostat.hc[hc].setpoint_roomTemp, EMS_OFFSET_RC20StatusMessage_setpoint); // is * 2, force as single byte
    _setValue(EMS_RxTelegram, &EMS_Thermostat.hc[hc].curr_roomTemp, EMS_OFFSET_RC20StatusMessage_curr);          // is * 10
}

/**
 * type 0x41 - data from the RC30 thermostat(0x10) - 14 bytes long
 * For reading the temp values only * received every 60 seconds 
*/
void _process_RC30StatusMessage(_EMS_RxTelegram * EMS_RxTelegram) {
    uint8_t hc                   = EMS_THERMOSTAT_DEFAULTHC - 1; // use HC1
    EMS_Thermostat.hc[hc].active = true;

    _setValue8(EMS_RxTelegram, &EMS_Thermostat.hc[hc].setpoint_roomTemp, EMS_OFFSET_RC30StatusMessage_setpoint); // is * 2, force as single byte
    _setValue(EMS_RxTelegram, &EMS_Thermostat.hc[hc].curr_roomTemp, EMS_OFFSET_RC30StatusMessage_curr);
}

/**
 * type 0x3E (HC1), 0x48 (HC2), 0x52 (HC3), 0x5C (HC4) - HK1MonitorMessage - data from the RC35 thermostat (0x10) - 16 bytes
 * examples:
 * broadcasts when manually setting HC2 to 14 degrees:
 * 10 00 3E 00   04 03 00 7D 00 00 00 00 00 00 00 00 00 11 05 00
 * 10 00 48 00   04 13 1C 00 E4 00 00 00 00 00 00 00 64 11 0F 00
 * 
 * 10 00 3E 00   80 02 1A 7D 00 00 00 00 00 00 00 00 64 11 16 00
 *
 * 10 0B 3E 00   00 00 00 7D 00 00 00 00 00 00 00 00 00 11 05 04
 * 10 00 48 00   00 00 00 00 E4 00 00 00 00 00 00 00 00 11 05 04
 * 10 0B 52 00   00 00 00 00 00 00 00 00 00 00 00 00 00 11 00 00
 * 10 0B 5C 00   00 00 00 00 00 00 00 00 00 00 00 00 00 11 00 00
 * 
 * night mode:
 * 10 00 3E 00   04 03 00 7D 00 00 00 00 00 00 00 00 00 11 05 00
 * 10 00 48 00   00 00 10 00 E9 00 00 00 00 00 00 00 00 11 05 00
 * 
 * day mode:
 * 10 0B 3E 00   04 03 00 7D 00 00 00 00 00 00 00 00 00 11 05 00
 * 10 0B 48 00   00 00 10 00 E8 00 00 00 00 00 00 00 00 11 05 00
 * 
 * auto day:
 * 10 00 3E 00   04 03 00 7D 00 00 00 00 00 00 00 00 00 11 05 00
 * 10 0B 48 00   04 03 00 00 EB 00 00 00 00 00 00 00 00 11 05 00
 * 
 * For reading the current room temperature only and picking up the modes
 * received every 60 seconds
 */
void _process_RC35StatusMessage(_EMS_RxTelegram * EMS_RxTelegram) {
    // exit if...
    // - the 15th byte (second from last) is 0x00, which I think is flow temp, means HC is not is use
    // - its not a broadcast, so destination is 0x00 (not in use since 6/1/2020 - issue #238)
    // if ((EMS_RxTelegram->data[14] == 0x00) || (EMS_RxTelegram->dest != EMS_ID_NONE)) {
    if (EMS_RxTelegram->data[14] == 0x00) {
        return;
    }

    int8_t hc = _getHeatingCircuit(EMS_RxTelegram); // which HC is it, 0-3
    if (hc == -1) {
        return;
    }

    // ignore if the value is 0 (see https://github.com/proddy/EMS-ESP/commit/ccc30738c00f12ae6c89177113bd15af9826b836)
    if (EMS_RxTelegram->data[EMS_OFFSET_RC35StatusMessage_setpoint] != 0x00) {
        _setValue8(EMS_RxTelegram, &EMS_Thermostat.hc[hc].setpoint_roomTemp, EMS_OFFSET_RC35StatusMessage_setpoint); // is * 2, force to single byte
    }

    _setValue(EMS_RxTelegram, &EMS_Thermostat.hc[hc].curr_roomTemp, EMS_OFFSET_RC35StatusMessage_curr); // is * 10
    _setValue(EMS_RxTelegram, &EMS_Thermostat.hc[hc].day_mode, EMS_OFFSET_RC35StatusMessage_mode, 1);
    _setValue(EMS_RxTelegram, &EMS_Thermostat.hc[hc].summer_mode, EMS_OFFSET_RC35StatusMessage_mode, 0);
    _setValue(EMS_RxTelegram, &EMS_Thermostat.hc[hc].holiday_mode, EMS_OFFSET_RC35StatusMessage_mode1, 5);
    _setValue(EMS_RxTelegram, &EMS_Thermostat.hc[hc].circuitcalctemp, EMS_OFFSET_RC35Set_circuitcalctemp);
}

/**
 * type 0x0A - data from the Nefit Easy/TC100 thermostat (0x18) - 31 bytes long
 * The Easy has a digital precision of its floats to 2 decimal places, so values must be divided by 100
 */
void _process_EasyStatusMessage(_EMS_RxTelegram * EMS_RxTelegram) {
    uint8_t hc                   = EMS_THERMOSTAT_DEFAULTHC - 1; // use HC1
    EMS_Thermostat.hc[hc].active = true;

    _setValue(EMS_RxTelegram, &EMS_Thermostat.hc[hc].curr_roomTemp, EMS_OFFSET_EasyStatusMessage_curr);         // is * 100
    _setValue(EMS_RxTelegram, &EMS_Thermostat.hc[hc].setpoint_roomTemp, EMS_OFFSET_EasyStatusMessage_setpoint); // is * 100
}

// Mixer - 0x01D7, 0x01D8
void _process_MMPLUSStatusMessage(_EMS_RxTelegram * EMS_RxTelegram) {
    uint8_t hc = (EMS_RxTelegram->type - EMS_TYPE_MMPLUSStatusMessage_HC1); // 0 to 3
    if (hc >= EMS_THERMOSTAT_MAXHC) {
        return; // invalid type
    }
    EMS_MixingModule.hc[hc].active = true;

    _setValue(EMS_RxTelegram, &EMS_MixingModule.hc[hc].flowTemp, EMS_OFFSET_MMPLUSStatusMessage_flow_temp);
    _setValue(EMS_RxTelegram, &EMS_MixingModule.hc[hc].pumpMod, EMS_OFFSET_MMPLUSStatusMessage_pump_mod);
    _setValue(EMS_RxTelegram, &EMS_MixingModule.hc[hc].valveStatus, EMS_OFFSET_MMPLUSStatusMessage_valve_status);
}
// Mixer warm water loading - 0x0231, 0x0232

void _process_MMPLUSStatusMessageWW(_EMS_RxTelegram * EMS_RxTelegram) {
    uint8_t wwc = (EMS_RxTelegram->type - EMS_TYPE_MMPLUSStatusMessage_WWC1); // 0 to 3
    if (wwc >= EMS_THERMOSTAT_MAXWWC) {
        return; // invalid type
    }
    EMS_MixingModule.wwc[wwc].active = true;

    _setValue(EMS_RxTelegram, &EMS_MixingModule.wwc[wwc].flowTemp, EMS_OFFSET_MMPLUSStatusMessage_WW_flow_temp);
    _setValue(EMS_RxTelegram, &EMS_MixingModule.wwc[wwc].pumpMod, EMS_OFFSET_MMPLUSStatusMessage_WW_pump_mod);
    _setValue(EMS_RxTelegram, &EMS_MixingModule.wwc[wwc].tempStatus, EMS_OFFSET_MMPLUSStatusMessage_WW_temp_status);
}

// Mixer - 0xAB
// https://github.com/proddy/EMS-ESP/issues/270
// We assume MM10 is on HC2 and WM10 is using HC1
void _process_MMStatusMessage(_EMS_RxTelegram * EMS_RxTelegram) {
    uint8_t hc                     = 1; // fixed to HC2
    EMS_MixingModule.hc[hc].active = true;

    _setValue(EMS_RxTelegram, &EMS_MixingModule.hc[hc].flowTemp, EMS_OFFSET_MMStatusMessage_flow_temp);
    _setValue(EMS_RxTelegram, &EMS_MixingModule.hc[hc].pumpMod, EMS_OFFSET_MMStatusMessage_pump_mod);
    _setValue(EMS_RxTelegram, &EMS_MixingModule.hc[hc].flowSetTemp, EMS_OFFSET_MMStatusMessage_flow_set);

    //_setValue(EMS_RxTelegram, &EMS_MixingModule.hc[hc].valveStatus, EMS_OFFSET_MMStatusMessage_valve_status);
}

/**
 * type 0x01A5 - data from the Nefit RC1010/3000 thermostat (0x18) and RC300/310s on 0x10
 * EMS+ messages may come in with different offsets so handle them here
 */
void _process_RCPLUSStatusMessage(_EMS_RxTelegram * EMS_RxTelegram) {
    // figure out which heating circuit
    uint8_t hc = (EMS_RxTelegram->type - EMS_TYPE_RCPLUSStatusMessage_HC1); // 0 to 3
    if (hc >= EMS_THERMOSTAT_MAXHC) {
        return; // invalid type
    }
    EMS_Thermostat.hc[hc].active = true;

    // the whole telegram
    // e.g. Thermostat -> all, telegram: 10 00 FF 00 01 A5 00 D7 21 00 00 00 00 30 01 84 01 01 03 01 84 01 F1 00 00 11 01 00 08 63 00
    //                                   10 00 FF 00 01 A5 80 00 01 30 28 00 30 28 01 54 03 03 01 01 54 02 A8 00 00 11 01 03 FF FF 00
    // or partial, e.g. for modes:
    //   manual : 10 00 FF 0A 01 A5 02
    //   auto :   10 00 FF 0A 01 A5 03
    _setValue(EMS_RxTelegram, &EMS_Thermostat.hc[hc].curr_roomTemp, EMS_OFFSET_RCPLUSStatusMessage_curr);          // value is * 10
    _setValue8(EMS_RxTelegram, &EMS_Thermostat.hc[hc].setpoint_roomTemp, EMS_OFFSET_RCPLUSStatusMessage_setpoint); // convert to single byte, value is * 2
    _setValue(EMS_RxTelegram, &EMS_Thermostat.hc[hc].day_mode, EMS_OFFSET_RCPLUSStatusMessage_mode, 1);
    _setValue(EMS_RxTelegram, &EMS_Thermostat.hc[hc].mode, EMS_OFFSET_RCPLUSStatusMessage_mode, 0); // bit 1, mode (auto=1 or manual=0)

    // TODO figure out current setpoint temp at offset 6
    // e.g. Thermostat -> all, telegram: 10 00 FF 06 01 A5 22
    // EMS_Thermostat.hc[hc].setpoint_roomTemp = EMS_RxTelegram->data[EMS_OFFSET_RCPLUSStatusMessage_currsetpoint];
}

/**
 * type 0x01AF - summer/winter mode from the Nefit RC1010 thermostat (0x18) and RC300/310s on 0x10
 */
void _process_RCPLUSStatusMode(_EMS_RxTelegram * EMS_RxTelegram) {
    // data[0] // 0x00=OFF 0x01=Automatic 0x02=Forced
}

/**
 * FR10/FR50/FR100 Junkers - type x6F
 *    e.g. for FR10:  90 00 FF 00 00 6F   03 01 00 BE 00 BF
 *         for FW100: 90 00 FF 00 00 6F   03 02 00 D7 00 DA F3 34 00 C4
 */
void _process_JunkersStatusMessage(_EMS_RxTelegram * EMS_RxTelegram) {
    int8_t hc = _getHeatingCircuit(EMS_RxTelegram); // which HC is it, 0-3
    if (hc == -1) {
        return;
    }

    _setValue(EMS_RxTelegram, &EMS_Thermostat.hc[hc].curr_roomTemp, EMS_OFFSET_JunkersStatusMessage_curr);         // value is * 10
    _setValue(EMS_RxTelegram, &EMS_Thermostat.hc[hc].setpoint_roomTemp, EMS_OFFSET_JunkersStatusMessage_setpoint); // value is * 10
    _setValue(EMS_RxTelegram, &EMS_Thermostat.hc[hc].day_mode, EMS_OFFSET_JunkersStatusMessage_daymode);           // 3 = day, 2 = night
    _setValue(EMS_RxTelegram, &EMS_Thermostat.hc[hc].mode, EMS_OFFSET_JunkersStatusMessage_mode);                  // 1 = manual, 2 = auto
}

/**
 * type 0x01B9 EMS+ for reading the mode from RC300/RC310 thermostat
 */
void _process_RCPLUSSetMessage(_EMS_RxTelegram * EMS_RxTelegram) {
    // ignore F7 and F9
    if (EMS_RxTelegram->emsplus_type != 0xFF) {
        return;
    }

    uint8_t hc                   = EMS_THERMOSTAT_DEFAULTHC - 1; // use HC1
    EMS_Thermostat.hc[hc].active = true;

    // ignore single values of 0xFF, e.g.  10 00 FF 08 01 B9 FF
    if ((EMS_RxTelegram->data_length == 1) && (EMS_RxTelegram->data[0] == 0xFF)) {
        return;
    }

    // check for setpoint temps, e.g. Thermostat -> all, type 0x01B9, telegram: 10 00 FF 08 01 B9 26
    // NOTE when setting the room temp we pick from two values, hopefully one is correct!
    _setValue8(EMS_RxTelegram, &EMS_Thermostat.hc[hc].setpoint_roomTemp, EMS_OFFSET_RCPLUSSet_temp_setpoint);   // single byte conversion, value is * 2
    _setValue8(EMS_RxTelegram, &EMS_Thermostat.hc[hc].setpoint_roomTemp, EMS_OFFSET_RCPLUSSet_manual_setpoint); // single byte conversion, value is * 2
    _setValue(EMS_RxTelegram, &EMS_Thermostat.hc[hc].mode, EMS_OFFSET_RCPLUSSet_mode);             // Auto = xFF, Manual = x00 eg. 10 00 FF 08 01 B9 FF
    _setValue(EMS_RxTelegram, &EMS_Thermostat.hc[hc].daytemp, EMS_OFFSET_RCPLUSSet_temp_comfort2); // is * 2
    _setValue(EMS_RxTelegram, &EMS_Thermostat.hc[hc].nighttemp, EMS_OFFSET_RCPLUSSet_temp_eco);    // is * 2
}

/**
 * type 0xB0 - for reading the mode from the RC10 thermostat (0x17)
 * received only after requested
 */
void _process_RC10Set(_EMS_RxTelegram * EMS_RxTelegram) {
    // mode not implemented yet
}

/**
 * type 0xA8 - for reading the mode from the RC20 thermostat (0x17)
 * received only after requested
 */
void _process_RC20Set(_EMS_RxTelegram * EMS_RxTelegram) {
    uint8_t hc                   = EMS_THERMOSTAT_DEFAULTHC - 1; // use HC1
    EMS_Thermostat.hc[hc].active = true;
    _setValue(EMS_RxTelegram, &EMS_Thermostat.hc[hc].mode, EMS_OFFSET_RC20Set_mode); // note, fixed for HC1
}

/**
 * type 0xA7 - for reading the mode from the RC30 thermostat (0x10)
 * received only after requested
 */
void _process_RC30Set(_EMS_RxTelegram * EMS_RxTelegram) {
    uint8_t hc                   = EMS_THERMOSTAT_DEFAULTHC - 1; // use HC1
    EMS_Thermostat.hc[hc].active = true;
    _setValue(EMS_RxTelegram, &EMS_Thermostat.hc[hc].mode, EMS_OFFSET_RC30Set_mode); // note, fixed for HC1
}

// return which heating circuit it is, 0-3 for HC1 to HC4
// based on type 0x3E (HC1), 0x48 (HC2), 0x52 (HC3), 0x5C (HC4)
int8_t _getHeatingCircuit(_EMS_RxTelegram * EMS_RxTelegram) {
    // check to see we have an active HC. Assuming first byte must have some bit status set.
    // see https://github.com/proddy/EMS-ESP/issues/238
    // and reverting on 1/2/2020 with https://github.com/proddy/EMS-ESP/issues/305#issuecomment-581006130
    /*
    if (EMS_RxTelegram->data[0] == 0x00) {
        return -1;
    }
    */

    // ignore telegrams that have no data, or only a single byte
    if (EMS_RxTelegram->data_length <= 1) {
        return -1;
    }

    int8_t hc;

    switch (EMS_RxTelegram->type) {
    case EMS_TYPE_RC35StatusMessage_HC1:
    case EMS_TYPE_RC35Set_HC1:
    case EMS_TYPE_JunkersStatusMessage_HC1:
    case EMS_TYPE_JunkersSetMessage_HC1:
        hc = 0;
        break;

    case EMS_TYPE_RC35StatusMessage_HC2:
    case EMS_TYPE_RC35Set_HC2:
    case EMS_TYPE_JunkersStatusMessage_HC2:
    case EMS_TYPE_JunkersSetMessage_HC2:
        hc = 1;
        break;

    case EMS_TYPE_RC35StatusMessage_HC3:
    case EMS_TYPE_RC35Set_HC3:
    case EMS_TYPE_JunkersStatusMessage_HC3:
    case EMS_TYPE_JunkersSetMessage_HC3:
        hc = 2;
        break;

    case EMS_TYPE_RC35StatusMessage_HC4:
    case EMS_TYPE_RC35Set_HC4:
    case EMS_TYPE_JunkersStatusMessage_HC4:
    case EMS_TYPE_JunkersSetMessage_HC4:
        hc = 3;
        break;

    default:
        hc = -1; // not a valid HC
        break;
    }

    if (hc != -1) {
        EMS_Thermostat.hc[hc].active = true;
    }

    return (hc);
}

/**
 * type 0x3D (HC1), 0x47 (HC2), 0x51 (HC3), 0x5B (HC4) - Working Mode Heating - for reading the mode from the RC35 thermostat (0x10)
 * received only after requested
 * 10 0B 47 00  03 13 15 26 0A 28 00 02 00 05 05 2D 01 01 04 4B 05 4B 01 00 3C FF 0D 05 05 02 02
 * 10 0B 3D 00  01 2B 39 26 00 28 00 02 00 05 05 2D 01 01 04 3C 06 39 01 00 3C FF 0D 05 05 03 00
 * 10 0B 51 00  00 13 15 26 00 28 00 02 00 05 05 2D 01 01 04 4B 05 4B 01 00 3C FF 11 05 05 03 02
 * 10 0B 5B 00  00 13 15 26 00 28 00 02 00 05 05 2D 01 01 04 4B 05 4B 01 00 3C FF 11 05 05 03 02
 */
void _process_RC35Set(_EMS_RxTelegram * EMS_RxTelegram) {
    // check to see we have a valid type
    // heating: 1 radiator, 2 convectors, 3 floors, 4 room supply
    if (EMS_RxTelegram->data[0] == 0x00) {
        return;
    }

    int8_t hc = _getHeatingCircuit(EMS_RxTelegram); // which HC is it, 0-3
    if (hc == -1) {
        return;
    }

    _setValue(EMS_RxTelegram, &EMS_Thermostat.hc[hc].mode, EMS_OFFSET_RC35Set_mode);                // night, day, auto
    _setValue(EMS_RxTelegram, &EMS_Thermostat.hc[hc].daytemp, EMS_OFFSET_RC35Set_temp_day);         // is * 2
    _setValue(EMS_RxTelegram, &EMS_Thermostat.hc[hc].nighttemp, EMS_OFFSET_RC35Set_temp_night);     // is * 2
    _setValue(EMS_RxTelegram, &EMS_Thermostat.hc[hc].holidaytemp, EMS_OFFSET_RC35Set_temp_holiday); // is * 2
    _setValue(EMS_RxTelegram, &EMS_Thermostat.hc[hc].heatingtype, EMS_OFFSET_RC35Set_heatingtype);  // byte 0 bit floor heating = 3
}

/**
 * type 0xA3 - for external temp settings from the the RC* thermostats
 */
void _process_RCOutdoorTempMessage(_EMS_RxTelegram * EMS_RxTelegram) {
    // add support here if you're reading external sensors
}

/*
 * SM10Monitor - type 0x97
 */
void _process_SM10Monitor(_EMS_RxTelegram * EMS_RxTelegram) {
    _setValue(EMS_RxTelegram, &EMS_SolarModule.collectorTemp, 2);  // collector temp from SM10, is *10
    _setValue(EMS_RxTelegram, &EMS_SolarModule.bottomTemp, 5);     // bottom temp from SM10, is *10
    _setValue(EMS_RxTelegram, &EMS_SolarModule.pumpModulation, 4); // modulation solar pump
    _setValue(EMS_RxTelegram, &EMS_SolarModule.pump, 7, 1);        // active if bit 1 is set
}

/*
 * SM100Monitor - type 0x0262 EMS+
 * e.g, 30 00 FF 00 02 62 01 AC
 *      30 00 FF 18 02 62 80 00
 *      30 00 FF 00 02 62 01 A1 - for bottom temps
 */
void _process_SM100Monitor(_EMS_RxTelegram * EMS_RxTelegram) {
    _setValue(EMS_RxTelegram, &EMS_SolarModule.collectorTemp, 0); // is *10
    _setValue(EMS_RxTelegram, &EMS_SolarModule.bottomTemp, 2);    // is *10
}

/*
 * SM100Status - type 0x0264 EMS+ for pump modulation
 * e.g. 30 00 FF 09 02 64 64 = 100%
 *      30 00 FF 09 02 64 1E = 30%
 */
void _process_SM100Status(_EMS_RxTelegram * EMS_RxTelegram) {
    _setValue(EMS_RxTelegram, &EMS_SolarModule.pumpModulation, 9); // check for complete telegram
}

/*
 * SM100Status2 - type 0x026A EMS+ for pump on/off at offset 0x0A
 */
void _process_SM100Status2(_EMS_RxTelegram * EMS_RxTelegram) {
    _setValue(EMS_RxTelegram, &EMS_SolarModule.pump, 10, 2); // 03=off 04=on
}

/*
 * SM100Energy - type 0x028E EMS+ for energy readings
 * e.g. 30 00 FF 00 02 8E 00 00 00 00 00 00 06 C5 00 00 76 35
 */
void _process_SM100Energy(_EMS_RxTelegram * EMS_RxTelegram) {
    _setValue(EMS_RxTelegram, &EMS_SolarModule.EnergyLastHour, 2); // last hour / 10 in Wh
    _setValue(EMS_RxTelegram, &EMS_SolarModule.EnergyToday, 6);    //  todays in Wh
    _setValue(EMS_RxTelegram, &EMS_SolarModule.EnergyTotal, 10);   //  total / 10 in kWh
}

/*
 * Type 0xE3 - HeatPump Monitor 1
 */
void _process_HPMonitor1(_EMS_RxTelegram * EMS_RxTelegram) {
    _setValue(EMS_RxTelegram, &EMS_HeatPump.HPModulation, 13); // %
}

/*
 * Type 0xE5 - HeatPump Monitor 2
 */
void _process_HPMonitor2(_EMS_RxTelegram * EMS_RxTelegram) {
    _setValue(EMS_RxTelegram, &EMS_HeatPump.HPSpeed, 25); // %
}

/*
 * Junkers ISM1 Solar Module - type 0x0003 EMS+ for energy readings
 *  e.g. B0 00 FF 00 00 03 32 00 00 00 00 13 00 D6 00 00 00 FB D0 F0
 */
void _process_ISM1StatusMessage(_EMS_RxTelegram * EMS_RxTelegram) {
    _setValue(EMS_RxTelegram, &EMS_SolarModule.collectorTemp, 4);  // Collector Temperature
    _setValue(EMS_RxTelegram, &EMS_SolarModule.bottomTemp, 6);     // Temperature Bottom of Solar Boiler
    _setValue(EMS_RxTelegram, &EMS_SolarModule.EnergyLastHour, 2); // Solar Energy produced in last hour - is * 10 and handled in ems-esp.cpp
    _setValue(EMS_RxTelegram, &EMS_SolarModule.pump, 8, 0);        // Solar pump on (1) or off (0)
    _setValue(EMS_RxTelegram, &EMS_SolarModule.pumpWorkMin, 10);
}


/*
 * Junkers ISM1 Solar Module - type 0x0001 EMS+ for setting values
 */
void _process_ISM1Set(_EMS_RxTelegram * EMS_RxTelegram) {
    // e.g. 90 30 FF 06 00 01 50
    // only trigger if at offset 6
    _setValue(EMS_RxTelegram, &EMS_SolarModule.setpoint_maxBottomTemp, 6);

    // TODO: we may need to convert this to a single byte like
    // EMS_SolarModule.setpoint_maxBottomTemp = EMS_RxTelegram->data[0];
}

/**
 * UBASetPoint 0x1A
 */
void _process_SetPoints(_EMS_RxTelegram * EMS_RxTelegram) {
    if (EMS_Sys_Status.emsLogging == EMS_SYS_LOGGING_VERBOSE) {
        if (EMS_RxTelegram->data_length) {
            uint8_t setpoint = EMS_RxTelegram->data[0]; // flow temp
            //uint8_t ww_power = data[2]; // power in %

            /* use this logic if the value is *2
            char s[5];
            char s2[5];
            strlcpy(s, itoa(setpoint >> 1, s2, 10), 5);
            strlcat(s, ".", sizeof(s));
            strlcat(s, ((setpoint & 0x01) ? "5" : "0"), 5);
            myDebug_P(PSTR(" Boiler flow temp %s C, Warm Water power %d %"), s, ww_power);
            */

            myDebug_P(PSTR("Boiler flow temperature is %d C"), setpoint);
        }
    }
}

/**
 * process_RCTime - type 0x06 - date and time from a thermostat - 14 bytes long
 * common for all thermostats
 */
void _process_RCTime(_EMS_RxTelegram * EMS_RxTelegram) {
    if ((EMS_Thermostat.device_flags == EMS_DEVICE_FLAG_EASY)) {
        return; // not supported
    }

    // render time to HH:MM:SS DD/MM/YYYY
    char time_sp[25];
    char buffer[4];

    strlcpy(time_sp, _smallitoa(EMS_RxTelegram->data[2], buffer), sizeof(time_sp)); // hour
    strlcat(time_sp, ":", sizeof(time_sp));
    strlcat(time_sp, _smallitoa(EMS_RxTelegram->data[4], buffer), sizeof(time_sp)); // minute
    strlcat(time_sp, ":", sizeof(time_sp));
    strlcat(time_sp, _smallitoa(EMS_RxTelegram->data[5], buffer), sizeof(time_sp)); // second
    strlcat(time_sp, " ", sizeof(time_sp));
    strlcat(time_sp, _smallitoa(EMS_RxTelegram->data[3], buffer), sizeof(time_sp)); // day
    strlcat(time_sp, "/", sizeof(time_sp));
    strlcat(time_sp, _smallitoa(EMS_RxTelegram->data[1], buffer), sizeof(time_sp)); // month
    strlcat(time_sp, "/", sizeof(time_sp));
    strlcat(time_sp, itoa(EMS_RxTelegram->data[0] + 2000, buffer, 10), sizeof(time_sp)); // year

    strlcpy(EMS_Thermostat.datetime, time_sp, sizeof(time_sp)); // store
}

/*
 * Clear devices list
 */
void ems_clearDeviceList() {
    Devices.clear();

    for (uint8_t i = 0; i < EMS_SYS_DEVICEMAP_LENGTH; i++) {
        EMS_Sys_Status.emsDeviceMap[i] = 0x00;
    }
}

/*
 * add an EMS device to our list of detected devices if its unique
 * returns true if already in list
 */
bool _addDevice(_EMS_DEVICE_TYPE device_type, uint8_t product_id, uint8_t device_id, const char * device_desc_p, const char * version, uint8_t brand) {
    _Detected_Device device;

    // check for duplicates
    // a pair of product_id and device_id together make it unique
    for (std::list<_Detected_Device>::iterator it = Devices.begin(); it != Devices.end(); ++it) {
        if (((it)->product_id == product_id) && ((it)->device_id == device_id)) {
            return (true); // it already exists in the list, don't add
        }
    }

    // create a new record and add it to list
    device.device_type   = device_type;
    device.product_id    = product_id;
    device.device_id     = device_id;
    device.device_desc_p = device_desc_p; // pointer to the description in the EMS_Devices table
    strlcpy(device.version, version, sizeof(device.version));
    device.known = (device_type != EMS_DEVICE_TYPE_UNKNOWN);
    Devices.push_back(device);

    char line[500];
    strlcpy(line, "New EMS device recognized as a ", sizeof(line));

    if (brand == 1) {
        strlcat(line, "Bosch ", sizeof(line));
    } else if (brand == 2) {
        strlcat(line, "Junkers ", sizeof(line));
    } else if (brand == 3) {
        strlcat(line, "Buderus ", sizeof(line));
    } else if (brand == 4) {
        strlcat(line, "Nefit ", sizeof(line));
    } else if (brand == 5) {
        strlcat(line, "Sieger ", sizeof(line));
    } else if (brand == 11) {
        strlcat(line, "Worcester ", sizeof(line));
    }

    // get type as a string
    char type_s[50];
    if (ems_getDeviceTypeName(device_type, type_s)) {
        strlcat(line, type_s, sizeof(line));
    }

    char tmp[6] = {0}; // for formatting numbers

    if (device_desc_p != nullptr) {
        strlcat(line, ": ", sizeof(line));
        strlcat(line, device_desc_p, sizeof(line));
    }

    strlcat(line, " (DeviceID:0x", sizeof(line));
    strlcat(line, _hextoa(device_id, tmp), sizeof(line));
    strlcat(line, " ProductID:", sizeof(line));
    strlcat(line, itoa(product_id, tmp, 10), sizeof(line));
    strlcat(line, " Version:", sizeof(line));
    strlcat(line, version, sizeof(line));
    strlcat(line, ")", sizeof(line));

    myDebug(line); // print it

    return false; // added, wasn't a duplicate
}

/**
 * type 0x07 - shows us the connected EMS devices
 * e.g. 08 00 07 00 0B 80 00 00 00 00 00 00 00 00 00 00 00 (CRC=47) #data=13  
 * Junkers is 15 (I think)
 */
void _process_UBADevices(_EMS_RxTelegram * EMS_RxTelegram) {
    if (EMS_RxTelegram->data_length > EMS_SYS_DEVICEMAP_LENGTH) {
        return; // should be 13 or 15 bytes long
    }

    for (uint8_t data_byte = 0; data_byte < EMS_RxTelegram->data_length; data_byte++) {
        uint8_t byte       = EMS_RxTelegram->data[data_byte];
        uint8_t saved_byte = EMS_Sys_Status.emsDeviceMap[data_byte];

        // see if this matches what we already have stored
        if (byte != saved_byte) {
            // we have something new
            EMS_Sys_Status.emsDeviceMap[data_byte] = byte; // save new value
            // go through all bits
            // myDebug("Byte #%d 0x%02X", data_byte, byte); // for debugging
            if (byte) {
                for (uint8_t bit = 0; bit < 8; bit++) {
                    if ((byte & 0x01) && ((saved_byte & 0x01) == 0)) {
                        uint8_t device_id = ((data_byte + 1) * 8) + bit;
                        if (device_id != EMS_ID_ME) {
                            // myDebug("[EMS] Detected new EMS Device with ID 0x%02X", device_id);
                            if (!ems_getTxDisabled()) {
                                ems_doReadCommand(EMS_TYPE_Version, device_id); // get version, but ignore ourselves
                            }
                        }
                    }
                    byte       = byte >> 1;
                    saved_byte = saved_byte >> 1;
                }
            }
        }
    }
}

/**
 * type 0x02 - get the version and type of an EMS device
 * look up known devices via the product id and make it active if not already setup
 */
void _process_Version(_EMS_RxTelegram * EMS_RxTelegram) {
    // ignore short messages that we can't interpret
    if (EMS_RxTelegram->data_length < 3) {
        return;
    }

    // check for 2nd subscriber
    // e.g. 18 0B 02 00 00 00 00 5E 02 01
    uint8_t offset = 0;
    if (EMS_RxTelegram->data[0] == 0x00) {
        // see if we have a 2nd subscriber
        if (EMS_RxTelegram->data[3] != 0x00) {
            offset = 3;
        } else {
            return; // ignore whole telegram
        }
    }

    uint8_t device_id  = EMS_RxTelegram->src;          // device ID
    uint8_t product_id = EMS_RxTelegram->data[offset]; // product ID

    // get version as XX.XX
    char version[10] = {0};
    char buf[6]      = {0};
    strlcpy(version, _smallitoa(EMS_RxTelegram->data[offset + 1], buf), sizeof(version));
    strlcat(version, ".", sizeof(version));
    strlcat(version, _smallitoa(EMS_RxTelegram->data[offset + 2], buf), sizeof(version));

    // some devices store the protocol type (HT3, Buderus) in the last byte
    // 0=unknown, 1=bosch, 2=junkers, 3=buderus, 4=nefit, 5=sieger, 11=worcester
    uint8_t brand;
    if (EMS_RxTelegram->data_length >= 10) {
        brand = EMS_RxTelegram->data[9];
    } else {
        brand = 0; // unknown
    }

    // first scan through matching boilers, as these are unique to DeviceID 0x08
    uint8_t i = 0;
    while (i < _EMS_Devices_max) {
        if ((EMS_Devices[i].product_id == product_id) && (EMS_Devices[i].type == EMS_DEVICE_TYPE_BOILER) && (device_id == EMS_ID_BOILER)) {
            // we have a matching boiler, add it then quit
            EMS_Boiler.device_id     = EMS_ID_BOILER;
            EMS_Boiler.device_flags  = EMS_DEVICE_FLAG_NONE;
            EMS_Boiler.product_id    = product_id;
            EMS_Boiler.device_desc_p = EMS_Devices[i].device_desc;
            strlcpy(EMS_Boiler.version, version, sizeof(EMS_Boiler.version));
            _addDevice(EMS_DEVICE_TYPE_BOILER, product_id, EMS_ID_BOILER, EMS_Devices[i].device_desc, version, brand);
            ems_getBoilerValues(); // get Boiler values that we would usually have to wait for
            return;                // quit
            break;
        }
        i++;
    }

    // not a boiler, continue...
    i                   = 0;
    uint8_t found_index = 0;
    bool    typeFound   = false;
    while (i < _EMS_Devices_max) {
        if ((EMS_Devices[i].product_id == product_id)) {
            // we have a matching product id
            typeFound   = true;
            found_index = i;
            break;
        }
        i++;
    }

    // if not found, just add it as an unknown device and exit
    if (!typeFound) {
        (void)_addDevice(EMS_DEVICE_TYPE_UNKNOWN, product_id, device_id, nullptr, version, 0);
        return;
    }

    const char *     device_desc_p = (EMS_Devices[found_index].device_desc); // pointer to the full description of the device
    _EMS_DEVICE_TYPE type          = EMS_Devices[found_index].type;          // device type

    // sometimes boilers have a built-in controller on device ID 0x09
    // we don't want this to appear as another boiler so switch them
    if ((type == EMS_DEVICE_TYPE_BOILER) && (device_id = EMS_ID_CONTROLLER)) {
        type = EMS_DEVICE_TYPE_CONTROLLER;
    }

    // we recognized it, add it to list
    if (_addDevice(type, product_id, device_id, device_desc_p, version, brand)) {
        return; // already in list, don't bother initializing it
    }

    uint8_t flags = EMS_Devices[found_index].flags; // it's a new entry, get the specifics

    if (type == EMS_DEVICE_TYPE_THERMOSTAT) {
        // we can only support a single thermostat currently, so check which product_id we may have chosen
        // to be the master - see https://github.com/proddy/EMS-ESP/issues/238
        if ((EMS_Sys_Status.emsMasterThermostat == 0) || (EMS_Sys_Status.emsMasterThermostat == product_id)) {
            EMS_Thermostat.device_id       = device_id;
            EMS_Thermostat.device_flags    = (flags & 0x7F); // remove 7th bit
            EMS_Thermostat.write_supported = (flags & EMS_DEVICE_FLAG_NO_WRITE) == 0;
            EMS_Thermostat.product_id      = product_id;
            EMS_Thermostat.device_desc_p   = device_desc_p;
            strlcpy(EMS_Thermostat.version, version, sizeof(EMS_Thermostat.version));
            ems_getThermostatValues(); // get Thermostat values
        }
    } else if (type == EMS_DEVICE_TYPE_SOLAR) {
        EMS_SolarModule.device_id     = device_id;
        EMS_SolarModule.product_id    = product_id;
        EMS_SolarModule.device_flags  = flags;
        EMS_SolarModule.device_desc_p = device_desc_p;
        strlcpy(EMS_SolarModule.version, version, sizeof(EMS_SolarModule.version));
        ems_getSolarModuleValues(); // fetch Solar Module values
    } else if (type == EMS_DEVICE_TYPE_HEATPUMP) {
        EMS_HeatPump.device_id     = device_id;
        EMS_HeatPump.product_id    = product_id;
        EMS_HeatPump.device_flags  = flags;
        EMS_HeatPump.device_desc_p = device_desc_p;
        strlcpy(EMS_HeatPump.version, version, sizeof(EMS_HeatPump.version));
    } else if (type == EMS_DEVICE_TYPE_MIXING) {
        EMS_MixingModule.device_id     = device_id;
        EMS_MixingModule.product_id    = product_id;
        EMS_MixingModule.device_desc_p = device_desc_p;
        EMS_MixingModule.device_flags  = flags;
        strlcpy(EMS_MixingModule.version, version, sizeof(EMS_MixingModule.version));
        ems_doReadCommand(EMS_TYPE_MMPLUSStatusMessage_HC1, device_id); // fetch MM values
    }
}

/*
 * Figure out the boiler and thermostat types
 */
void ems_discoverModels() {
    //myDebug_P(PSTR("Starting auto discover of EMS devices..."));
    ems_doReadCommand(EMS_TYPE_UBADevices, EMS_ID_BOILER);
}

/**
 * Print the Tx queue - for debugging
 */
void ems_printTxQueue() {
    _EMS_TxTelegram EMS_TxTelegram;
    char            sType[20] = {0};

    if (EMS_TxQueue.size() == 0) {
        myDebug_P(PSTR("Tx queue is empty"));
        return;
    }

    myDebug_P(PSTR("Tx queue (%d/%d)"), EMS_TxQueue.size(), EMS_TxQueue.capacity);

    for (byte i = 0; i < EMS_TxQueue.size(); i++) {
        EMS_TxTelegram = EMS_TxQueue[i]; // retrieves the i-th element from the buffer without removing it

        // get action
        if (EMS_TxTelegram.action == EMS_TX_TELEGRAM_WRITE) {
            strlcpy(sType, "write", sizeof(sType));
        } else if (EMS_TxTelegram.action == EMS_TX_TELEGRAM_READ) {
            strlcpy(sType, "read", sizeof(sType));
        } else if (EMS_TxTelegram.action == EMS_TX_TELEGRAM_VALIDATE) {
            strlcpy(sType, "validate", sizeof(sType));
        } else if (EMS_TxTelegram.action == EMS_TX_TELEGRAM_RAW) {
            strlcpy(sType, "raw", sizeof(sType));
        } else {
            strlcpy(sType, "?", sizeof(sType));
        }

        char     addedTime[15] = {0};
        uint32_t upt           = EMS_TxTelegram.timestamp;
        snprintf(addedTime,
                 sizeof(addedTime),
                 "(%02d:%02d:%02d)",
                 (uint8_t)((upt / (1000 * 60 * 60)) % 24),
                 (uint8_t)((upt / (1000 * 60)) % 60),
                 (uint8_t)((upt / 1000) % 60));

        myDebug_P(PSTR(" [%d] action=%s dest=0x%02x type=0x%02x offset=%d length=%d dataValue=%d "
                       "comparisonValue=%d type_validate=0x%02x comparisonPostRead=0x%02x @ %s"),
                  i + 1,
                  sType,
                  EMS_TxTelegram.dest & 0x7F,
                  EMS_TxTelegram.type,
                  EMS_TxTelegram.offset,
                  EMS_TxTelegram.length,
                  EMS_TxTelegram.dataValue,
                  EMS_TxTelegram.comparisonValue,
                  EMS_TxTelegram.type_validate,
                  EMS_TxTelegram.comparisonPostRead,
                  addedTime);
    }
}

/**
 * Generic function to return various settings from the thermostat
 * This is called manually to fetch values which don't come from broadcast messages
 */
void ems_getThermostatValues() {
    if (!ems_getThermostatEnabled()) {
        return;
    }

    uint8_t device_flags = EMS_Thermostat.device_flags;
    uint8_t device_id    = EMS_Thermostat.device_id;
    uint8_t statusMsg, opMode;

    switch (device_flags) {
    case EMS_DEVICE_FLAG_RC20:
        ems_doReadCommand(EMS_TYPE_RC20StatusMessage, device_id); // to get the temps
        ems_doReadCommand(EMS_TYPE_RC20Set, device_id);           // to get the mode
        break;
    case EMS_DEVICE_FLAG_RC30:
        ems_doReadCommand(EMS_TYPE_RC30StatusMessage, device_id); // to get the temps
        ems_doReadCommand(EMS_TYPE_RC30Set, device_id);           // to get the mode
        break;
    case EMS_DEVICE_FLAG_EASY:
        ems_doReadCommand(EMS_TYPE_EasyStatusMessage, device_id);
        break;
    case EMS_DEVICE_FLAG_RC35:
    case EMS_DEVICE_FLAG_RC30N:
        for (uint8_t hc_num = 1; hc_num <= EMS_THERMOSTAT_MAXHC; hc_num++) {
            if (hc_num == 1) {
                statusMsg = EMS_TYPE_RC35StatusMessage_HC1;
                opMode    = EMS_TYPE_RC35Set_HC1;
            } else if (hc_num == 2) {
                statusMsg = EMS_TYPE_RC35StatusMessage_HC2;
                opMode    = EMS_TYPE_RC35Set_HC2;
            } else if (hc_num == 3) {
                statusMsg = EMS_TYPE_RC35StatusMessage_HC3;
                opMode    = EMS_TYPE_RC35Set_HC3;
            } else if (hc_num == 4) {
                statusMsg = EMS_TYPE_RC35StatusMessage_HC4;
                opMode    = EMS_TYPE_RC35Set_HC4;
            }
            ems_doReadCommand(statusMsg, device_id); // to get the temps
            ems_doReadCommand(opMode, device_id);    // to get the mode
        }
        break;
    case EMS_DEVICE_FLAG_RC300:
        ems_doReadCommand(EMS_TYPE_RCPLUSStatusMessage_HC1, device_id);
        ems_doReadCommand(EMS_TYPE_RCPLUSStatusMessage_HC2, device_id);
        ems_doReadCommand(EMS_TYPE_RCPLUSStatusMessage_HC3, device_id);
        ems_doReadCommand(EMS_TYPE_RCPLUSStatusMessage_HC4, device_id);
    default:
        break;
    }

    ems_doReadCommand(EMS_TYPE_RCTime, device_id); // get Thermostat time
}

/**
 * Generic function to return various settings from the thermostat
 */
void ems_getBoilerValues() {
    ems_doReadCommand(EMS_TYPE_UBAMonitorFast, EMS_Boiler.device_id);        // get boiler data, instead of waiting 10secs for the broadcast
    ems_doReadCommand(EMS_TYPE_UBAMonitorSlow, EMS_Boiler.device_id);        // get more boiler data, instead of waiting 60secs for the broadcast
    ems_doReadCommand(EMS_TYPE_UBAParameterWW, EMS_Boiler.device_id);        // get Warm Water values
    ems_doReadCommand(EMS_TYPE_UBAParametersMessage, EMS_Boiler.device_id);  // get MC10 boiler values
    ems_doReadCommand(EMS_TYPE_UBATotalUptimeMessage, EMS_Boiler.device_id); // get uptime from boiler
}

/*
 * Get other values from EMS devices
 */
void ems_getSolarModuleValues() {
    if (ems_getSolarModuleEnabled()) {
        if (EMS_SolarModule.device_flags == EMS_DEVICE_FLAG_SM10) {
            ems_doReadCommand(EMS_TYPE_SM10Monitor, EMS_ID_SM); // fetch all from SM10Monitor
        } else if (EMS_SolarModule.device_flags == EMS_DEVICE_FLAG_SM100) {
            ems_doReadCommand(EMS_TYPE_SM100Monitor, EMS_ID_SM); // fetch all from SM100Monitor
        }
    }
}

// takes a device type (e.g. EMS_DEVICE_TYPE_MIXING) and stores the english name in the given buffer
// returns buffer or "unknown"
char * ems_getDeviceTypeName(_EMS_DEVICE_TYPE device_type, char * buffer) {
    uint8_t i         = 0;
    bool    typeFound = false;
    // scan through known ID types
    while (i < _EMS_Devices_Types_max) {
        if (EMS_Devices_Types[i].device_type == device_type) {
            typeFound = true; // we have a match
            break;
        }
        i++;
    }

    if (!typeFound) {
        i = 0; // this will point to "Unknown" in the lookup
    }

    strlcpy(buffer, EMS_Devices_Types[i].device_type_string, 30);

    return buffer;
}

/**
 * takes a device_id and tries to find the corresponding type name (e.g. Boiler)
 * If it can't find it, it will use the hex value and function returns false
 */
bool ems_getDeviceTypeDescription(uint8_t device_id, char * buffer) {
    _EMS_DEVICE_TYPE device_type = EMS_DEVICE_TYPE_UNKNOWN;

    // check for the fixed device IDs we already know about, like 0x00 for broadcast, 0x0B for me, 0x08 for Boiler
    if (device_id == EMS_ID_BOILER) {
        device_type = EMS_DEVICE_TYPE_BOILER;
    } else if (device_id == EMS_ID_ME) {
        device_type = EMS_DEVICE_TYPE_SERVICEKEY;
    } else if (device_id == EMS_ID_NONE) {
        device_type = EMS_DEVICE_TYPE_NONE;
    } else {
        // see if its a device we already know about (via earlier detection)
        if (!Devices.empty()) {
            for (std::list<_Detected_Device>::iterator it = Devices.begin(); it != Devices.end(); ++it) {
                if (it->device_id == device_id) {
                    device_type = it->device_type;
                    break;
                }
            }
        }
    }

    // if its not unknown, fetch the real name of the type
    if (device_type != EMS_DEVICE_TYPE_UNKNOWN) {
        ems_getDeviceTypeName(device_type, buffer);
        return true;
    }

    // we didn't find anything. Use the hex value of the device ID
    char hexbuffer[16] = {0};
    strlcpy(buffer, "0x", 30);
    strlcat(buffer, _hextoa(device_id, hexbuffer), 30);
    return false;
}

/**
 * returns current device details as a string for known thermostat,boiler,solar and heatpump
 */
char * ems_getDeviceDescription(_EMS_DEVICE_TYPE device_type, char * buffer, bool name_only) {
    const uint8_t size    = 200;
    bool          enabled = false;
    uint8_t       device_id;
    uint8_t       product_id;
    char *        version;
    const char *  device_desc_p;

    if (device_type == EMS_DEVICE_TYPE_THERMOSTAT) {
        enabled       = ems_getThermostatEnabled();
        device_id     = EMS_Thermostat.device_id;
        product_id    = EMS_Thermostat.product_id;
        device_desc_p = EMS_Thermostat.device_desc_p;
        version       = EMS_Thermostat.version;
    } else if (device_type == EMS_DEVICE_TYPE_BOILER) {
        enabled       = ems_getBoilerEnabled();
        device_id     = EMS_Boiler.device_id;
        product_id    = EMS_Boiler.product_id;
        device_desc_p = EMS_Boiler.device_desc_p;
        version       = EMS_Boiler.version;
    } else if (device_type == EMS_DEVICE_TYPE_SOLAR) {
        enabled       = ems_getSolarModuleEnabled();
        device_id     = EMS_SolarModule.device_id;
        product_id    = EMS_SolarModule.product_id;
        device_desc_p = EMS_SolarModule.device_desc_p;
        version       = EMS_SolarModule.version;
    } else if (device_type == EMS_DEVICE_TYPE_HEATPUMP) {
        enabled       = ems_getHeatPumpEnabled();
        device_id     = EMS_HeatPump.device_id;
        product_id    = EMS_HeatPump.product_id;
        device_desc_p = EMS_HeatPump.device_desc_p;
        version       = EMS_HeatPump.version;
    } else if (device_type == EMS_DEVICE_TYPE_MIXING) {
        enabled       = ems_getMixingDeviceEnabled();
        device_id     = EMS_MixingModule.device_id;
        product_id    = EMS_MixingModule.product_id;
        device_desc_p = EMS_MixingModule.device_desc_p;
        version       = EMS_MixingModule.version;
    }

    if (!enabled) {
        strlcpy(buffer, "<not enabled>", size);
        return buffer;
    }

    // assume at this point we have a known device.
    // get device description
    if (device_desc_p == nullptr) {
        strlcpy(buffer, EMS_MODELTYPE_UNKNOWN_STRING, size);
    } else {
        strlcpy(buffer, device_desc_p, size);
    }

    if (name_only) {
        return buffer; // only interested in the model name
    }

    strlcat(buffer, " (DeviceID:0x", size);
    char tmp[6] = {0};
    strlcat(buffer, _hextoa(device_id, tmp), size);
    strlcat(buffer, " ProductID:", size);
    strlcat(buffer, itoa(product_id, tmp, 10), size);
    strlcat(buffer, " Version:", size);
    strlcat(buffer, version, size);
    strlcat(buffer, ")", size);

    return buffer;
}

/**
 * print out contents of the device list that was captured
 */
void ems_printDevices() {
    char s[100];
    char buffer[16] = {0};

    strlcpy(s, "These device IDs are on the EMS Bus:", sizeof(s));
    strlcat(s, COLOR_BOLD_ON, sizeof(s));

    for (uint8_t data_byte = 0; data_byte < EMS_SYS_DEVICEMAP_LENGTH; data_byte++) {
        uint8_t byte = EMS_Sys_Status.emsDeviceMap[data_byte];
        if (byte) {
            // go through all bits
            for (uint8_t bit = 0; bit < 8; bit++) {
                if (byte & 0x01) {
                    uint8_t device_id = ((data_byte + 1) * 8) + bit;
                    if (device_id != EMS_ID_ME) {
                        strlcat(s, " 0x", sizeof(s));
                        strlcat(s, _hextoa(device_id, buffer), sizeof(s));
                    }
                }
                byte = byte >> 1;
            }
        }
    }

    strlcat(s, COLOR_BOLD_OFF, sizeof(s));
    myDebug_P(PSTR("")); // newline
    myDebug(s);

    // print out the ones we recognized
    if (!Devices.empty()) {
        bool have_unknowns = false;
        char device_string[100];
        char device_type[30];
        myDebug_P(PSTR("and %d were recognized by EMS-ESP as:"), Devices.size());
        for (std::list<_Detected_Device>::iterator it = Devices.begin(); it != Devices.end(); ++it) {
            ems_getDeviceTypeName(it->device_type, device_type); // get type string, e.g. "Boiler"
            if (it->known) {
                strlcpy(device_string, it->device_desc_p, sizeof(device_string));
            } else {
                strlcpy(device_string, EMS_MODELTYPE_UNKNOWN_STRING, sizeof(device_string)); // Unknown
                have_unknowns = true;
            }

            if ((it->device_type == EMS_DEVICE_TYPE_THERMOSTAT) && (EMS_Sys_Status.emsMasterThermostat == it->product_id)) {
                myDebug_P(PSTR(" %s: %s%s%s (DeviceID:0x%02X ProductID:%d Version:%s) [master]"),
                          device_type,
                          COLOR_BOLD_ON,
                          device_string,
                          COLOR_BOLD_OFF,
                          it->device_id,
                          it->product_id,
                          it->version);

            } else {
                myDebug_P(PSTR(" %s: %s%s%s (DeviceID:0x%02X ProductID:%d Version:%s)"),
                          device_type,
                          COLOR_BOLD_ON,
                          device_string,
                          COLOR_BOLD_OFF,
                          it->device_id,
                          it->product_id,
                          it->version);
            }
        }
        myDebug_P(PSTR("")); // newline

        if (have_unknowns) {
            myDebug_P(PSTR("One or more devices are not recognized by EMS-ESP. Please report this in GitHub."));
        }
    } else {
        myDebug_P(PSTR("No were devices recognized. This may be because Tx is disabled or failing."));
    }

    myDebug_P(PSTR("")); // newline
}

/**
 * Send a raw telegram to the bus
 * telegram is a string of hex values
 */
void ems_sendRawTelegram(char * telegram) {
    if (EMS_Sys_Status.emsTxDisabled) {
        if (ems_getLogging() != EMS_SYS_LOGGING_NONE) {
            myDebug_P(PSTR("in Listen Mode. All Tx is disabled."));
        }
        return;
    }

    uint8_t count = 0;
    char *  p;
    char    value[10] = {0};

    _EMS_TxTelegram EMS_TxTelegram = EMS_TX_TELEGRAM_NEW; // create new Tx
    EMS_TxTelegram.timestamp       = millis();            // set timestamp
    EMS_Sys_Status.txRetryCount    = 0;                   // reset retry counter

    // get first value, which should be the src
    if ((p = strtok(telegram, " ,"))) { // delimiter
        strlcpy(value, p, sizeof(value));
        EMS_TxTelegram.data[0] = (uint8_t)strtol(value, 0, 16);
    }
    // and interate until end
    while (p != 0) {
        if ((p = strtok(nullptr, " ,"))) {
            strlcpy(value, p, sizeof(value));
            uint8_t val                  = (uint8_t)strtol(value, 0, 16);
            EMS_TxTelegram.data[++count] = val;
            if (count == 1) {
                EMS_TxTelegram.dest = val;
            } else if (count == 2) {
                EMS_TxTelegram.type = val;
            } else if (count == 3) {
                EMS_TxTelegram.offset = val;
            }
        }
    }

    if (count == 0) {
        return; // nothing to send
    }

    EMS_TxTelegram.length        = count + 2;
    EMS_TxTelegram.type_validate = EMS_ID_NONE;
    EMS_TxTelegram.action        = EMS_TX_TELEGRAM_RAW;

    // add to Tx queue. Assume it's not full.
    EMS_TxQueue.push(EMS_TxTelegram);
}

/**
 * Set the temperature of the thermostat
 * hc_num is 1 to 4
 * temptype 0 = normal, 1=night temp, 2=day temp, 3=holiday temp
 */
void ems_setThermostatTemp(float temperature, uint8_t hc_num, uint8_t temptype) {
    if (!ems_getThermostatEnabled()) {
        myDebug_P(PSTR("Thermostat not online."));
        return;
    }

    if (!EMS_Thermostat.write_supported) {
        myDebug_P(PSTR("Write not supported yet for this Thermostat model"));
        return;
    }

    if (hc_num < 1 || hc_num > EMS_THERMOSTAT_MAXHC) {
        myDebug_P(PSTR("Invalid HC number"));
        return;
    }

    _EMS_TxTelegram EMS_TxTelegram = EMS_TX_TELEGRAM_NEW; // create new Tx
    EMS_TxTelegram.timestamp       = millis();            // set timestamp
    EMS_Sys_Status.txRetryCount    = 0;                   // reset retry counter

    uint8_t model     = ems_getThermostatModel();
    uint8_t device_id = EMS_Thermostat.device_id;

    EMS_TxTelegram.action = EMS_TX_TELEGRAM_WRITE;
    EMS_TxTelegram.dest   = device_id;

    if (model == EMS_DEVICE_FLAG_RC20) {
        EMS_TxTelegram.type               = EMS_TYPE_RC20Set;
        EMS_TxTelegram.offset             = EMS_OFFSET_RC20Set_temp;
        EMS_TxTelegram.comparisonPostRead = EMS_TYPE_RC20StatusMessage;
        EMS_TxTelegram.type_validate      = EMS_TxTelegram.type;

    } else if (model == EMS_DEVICE_FLAG_RC10) {
        EMS_TxTelegram.type               = EMS_TYPE_RC10Set;
        EMS_TxTelegram.offset             = EMS_OFFSET_RC10Set_temp;
        EMS_TxTelegram.comparisonPostRead = EMS_TYPE_RC10StatusMessage;
        EMS_TxTelegram.type_validate      = EMS_TxTelegram.type;

    } else if (model == EMS_DEVICE_FLAG_RC30) {
        EMS_TxTelegram.type               = EMS_TYPE_RC30Set;
        EMS_TxTelegram.offset             = EMS_OFFSET_RC30Set_temp;
        EMS_TxTelegram.comparisonPostRead = EMS_TYPE_RC30StatusMessage;
        EMS_TxTelegram.type_validate      = EMS_TxTelegram.type;

    } else if (model == EMS_DEVICE_FLAG_RC300) {
        // check mode to determine offset
        if (EMS_Thermostat.hc[hc_num - 1].mode == 1) {        // auto
            EMS_TxTelegram.offset = 0x08;                     // auto offset
        } else if (EMS_Thermostat.hc[hc_num - 1].mode == 0) { // manuaL
            EMS_TxTelegram.offset = 0x0A;                     // manual offset
        }

        if (hc_num == 1) {
            EMS_TxTelegram.type               = EMS_TYPE_RCPLUSSet; // for 3000 and 1010, e.g. 0B 10 FF (0A | 08) 01 89 2B
            EMS_TxTelegram.comparisonPostRead = EMS_TYPE_RCPLUSStatusMessage_HC1;
        } else if (hc_num == 2) {
            EMS_TxTelegram.type               = EMS_TYPE_RCPLUSSet + 1;
            EMS_TxTelegram.comparisonPostRead = EMS_TYPE_RCPLUSStatusMessage_HC2;
        } else if (hc_num == 3) {
            EMS_TxTelegram.type               = EMS_TYPE_RCPLUSSet + 2;
            EMS_TxTelegram.comparisonPostRead = EMS_TYPE_RCPLUSStatusMessage_HC3;
        } else if (hc_num == 4) {
            EMS_TxTelegram.type               = EMS_TYPE_RCPLUSSet + 3;
            EMS_TxTelegram.comparisonPostRead = EMS_TYPE_RCPLUSStatusMessage_HC4;
        }

        EMS_TxTelegram.type_validate = EMS_ID_NONE; // validate by reading from a different telegram

    } else if ((model == EMS_DEVICE_FLAG_RC35) || (model == EMS_DEVICE_FLAG_RC30N)) {
        switch (temptype) {
        case 1: // change the night temp
            EMS_TxTelegram.offset = EMS_OFFSET_RC35Set_temp_night;
            break;
        case 2: // change the day temp
            EMS_TxTelegram.offset = EMS_OFFSET_RC35Set_temp_day;
            break;
        case 3: // change the holiday temp
            EMS_TxTelegram.offset = EMS_OFFSET_RC35Set_temp_holiday;
            break;
        default:
        case 0: // automatic selection, if no type is defined, we use the standard code
<<<<<<< HEAD
            if (EMS_Thermostat.hc[hc_num - 1].mode == 0) {
                EMS_TxTelegram.offset = EMS_OFFSET_RC35Set_temp_night;
                temptype = 1;
            } else if (EMS_Thermostat.hc[hc_num - 1].mode == 1) {
                EMS_TxTelegram.offset = EMS_OFFSET_RC35Set_temp_day;
                temptype = 2;
            } else {
                EMS_TxTelegram.offset = EMS_OFFSET_RC35Set_seltemp;
            }
            /* commented out for https://github.com/proddy/EMS-ESP/issues/310
            if (EMS_Thermostat.hc[hc_num - 1].day_mode == 0) {
                EMS_TxTelegram.offset = EMS_OFFSET_RC35Set_temp_night;
            } else if (EMS_Thermostat.hc[hc_num - 1].day_mode == 1) {
                EMS_TxTelegram.offset = EMS_OFFSET_RC35Set_temp_day;
=======
            if (model == EMS_DEVICE_FLAG_RC35) {
                // https://github.com/proddy/EMS-ESP/issues/310
                EMS_TxTelegram.offset = EMS_OFFSET_RC35Set_seltemp;
            } else {
                if (EMS_Thermostat.hc[hc_num - 1].day_mode == 0) {
                    EMS_TxTelegram.offset = EMS_OFFSET_RC35Set_temp_night;
                } else if (EMS_Thermostat.hc[hc_num - 1].day_mode == 1) {
                    EMS_TxTelegram.offset = EMS_OFFSET_RC35Set_temp_day;
                }
>>>>>>> af3971ef
            }
            break;
        }

        if (hc_num == 1) {
            EMS_TxTelegram.type               = EMS_TYPE_RC35Set_HC1;
            EMS_TxTelegram.comparisonPostRead = EMS_TYPE_RC35StatusMessage_HC1;
        } else if (hc_num == 2) {
            EMS_TxTelegram.type               = EMS_TYPE_RC35Set_HC2;
            EMS_TxTelegram.comparisonPostRead = EMS_TYPE_RC35StatusMessage_HC2;
        } else if (hc_num == 3) {
            EMS_TxTelegram.type               = EMS_TYPE_RC35Set_HC3;
            EMS_TxTelegram.comparisonPostRead = EMS_TYPE_RC35StatusMessage_HC3;
        } else if (hc_num == 4) {
            EMS_TxTelegram.type               = EMS_TYPE_RC35Set_HC4;
            EMS_TxTelegram.comparisonPostRead = EMS_TYPE_RC35StatusMessage_HC4;
        }
        EMS_TxTelegram.type_validate = EMS_TxTelegram.type;
    }

    else if (model == EMS_DEVICE_FLAG_JUNKERS) {
        switch (temptype) {
        case 1: // change the no frost temp
            EMS_TxTelegram.offset = EMS_OFFSET_JunkersSetMessage_no_frost_temp;
            break;
        case 2: // change the night temp
            EMS_TxTelegram.offset = EMS_OFFSET_JunkersSetMessage_night_temp;
            break;
        case 3: // change the day temp
            EMS_TxTelegram.offset = EMS_OFFSET_JunkersSetMessage_day_temp;
            break;
        default:
        case 0: // automatic selection, if no type is defined, we use the standard code
            // not sure if this is correct for Junkers
            if (EMS_Thermostat.hc[hc_num - 1].day_mode == 0) {
                EMS_TxTelegram.offset = EMS_OFFSET_JunkersSetMessage_night_temp;
            } else if (EMS_Thermostat.hc[hc_num - 1].day_mode == 1) {
                EMS_TxTelegram.offset = EMS_OFFSET_JunkersSetMessage_day_temp;
            }
            break;
        }

        if (hc_num == 1) {
            EMS_TxTelegram.type               = EMS_TYPE_JunkersSetMessage_HC1;
            EMS_TxTelegram.comparisonPostRead = EMS_TYPE_JunkersStatusMessage_HC1;
        } else if (hc_num == 2) {
            EMS_TxTelegram.type               = EMS_TYPE_JunkersSetMessage_HC1;
            EMS_TxTelegram.comparisonPostRead = EMS_TYPE_JunkersStatusMessage_HC1;
        } else if (hc_num == 3) {
            EMS_TxTelegram.type               = EMS_TYPE_JunkersSetMessage_HC1;
            EMS_TxTelegram.comparisonPostRead = EMS_TYPE_JunkersStatusMessage_HC1;
        } else if (hc_num == 4) {
            EMS_TxTelegram.type               = EMS_TYPE_JunkersSetMessage_HC1;
            EMS_TxTelegram.comparisonPostRead = EMS_TYPE_JunkersStatusMessage_HC1;
        }
        EMS_TxTelegram.type_validate = EMS_TxTelegram.type;
    }

    EMS_TxTelegram.length           = EMS_MIN_TELEGRAM_LENGTH;
    EMS_TxTelegram.dataValue        = (uint8_t)((float)temperature * (float)2); // value * 2
    EMS_TxTelegram.comparisonOffset = EMS_TxTelegram.offset;
    EMS_TxTelegram.comparisonValue  = EMS_TxTelegram.dataValue;

    EMS_TxQueue.push(EMS_TxTelegram);
 
    char s[10] = {0};
    myDebug_P(PSTR("Setting new thermostat temperature to %s for heating circuit %d type %d (0=auto,1=night,2=day,3=holiday)"),
              _float_to_char(s, temperature),
              hc_num,
              temptype);

}

/**
 * Set the thermostat working mode
 *  0xA8 on a RC20 and 0xA7 on RC30
 *  0x01B9 for EMS+ 300/1000/3000, Auto=0xFF Manual=0x00. See https://github.com/proddy/EMS-ESP/wiki/RC3xx-Thermostats
 *  hc_num is 1 to 4
 */
void ems_setThermostatMode(uint8_t mode, uint8_t hc_num) {
    if (!ems_getThermostatEnabled()) {
        myDebug_P(PSTR("Thermostat not online."));
        return;
    }

    if (!EMS_Thermostat.write_supported) {
        myDebug_P(PSTR("Write not supported for this model Thermostat"));
        return;
    }

    if (hc_num < 1 || hc_num > EMS_THERMOSTAT_MAXHC) {
        myDebug_P(PSTR("Invalid HC number"));
        return;
    }

    if (mode > 2 ) {
        myDebug_P(PSTR("Invalid mode"));
        return;
    }

    uint8_t model     = ems_getThermostatModel();
    uint8_t device_id = EMS_Thermostat.device_id;
    uint8_t set_mode;

    // RC300/1000/3000 have different settings
    if (model == EMS_DEVICE_FLAG_RC300) {
        if (mode == 1) {
            set_mode = 0; // manual
        } else {
            set_mode = 0xFF; // auto
        }
    } else {
        set_mode = mode;
    }

    // RC35 has different settings
    if (model == EMS_DEVICE_FLAG_RC35) {
        // 0=night, 1=day, 2=auto
        if (mode == 0) {
            myDebug_P(PSTR("Setting thermostat mode to night for heating circuit %d"), hc_num);
        } else if (set_mode == 1) {
            myDebug_P(PSTR("Setting thermostat mode to day for heating circuit %d"), hc_num);
        } else if (set_mode == 2) {
            myDebug_P(PSTR("Setting thermostat mode to auto for heating circuit %d"), hc_num);
        }
    } else {
        // 0=off, 1=manual, 2=auto
        if (mode == 0) {
            myDebug_P(PSTR("Setting thermostat mode to off for heating circuit %d"), hc_num);
        } else if (set_mode == 1) {
            myDebug_P(PSTR("Setting thermostat mode to manual for heating circuit %d"), hc_num);
        } else if (set_mode == 2) {
            myDebug_P(PSTR("Setting thermostat mode to auto for heating circuit %d"), hc_num);
        }
    }

    _EMS_TxTelegram EMS_TxTelegram = EMS_TX_TELEGRAM_NEW; // create new Tx
    EMS_TxTelegram.timestamp       = millis();            // set timestamp
    EMS_Sys_Status.txRetryCount    = 0;                   // reset retry counter

    EMS_TxTelegram.action    = EMS_TX_TELEGRAM_WRITE;
    EMS_TxTelegram.dest      = device_id;
    EMS_TxTelegram.length    = EMS_MIN_TELEGRAM_LENGTH;
    EMS_TxTelegram.dataValue = set_mode;

    // handle different thermostat types
    if (model == EMS_DEVICE_FLAG_RC20) {
        EMS_TxTelegram.type               = EMS_TYPE_RC20Set;
        EMS_TxTelegram.offset             = EMS_OFFSET_RC20Set_mode;
        EMS_TxTelegram.type_validate      = EMS_TYPE_RC20Set;
        EMS_TxTelegram.comparisonPostRead = EMS_TYPE_RC20StatusMessage;

    } else if (model == EMS_DEVICE_FLAG_RC30) {
        EMS_TxTelegram.type               = EMS_TYPE_RC30Set;
        EMS_TxTelegram.offset             = EMS_OFFSET_RC30Set_mode;
        EMS_TxTelegram.type_validate      = EMS_TYPE_RC30Set;
        EMS_TxTelegram.comparisonPostRead = EMS_TYPE_RC30StatusMessage;

    } else if ((model == EMS_DEVICE_FLAG_RC35) || (model == EMS_DEVICE_FLAG_RC30N)) {
        if (hc_num == 1) {
            EMS_TxTelegram.type               = EMS_TYPE_RC35Set_HC1;
            EMS_TxTelegram.comparisonPostRead = EMS_TYPE_RC35StatusMessage_HC1;
        } else if (hc_num == 2) {
            EMS_TxTelegram.type               = EMS_TYPE_RC35Set_HC2;
            EMS_TxTelegram.comparisonPostRead = EMS_TYPE_RC35StatusMessage_HC2;
        } else if (hc_num == 3) {
            EMS_TxTelegram.type               = EMS_TYPE_RC35Set_HC3;
            EMS_TxTelegram.comparisonPostRead = EMS_TYPE_RC35StatusMessage_HC3;
        } else if (hc_num == 4) {
            EMS_TxTelegram.type               = EMS_TYPE_RC35Set_HC4;
            EMS_TxTelegram.comparisonPostRead = EMS_TYPE_RC35StatusMessage_HC4;
        }
        EMS_TxTelegram.offset        = EMS_OFFSET_RC35Set_mode;
        EMS_TxTelegram.type_validate = EMS_TxTelegram.type;

    } else if (model == EMS_DEVICE_FLAG_JUNKERS) {
        if (hc_num == 1) {
            EMS_TxTelegram.type               = EMS_TYPE_JunkersSetMessage_HC1;
            EMS_TxTelegram.comparisonPostRead = EMS_TYPE_JunkersStatusMessage_HC1;
        } else if (hc_num == 2) {
            EMS_TxTelegram.type               = EMS_TYPE_JunkersSetMessage_HC2;
            EMS_TxTelegram.comparisonPostRead = EMS_TYPE_JunkersStatusMessage_HC2;
        } else if (hc_num == 3) {
            EMS_TxTelegram.type               = EMS_TYPE_JunkersSetMessage_HC3;
            EMS_TxTelegram.comparisonPostRead = EMS_TYPE_JunkersStatusMessage_HC3;
        } else if (hc_num == 4) {
            EMS_TxTelegram.type               = EMS_TYPE_JunkersSetMessage_HC4;
            EMS_TxTelegram.comparisonPostRead = EMS_TYPE_JunkersStatusMessage_HC4;
        }
        EMS_TxTelegram.offset        = EMS_OFFSET_JunkersSetMessage_set_mode;
        EMS_TxTelegram.type_validate = EMS_TxTelegram.type;

    } else if (model == EMS_DEVICE_FLAG_RC300) {
        EMS_TxTelegram.offset = EMS_OFFSET_RCPLUSSet_mode;

        if (hc_num == 1) {
            EMS_TxTelegram.type               = EMS_TYPE_RCPLUSSet;
            EMS_TxTelegram.comparisonPostRead = EMS_TYPE_RCPLUSStatusMessage_HC1;
        } else if (hc_num == 2) {
            EMS_TxTelegram.type               = EMS_TYPE_RCPLUSSet + 1;
            EMS_TxTelegram.comparisonPostRead = EMS_TYPE_RCPLUSStatusMessage_HC2;
        } else if (hc_num == 3) {
            EMS_TxTelegram.type               = EMS_TYPE_RCPLUSSet + 2;
            EMS_TxTelegram.comparisonPostRead = EMS_TYPE_RCPLUSStatusMessage_HC3;
        } else if (hc_num == 4) {
            EMS_TxTelegram.type               = EMS_TYPE_RCPLUSSet + 3;
            EMS_TxTelegram.comparisonPostRead = EMS_TYPE_RCPLUSStatusMessage_HC4;
        }

        EMS_TxTelegram.type_validate = EMS_ID_NONE; // don't validate after the write
    }

    EMS_TxTelegram.comparisonOffset = EMS_TxTelegram.offset;
    EMS_TxTelegram.comparisonValue  = EMS_TxTelegram.dataValue;

    EMS_TxQueue.push(EMS_TxTelegram);
}

/**
 * Set the warm water temperature 0x33
 */
void ems_setWarmWaterTemp(uint8_t temperature) {
    // check for invalid temp values
    if ((temperature < EMS_BOILER_TAPWATER_TEMPERATURE_MIN) || (temperature > EMS_BOILER_TAPWATER_TEMPERATURE_MAX)) {
        return;
    }

    myDebug_P(PSTR("Setting boiler warm water temperature to %d C"), temperature);

    _EMS_TxTelegram EMS_TxTelegram = EMS_TX_TELEGRAM_NEW; // create new Tx
    EMS_TxTelegram.timestamp       = millis();            // set timestamp
    EMS_Sys_Status.txRetryCount    = 0;                   // reset retry counter

    EMS_TxTelegram.action    = EMS_TX_TELEGRAM_WRITE;
    EMS_TxTelegram.dest      = EMS_Boiler.device_id;
    EMS_TxTelegram.type      = EMS_TYPE_UBAParameterWW;
    EMS_TxTelegram.offset    = EMS_OFFSET_UBAParameterWW_wwtemp;
    EMS_TxTelegram.length    = EMS_MIN_TELEGRAM_LENGTH;
    EMS_TxTelegram.dataValue = temperature; // int value to compare against

    EMS_TxTelegram.type_validate      = EMS_TYPE_UBAParameterWW; // validate
    EMS_TxTelegram.comparisonOffset   = EMS_OFFSET_UBAParameterWW_wwtemp;
    EMS_TxTelegram.comparisonValue    = temperature;
    EMS_TxTelegram.comparisonPostRead = EMS_TYPE_UBAParameterWW;

    EMS_TxQueue.push(EMS_TxTelegram);
}

/**
 * Set the boiler flow temp
 */
void ems_setFlowTemp(uint8_t temperature) {
    myDebug_P(PSTR("Setting boiler flow temperature to %d C"), temperature);

    _EMS_TxTelegram EMS_TxTelegram = EMS_TX_TELEGRAM_NEW; // create new Tx
    EMS_TxTelegram.timestamp       = millis();            // set timestamp
    EMS_Sys_Status.txRetryCount    = 0;                   // reset retry counter

    EMS_TxTelegram.action    = EMS_TX_TELEGRAM_WRITE;
    EMS_TxTelegram.dest      = EMS_Boiler.device_id;
    EMS_TxTelegram.type      = EMS_TYPE_UBASetPoints;
    EMS_TxTelegram.offset    = EMS_OFFSET_UBASetPoints_flowtemp;
    EMS_TxTelegram.length    = EMS_MIN_TELEGRAM_LENGTH;
    EMS_TxTelegram.dataValue = temperature; // int value to compare against

    // EMS_TxTelegram.type_validate      = EMS_TYPE_UBASetPoints; // validate
    EMS_TxTelegram.type_validate = EMS_ID_NONE; // don't validate after the write

    EMS_TxTelegram.comparisonOffset   = EMS_OFFSET_UBASetPoints_flowtemp;
    EMS_TxTelegram.comparisonValue    = temperature;
    EMS_TxTelegram.comparisonPostRead = EMS_TYPE_UBASetPoints;

    EMS_TxQueue.push(EMS_TxTelegram);
}

/**
 * Set the warm water mode to comfort to Eco/Comfort
 * 1 = Hot, 2 = Eco, 3 = Intelligent
 * to 0x33
 */
void ems_setWarmWaterModeComfort(uint8_t comfort) {
    _EMS_TxTelegram EMS_TxTelegram = EMS_TX_TELEGRAM_NEW; // create new Tx
    EMS_TxTelegram.timestamp       = millis();            // set timestamp
    EMS_Sys_Status.txRetryCount    = 0;                   // reset retry counter

    if (comfort == 1) {
        myDebug_P(PSTR("Setting boiler warm water comfort mode to Hot"));
        EMS_TxTelegram.dataValue = EMS_VALUE_UBAParameterWW_wwComfort_Hot;
    } else if (comfort == 2) {
        myDebug_P(PSTR("Setting boiler warm water comfort mode to Eco"));
        EMS_TxTelegram.dataValue = EMS_VALUE_UBAParameterWW_wwComfort_Eco;
    } else if (comfort == 3) {
        myDebug_P(PSTR("Setting boiler warm water comfort mode to Intelligent"));
        EMS_TxTelegram.dataValue = EMS_VALUE_UBAParameterWW_wwComfort_Intelligent;
    } else {
        return; // invalid comfort value
    }

    EMS_TxTelegram.action        = EMS_TX_TELEGRAM_WRITE;
    EMS_TxTelegram.dest          = EMS_Boiler.device_id;
    EMS_TxTelegram.type          = EMS_TYPE_UBAParameterWW;
    EMS_TxTelegram.offset        = EMS_OFFSET_UBAParameterWW_wwComfort;
    EMS_TxTelegram.length        = EMS_MIN_TELEGRAM_LENGTH;
    EMS_TxTelegram.type_validate = EMS_ID_NONE; // don't validate

    EMS_TxQueue.push(EMS_TxTelegram);
}

/**
 * Activate / De-activate the Warm Water 0x33
 * true = on, false = off
 */
void ems_setWarmWaterActivated(bool activated) {
    myDebug_P(PSTR("Setting boiler warm water %s"), activated ? "on" : "off");

    _EMS_TxTelegram EMS_TxTelegram = EMS_TX_TELEGRAM_NEW; // create new Tx
    EMS_TxTelegram.timestamp       = millis();            // set timestamp
    EMS_Sys_Status.txRetryCount    = 0;                   // reset retry counter

    EMS_TxTelegram.action        = EMS_TX_TELEGRAM_WRITE;
    EMS_TxTelegram.dest          = EMS_Boiler.device_id;
    EMS_TxTelegram.type          = EMS_TYPE_UBAParameterWW;
    EMS_TxTelegram.offset        = EMS_OFFSET_UBAParameterWW_wwactivated;
    EMS_TxTelegram.length        = EMS_MIN_TELEGRAM_LENGTH;
    EMS_TxTelegram.type_validate = EMS_ID_NONE; // don't validate

    // https://github.com/proddy/EMS-ESP/issues/268
    if (ems_isHT3()) {
        EMS_TxTelegram.dataValue = (activated ? 0x08 : 0x00); // 0x08 is on, 0x00 is off
    } else {
        EMS_TxTelegram.dataValue = (activated ? 0xFF : 0x00); // 0xFF is on, 0x00 is off
    }

    EMS_TxQueue.push(EMS_TxTelegram);
}

/**
 * Activate / De-activate the Warm Tap Water
 * true = on, false = off
 * Using the type 0x1D to put the boiler into Test mode. This may be shown on the boiler with a flashing 'T'
 */
void ems_setWarmTapWaterActivated(bool activated) {
    myDebug_P(PSTR("Setting boiler warm tap water %s"), activated ? "on" : "off");

    _EMS_TxTelegram EMS_TxTelegram = EMS_TX_TELEGRAM_NEW; // create new Tx
    EMS_TxTelegram.timestamp       = millis();            // set timestamp
    EMS_Sys_Status.txRetryCount    = 0;                   // reset retry counter

    // clear Tx to make sure all data is set to 0x00
    for (int i = 0; (i < EMS_MAX_TELEGRAM_LENGTH); i++) {
        EMS_TxTelegram.data[i] = 0x00;
    }

    EMS_TxTelegram.action = EMS_TX_TELEGRAM_WRITE;
    EMS_TxTelegram.dest   = EMS_Boiler.device_id;
    EMS_TxTelegram.type   = EMS_TYPE_UBAFunctionTest;
    EMS_TxTelegram.offset = 0;

    EMS_TxTelegram.type_validate      = EMS_TxTelegram.type;
    EMS_TxTelegram.comparisonOffset   = 0;                   // 1st byte
    EMS_TxTelegram.comparisonValue    = (activated ? 0 : 1); // value is 1 if in Test mode (not activated)
    EMS_TxTelegram.comparisonPostRead = EMS_TxTelegram.type;

    // create header
    EMS_TxTelegram.data[0] = EMS_ID_ME;             // src
    EMS_TxTelegram.data[1] = EMS_TxTelegram.dest;   // dest
    EMS_TxTelegram.data[2] = EMS_TxTelegram.type;   // type
    EMS_TxTelegram.data[3] = EMS_TxTelegram.offset; // offset

    // we use the special test mode 0x1D for this. Setting the first data to 5A puts the system into test mode and
    // a setting of 0x00 puts it back into normal operating mode
    // when in test mode we're able to mess around with the 3-way valve settings
    if (!activated) {
        // on
        EMS_TxTelegram.data[4] = 0x5A; // test mode on
        EMS_TxTelegram.data[5] = 0x00; // burner output 0%
        EMS_TxTelegram.data[7] = 0x64; // boiler pump capacity 100%
        EMS_TxTelegram.data[8] = 0xFF; // 3-way valve hot water only
        EMS_TxTelegram.length  = 22;   // 17 bytes of data including header and CRC. We send all zeros just to be sure.
    } else {
        // get out of test mode
        // telegram: 0B 08 1D 00 00
        EMS_TxTelegram.data[4] = 0x00; // test mode off
        EMS_TxTelegram.length  = EMS_MIN_TELEGRAM_LENGTH;
    }

    EMS_TxQueue.push(EMS_TxTelegram); // add to queue
}

/**
 * Start up sequence for UBA Master, hopefully to initialize a handshake
 * Still experimental and not used yet!
 */
void ems_startupTelegrams() {
    if ((ems_getTxDisabled()) || (!ems_getBusConnected())) {
        myDebug_P(PSTR("Unable to send startup sequence when in listen mode or the bus is disabled"));
    }

    myDebug_P(PSTR("Sending startup sequence..."));
    char s[20] = {0};

    // Write type 0x1D to get out of function test mode
    snprintf(s, sizeof(s), "%02X %02X 1D 00 00", EMS_ID_ME, EMS_Boiler.device_id);
    ems_sendRawTelegram(s);

    // Read type 0x01
    snprintf(s, sizeof(s), "%02X %02X 01 00 1B", EMS_ID_ME, EMS_Boiler.device_id | 0x80);
    ems_sendRawTelegram(s);
}

/**
 * Test parsing of telgrams by injecting fake telegrams and simulating the response
 */
void ems_testTelegram(uint8_t test_num) {
#ifdef TESTS
    if ((test_num == 0) || (test_num > _TEST_DATA_max)) {
        myDebug_P(PSTR("Invalid test. Pick between 1 and %d"), _TEST_DATA_max);
        return;
    }

    // stop all Tx
    if (!EMS_TxQueue.isEmpty()) {
        EMS_TxQueue.clear();
        EMS_Sys_Status.emsTxStatus = EMS_TX_STATUS_IDLE;
    }

    static uint8_t * telegram = (uint8_t *)malloc(EMS_MAX_TELEGRAM_LENGTH); // warning, memory is never set free so use only for debugging

    char telegram_string[200];
    strlcpy(telegram_string, TEST_DATA[test_num - 1], sizeof(telegram_string));

    uint8_t length = 0;
    char *  p;
    char    value[10] = {0};

    // get first value, which should be the src
    if ((p = strtok(telegram_string, " ,"))) {
        strlcpy(value, p, sizeof(value));
        telegram[0] = (uint8_t)strtol(value, 0, 16);
    }

    // and interate until end
    while (p != 0) {
        if ((p = strtok(nullptr, " ,"))) {
            strlcpy(value, p, sizeof(value));
            uint8_t val        = (uint8_t)strtol(value, 0, 16);
            telegram[++length] = val;
        }
    }

    length++;                                                // this is the total amount of bytes
    telegram[length] = _crcCalculator(telegram, length + 1); // add the CRC

    myDebug_P(PSTR("[TEST %d] Injecting telegram %s"), test_num, TEST_DATA[test_num - 1]);

    // go an parse it
    ems_parseTelegram(telegram, length + 1); // include CRC in length
#else
    myDebug_P(PSTR("Firmware not compiled with test data. Use -DTESTS"));
#endif
}

/**
 * Recognized EMS types and the functions they call to process the telegrams
 */
const _EMS_Type EMS_Types[] = {

    // common
    {EMS_DEVICE_UPDATE_FLAG_NONE, EMS_TYPE_Version, "Version", _process_Version},
    {EMS_DEVICE_UPDATE_FLAG_NONE, EMS_TYPE_UBADevices, "UBADevices", _process_UBADevices},
    {EMS_DEVICE_UPDATE_FLAG_NONE, EMS_TYPE_RCTime, "RCTime", _process_RCTime},
    {EMS_DEVICE_UPDATE_FLAG_THERMOSTAT, EMS_TYPE_RCOutdoorTempMessage, "RCOutdoorTempMessage", _process_RCOutdoorTempMessage},

    // UBA/Boiler
    {EMS_DEVICE_UPDATE_FLAG_BOILER, EMS_TYPE_UBAMonitorFast, "UBAMonitorFast", _process_UBAMonitorFast},
    {EMS_DEVICE_UPDATE_FLAG_BOILER, EMS_TYPE_UBAMonitorSlow, "UBAMonitorSlow", _process_UBAMonitorSlow},
    {EMS_DEVICE_UPDATE_FLAG_BOILER, EMS_TYPE_UBAMonitorWWMessage, "UBAMonitorWWMessage", _process_UBAMonitorWWMessage},
    {EMS_DEVICE_UPDATE_FLAG_BOILER, EMS_TYPE_UBAParameterWW, "UBAParameterWW", _process_UBAParameterWW},
    {EMS_DEVICE_UPDATE_FLAG_BOILER, EMS_TYPE_UBATotalUptimeMessage, "UBATotalUptimeMessage", _process_UBATotalUptimeMessage},
    {EMS_DEVICE_UPDATE_FLAG_BOILER, EMS_TYPE_UBAParametersMessage, "UBAParametersMessage", _process_UBAParametersMessage},
    {EMS_DEVICE_UPDATE_FLAG_BOILER, EMS_TYPE_UBASetPoints, "UBASetPoints", _process_SetPoints},

    // UBA/Boiler EMS+
    {EMS_DEVICE_UPDATE_FLAG_BOILER, EMS_TYPE_UBAOutdoorTemp, "UBAOutdoorTemp", _process_UBAOutdoorTemp},
    {EMS_DEVICE_UPDATE_FLAG_BOILER, EMS_TYPE_UBAMonitorFast2, "UBAMonitorFast2", _process_UBAMonitorFast2},
    {EMS_DEVICE_UPDATE_FLAG_BOILER, EMS_TYPE_UBAMonitorSlow2, "UBAMonitorSlow2", _process_UBAMonitorSlow2},

    // Solar Module devices
    {EMS_DEVICE_UPDATE_FLAG_SOLAR, EMS_TYPE_SM10Monitor, "SM10Monitor", _process_SM10Monitor},
    {EMS_DEVICE_UPDATE_FLAG_SOLAR, EMS_TYPE_SM100Monitor, "SM100Monitor", _process_SM100Monitor},
    {EMS_DEVICE_UPDATE_FLAG_SOLAR, EMS_TYPE_SM100Status, "SM100Status", _process_SM100Status},
    {EMS_DEVICE_UPDATE_FLAG_SOLAR, EMS_TYPE_SM100Status2, "SM100Status2", _process_SM100Status2},
    {EMS_DEVICE_UPDATE_FLAG_SOLAR, EMS_TYPE_SM100Energy, "SM100Energy", _process_SM100Energy},
    {EMS_DEVICE_UPDATE_FLAG_SOLAR, EMS_TYPE_ISM1StatusMessage, "ISM1StatusMessage", _process_ISM1StatusMessage},
    {EMS_DEVICE_UPDATE_FLAG_SOLAR, EMS_TYPE_ISM1Set, "ISM1Set", _process_ISM1Set},

    // heatpumps
    {EMS_DEVICE_UPDATE_FLAG_HEATPUMP, EMS_TYPE_HPMonitor1, "HeatPumpMonitor1", _process_HPMonitor1},
    {EMS_DEVICE_UPDATE_FLAG_HEATPUMP, EMS_TYPE_HPMonitor2, "HeatPumpMonitor2", _process_HPMonitor2},

    // RC10
    {EMS_DEVICE_UPDATE_FLAG_THERMOSTAT, EMS_TYPE_RC10Set, "RC10Set", _process_RC10Set},
    {EMS_DEVICE_UPDATE_FLAG_THERMOSTAT, EMS_TYPE_RC10StatusMessage, "RC10StatusMessage", _process_RC10StatusMessage},

    // RC20 and RC20RF
    {EMS_DEVICE_UPDATE_FLAG_THERMOSTAT, EMS_TYPE_RC20Set, "RC20Set", _process_RC20Set},
    {EMS_DEVICE_UPDATE_FLAG_THERMOSTAT, EMS_TYPE_RC20StatusMessage, "RC20StatusMessage", _process_RC20StatusMessage},

    // RC30
    {EMS_DEVICE_UPDATE_FLAG_THERMOSTAT, EMS_TYPE_RC30Set, "RC30Set", _process_RC30Set},
    {EMS_DEVICE_UPDATE_FLAG_THERMOSTAT, EMS_TYPE_RC30StatusMessage, "RC30StatusMessage", _process_RC30StatusMessage},

    // RC35 and ES71
    {EMS_DEVICE_UPDATE_FLAG_THERMOSTAT, EMS_TYPE_RC35Set_HC1, "RC35Set_HC1", _process_RC35Set},
    {EMS_DEVICE_UPDATE_FLAG_THERMOSTAT, EMS_TYPE_RC35StatusMessage_HC1, "RC35StatusMessage_HC1", _process_RC35StatusMessage},
    {EMS_DEVICE_UPDATE_FLAG_THERMOSTAT, EMS_TYPE_RC35Set_HC2, "RC35Set_HC2", _process_RC35Set},
    {EMS_DEVICE_UPDATE_FLAG_THERMOSTAT, EMS_TYPE_RC35StatusMessage_HC2, "RC35StatusMessage_HC2", _process_RC35StatusMessage},
    {EMS_DEVICE_UPDATE_FLAG_THERMOSTAT, EMS_TYPE_RC35Set_HC3, "RC35Set_HC3", _process_RC35Set},
    {EMS_DEVICE_UPDATE_FLAG_THERMOSTAT, EMS_TYPE_RC35StatusMessage_HC3, "RC35StatusMessage_HC3", _process_RC35StatusMessage},
    {EMS_DEVICE_UPDATE_FLAG_THERMOSTAT, EMS_TYPE_RC35Set_HC4, "RC35Set_HC4", _process_RC35Set},
    {EMS_DEVICE_UPDATE_FLAG_THERMOSTAT, EMS_TYPE_RC35StatusMessage_HC4, "RC35StatusMessage_HC4", _process_RC35StatusMessage},

    // Easy
    {EMS_DEVICE_UPDATE_FLAG_THERMOSTAT, EMS_TYPE_EasyStatusMessage, "EasyStatusMessage", _process_EasyStatusMessage},

    // Nefit 1010, RC300, RC310 (EMS Plus)
    {EMS_DEVICE_UPDATE_FLAG_THERMOSTAT, EMS_TYPE_RCPLUSStatusMessage_HC1, "RCPLUSStatusMessage_HC1", _process_RCPLUSStatusMessage},
    {EMS_DEVICE_UPDATE_FLAG_THERMOSTAT, EMS_TYPE_RCPLUSStatusMessage_HC2, "RCPLUSStatusMessage_HC2", _process_RCPLUSStatusMessage},
    {EMS_DEVICE_UPDATE_FLAG_THERMOSTAT, EMS_TYPE_RCPLUSStatusMessage_HC3, "RCPLUSStatusMessage_HC3", _process_RCPLUSStatusMessage},
    {EMS_DEVICE_UPDATE_FLAG_THERMOSTAT, EMS_TYPE_RCPLUSStatusMessage_HC4, "RCPLUSStatusMessage_HC4", _process_RCPLUSStatusMessage},
    {EMS_DEVICE_UPDATE_FLAG_THERMOSTAT, EMS_TYPE_RCPLUSSet, "RCPLUSSetMessage", _process_RCPLUSSetMessage},
    {EMS_DEVICE_UPDATE_FLAG_THERMOSTAT, EMS_TYPE_RCPLUSStatusMode, "RCPLUSStatusMode", _process_RCPLUSStatusMode},

    // Junkers FR10
    {EMS_DEVICE_UPDATE_FLAG_THERMOSTAT, EMS_TYPE_JunkersStatusMessage_HC1, "JunkersStatusMessage_HC1", _process_JunkersStatusMessage},
    {EMS_DEVICE_UPDATE_FLAG_THERMOSTAT, EMS_TYPE_JunkersStatusMessage_HC2, "JunkersStatusMessage_HC2", _process_JunkersStatusMessage},
    {EMS_DEVICE_UPDATE_FLAG_THERMOSTAT, EMS_TYPE_JunkersStatusMessage_HC3, "JunkersStatusMessage_HC3", _process_JunkersStatusMessage},
    {EMS_DEVICE_UPDATE_FLAG_THERMOSTAT, EMS_TYPE_JunkersStatusMessage_HC4, "JunkersStatusMessage_HC4", _process_JunkersStatusMessage},

    // Mixing devices MM10 - MM400
    {EMS_DEVICE_UPDATE_FLAG_MIXING, EMS_TYPE_MMPLUSStatusMessage_HC1, "MMPLUSStatusMessage_HC1", _process_MMPLUSStatusMessage},
    {EMS_DEVICE_UPDATE_FLAG_MIXING, EMS_TYPE_MMPLUSStatusMessage_HC2, "MMPLUSStatusMessage_HC2", _process_MMPLUSStatusMessage},
    {EMS_DEVICE_UPDATE_FLAG_MIXING, EMS_TYPE_MMPLUSStatusMessage_HC3, "MMPLUSStatusMessage_HC3", _process_MMPLUSStatusMessage},
    {EMS_DEVICE_UPDATE_FLAG_MIXING, EMS_TYPE_MMPLUSStatusMessage_HC4, "MMPLUSStatusMessage_HC4", _process_MMPLUSStatusMessage},
    {EMS_DEVICE_UPDATE_FLAG_MIXING, EMS_TYPE_MMPLUSStatusMessage_WWC1, "MMPLUSStatusMessage_WWC1", _process_MMPLUSStatusMessageWW},
    {EMS_DEVICE_UPDATE_FLAG_MIXING, EMS_TYPE_MMPLUSStatusMessage_WWC2, "MMPLUSStatusMessage_WWC2", _process_MMPLUSStatusMessageWW},
    {EMS_DEVICE_UPDATE_FLAG_MIXING, EMS_TYPE_MMStatusMessage, "MMStatusMessage", _process_MMStatusMessage}};

// calculate sizes of arrays at compile time
uint8_t _EMS_Types_max = ArraySize(EMS_Types);

/**
 * Find the pointer to the EMS_Types array for a given type ID
 * or -1 if not found
 */
int8_t _ems_findType(uint16_t type) {
    uint8_t i         = 0;
    bool    typeFound = false;
    // scan through known ID types
    while (i < _EMS_Types_max) {
        if (EMS_Types[i].type == type) {
            typeFound = true; // we have a match
            break;
        }
        i++;
    }

    return (typeFound ? i : -1);
}

/**
 * print detailed telegram
 * and then call its callback if there is one defined
 */
void _ems_processTelegram(_EMS_RxTelegram * EMS_RxTelegram) {
    // print out the telegram for verbose mode
    if (EMS_Sys_Status.emsLogging >= EMS_SYS_LOGGING_THERMOSTAT) {
        _printMessage(EMS_RxTelegram);
    }

    // ignore telegrams that don't have any data
    if (EMS_RxTelegram->data_length == 0) {
        return;
    }

    // we're only interested in broadcast messages (dest is 0x00) or ones for us (dest is 0x0B)
    uint8_t dest = EMS_RxTelegram->dest;
    if ((dest != EMS_ID_NONE) && (dest != EMS_ID_ME)) {
        return;
    }

    // see if we recognize the type first by scanning our known EMS types list
    uint16_t type = EMS_RxTelegram->type;
    int8_t   i    = _ems_findType(type);
    if (i == -1) {
        return; // not found
    }

    // if it's a common type (across ems devices) or something specifically for us process it.
    // dest will be EMS_ID_NONE and offset 0x00 for a broadcast message
    if ((EMS_Types[i].processType_cb) != nullptr) {
        // print non-verbose message
        if (EMS_Sys_Status.emsLogging == EMS_SYS_LOGGING_BASIC) {
            myDebug_P(PSTR("<--- %s(0x%02X)"), EMS_Types[i].typeString, type);
        }
        // call callback function to process the telegram
        (void)EMS_Types[i].processType_cb(EMS_RxTelegram);

        // see if we need to flag something has changed
        ems_Device_add_flags(EMS_Types[i].device_flag);
    }

    EMS_Sys_Status.emsTxStatus = EMS_TX_STATUS_IDLE;
}

/**
 * deciphers the telegram packet, which has already been checked for valid CRC and has a complete header
 * length is only data bytes, excluding the BRK
 * We only remove from the Tx queue if the read or write was successful
 */
void _processType(_EMS_RxTelegram * EMS_RxTelegram) {
    uint8_t * telegram = EMS_RxTelegram->telegram;

    // if its an echo of ourselves from the master UBA, ignore. This should never happen mind you
    if (EMS_RxTelegram->src == EMS_ID_ME) {
        if (EMS_Sys_Status.emsLogging == EMS_SYS_LOGGING_JABBER)
            _debugPrintTelegram("echo: ", EMS_RxTelegram, COLOR_WHITE);
        return;
    }

    // if its a broadcast and we didn't just send anything, process it and exit
    if (EMS_Sys_Status.emsTxStatus == EMS_TX_STATUS_IDLE) {
        _ems_processTelegram(EMS_RxTelegram);
        return;
    }

    // release the lock on the TxQueue
    EMS_Sys_Status.emsTxStatus = EMS_TX_STATUS_IDLE;

    // at this point we can assume TxStatus was EMS_TX_STATUS_WAIT as we just sent a read or validate telegram
    // for READ or VALIDATE the dest (telegram[1]) is always us, so check for this
    // and if not we probably didn't get any response so remove the last Tx from the queue and process the telegram anyway
    if ((telegram[1] & 0x7F) != EMS_ID_ME) {
        _removeTxQueue();
        _ems_processTelegram(EMS_RxTelegram);
        return;
    }

    // first double check we actually have something in the Tx queue that we're waiting upon
    if (EMS_TxQueue.isEmpty()) {
        _ems_processTelegram(EMS_RxTelegram);
        return;
    }

    // get the Tx telegram we just sent
    _EMS_TxTelegram EMS_TxTelegram = EMS_TxQueue.first();

    // check action
    // if READ, match the current inbound telegram to what we just sent
    // if WRITE, should not happen
    // if VALIDATE, check the contents
    if (EMS_TxTelegram.action == EMS_TX_TELEGRAM_READ) {
        // remove MSB from src/dest
        if (((EMS_RxTelegram->src & 0x7F) == (EMS_TxTelegram.dest & 0x7F)) && (EMS_RxTelegram->type == EMS_TxTelegram.type)) {
            // all checks out, read was successful, remove tx from queue and continue to process telegram
            _removeTxQueue();
            EMS_Sys_Status.emsRxPgks++;         // increment Rx happy counter
            EMS_Sys_Status.emsTxCapable = true; // we're able to transmit a telegram on the Tx
        } else {
            // read not OK, we didn't get back a telegram we expected.
            // first see if we got a response back from the sender saying its an unknown command
            if (EMS_RxTelegram->data_length == 0) {
                _removeTxQueue();
            } else {
                // leave on queue and try again, but continue to process what we received as it may be important
                EMS_Sys_Status.txRetryCount++;
                // if retried too many times, give up and remove it
                if (EMS_Sys_Status.txRetryCount >= TX_WRITE_TIMEOUT_COUNT) {
                    if (EMS_Sys_Status.emsLogging >= EMS_SYS_LOGGING_BASIC) {
                        myDebug_P(PSTR("-> Read failed. Giving up and removing write from queue"));
                    }
                    _removeTxQueue();
                } else {
                    if (EMS_Sys_Status.emsLogging >= EMS_SYS_LOGGING_BASIC) {
                        myDebug_P(PSTR("-> Read failed. Retrying (%d/%d)..."), EMS_Sys_Status.txRetryCount, TX_WRITE_TIMEOUT_COUNT);
                    }
                }
            }
        }
        _ems_processTelegram(EMS_RxTelegram); // process it always
    }

    if (EMS_TxTelegram.action == EMS_TX_TELEGRAM_WRITE) {
        // should not get here, since this is handled earlier receiving a 01 or 04
        myDebug_P(PSTR("-> Write error - panic! should never get here"));
    }

    if (EMS_TxTelegram.action == EMS_TX_TELEGRAM_VALIDATE) {
        // this is a read telegram which we use to validate the last write

        // data block starts at position 5 for EMS1.0 and 6 for EMS2.0.
        // See https://github.com/proddy/EMS-ESP/wiki/RC3xx-Thermostats
        uint8_t dataReceived = (EMS_RxTelegram->emsplus) ? telegram[6] : telegram[4];

        if (EMS_TxTelegram.comparisonValue == dataReceived) {
            // validate was successful, the write changed the value
            _removeTxQueue(); // now we can remove the Tx validate command the queue
            if (EMS_Sys_Status.emsLogging >= EMS_SYS_LOGGING_BASIC) {
                myDebug_P(PSTR("-> Validate confirmed, last Write to 0x%02X was successful"), EMS_TxTelegram.dest);
            }
            // follow up with the post read command
            ems_doReadCommand(EMS_TxTelegram.comparisonPostRead, EMS_TxTelegram.dest);
        } else {
            // write failed
            if (EMS_Sys_Status.emsLogging >= EMS_SYS_LOGGING_BASIC) {
                myDebug_P(PSTR("-> Write failed. Compared set value 0x%02X with received value of 0x%02X"), EMS_TxTelegram.comparisonValue, dataReceived);
            }
            if (++EMS_Sys_Status.txRetryCount > TX_WRITE_TIMEOUT_COUNT) {
                if (EMS_Sys_Status.emsLogging >= EMS_SYS_LOGGING_BASIC) {
                    myDebug_P(PSTR("-> Write failed. Giving up, removing from queue"));
                }
                _removeTxQueue();
            } else {
                // retry, turn the validate back into a write and try again
                if (EMS_Sys_Status.emsLogging >= EMS_SYS_LOGGING_BASIC) {
                    myDebug_P(PSTR("-> Write didn't work, retrying (%d/%d)..."), EMS_Sys_Status.txRetryCount, TX_WRITE_TIMEOUT_COUNT);
                }
                EMS_TxTelegram.action    = EMS_TX_TELEGRAM_WRITE;
                EMS_TxTelegram.dataValue = EMS_TxTelegram.comparisonValue;  // restore old value
                EMS_TxTelegram.offset    = EMS_TxTelegram.comparisonOffset; // restore old value
                EMS_TxTelegram.type      = EMS_TxTelegram.type_validate;    // restore old value, we swapped them to save the original type

                EMS_TxQueue.shift();                 // remove validate from queue
                EMS_TxQueue.unshift(EMS_TxTelegram); // add back to queue making it next in line
            }
        }
    }

    ems_tx_pollAck(); // send Acknowledgement back to free the EMS bus since we have the telegram
}

/**
 * Send a command to UART Tx to Read from another device
 * Read commands when sent must respond by the destination (target) immediately (or within 10ms)
 */
void ems_doReadCommand(uint16_t type, uint8_t dest) {
    // if not a valid type of boiler is not accessible then quits
    if ((type == EMS_ID_NONE) || (dest == EMS_ID_NONE)) {
        return;
    }

    // if we're preventing all outbound traffic, quit
    if (EMS_Sys_Status.emsTxDisabled) {
        if (ems_getLogging() != EMS_SYS_LOGGING_NONE) {
            myDebug_P(PSTR("in Listen Mode. All Tx is disabled."));
        }
        return;
    }

    _EMS_TxTelegram EMS_TxTelegram = EMS_TX_TELEGRAM_NEW; // create new Tx
    EMS_TxTelegram.timestamp       = millis();            // set timestamp
    EMS_Sys_Status.txRetryCount    = 0;                   // reset retry counter

    // see if its a known type
    int8_t i = _ems_findType(type);

    if ((ems_getLogging() == EMS_SYS_LOGGING_BASIC) || (ems_getLogging() == EMS_SYS_LOGGING_VERBOSE)) {
        if (i == -1) {
            myDebug_P(PSTR("Requesting type (0x%02X) from dest 0x%02X"), type, dest);
        } else {
            myDebug_P(PSTR("Requesting type %s(0x%02X) from dest 0x%02X"), EMS_Types[i].typeString, type, dest);
        }
    }
    EMS_TxTelegram.action             = EMS_TX_TELEGRAM_READ; // read command
    EMS_TxTelegram.dest               = dest;                 // 8th bit will be set to indicate a read
    EMS_TxTelegram.offset             = 0;                    // 0 for all data
    EMS_TxTelegram.type               = type;
    EMS_TxTelegram.length             = EMS_MIN_TELEGRAM_LENGTH; // EMS 1.0: 6 bytes long (including CRC at end), EMS+ will add 2 bytes. includes CRC
    EMS_TxTelegram.dataValue          = EMS_MAX_TELEGRAM_LENGTH; // for a read this is the # bytes we want back
    EMS_TxTelegram.type_validate      = EMS_ID_NONE;
    EMS_TxTelegram.comparisonValue    = 0;
    EMS_TxTelegram.comparisonOffset   = 0;
    EMS_TxTelegram.comparisonPostRead = EMS_ID_NONE;

    EMS_TxQueue.push(EMS_TxTelegram);
}

/**
 * Find the versions of our connected devices
 */
void ems_scanDevices() {
    myDebug_P(PSTR("Started scanning the EMS bus for known devices. This can take up to 10 seconds..."));

    std::list<uint8_t> Device_Ids; // create a new list

    Device_Ids.push_back(EMS_ID_BOILER); // UBAMaster/Boilers - 0x08
    Device_Ids.push_back(EMS_ID_HP);     // HeatPump - 0x38
    Device_Ids.push_back(EMS_ID_SM);     // Solar Module - 0x30
    Device_Ids.push_back(0x09);          // Controllers - 0x09
    Device_Ids.push_back(0x02);          // Connect - 0x02
    Device_Ids.push_back(0x48);          // Gateway - 0x48
    Device_Ids.push_back(0x20);          // Mixing Devices - 0x20
    Device_Ids.push_back(0x21);          // Mixing Devices - 0x21
    Device_Ids.push_back(0x10);          // Thermostats - 0x10
    Device_Ids.push_back(0x17);          // Thermostats - 0x17
    Device_Ids.push_back(0x18);          // Thermostats - 0x18

    // remove duplicates and reserved IDs (like our own device)
    // Device_Ids.sort();
    // Device_Ids.unique();

    // send the read command with Version command
    for (uint8_t device_id : Device_Ids) {
        ems_doReadCommand(EMS_TYPE_Version, device_id);
    }
}<|MERGE_RESOLUTION|>--- conflicted
+++ resolved
@@ -2401,32 +2401,25 @@
             break;
         default:
         case 0: // automatic selection, if no type is defined, we use the standard code
-<<<<<<< HEAD
-            if (EMS_Thermostat.hc[hc_num - 1].mode == 0) {
-                EMS_TxTelegram.offset = EMS_OFFSET_RC35Set_temp_night;
-                temptype = 1;
-            } else if (EMS_Thermostat.hc[hc_num - 1].mode == 1) {
-                EMS_TxTelegram.offset = EMS_OFFSET_RC35Set_temp_day;
-                temptype = 2;
-            } else {
-                EMS_TxTelegram.offset = EMS_OFFSET_RC35Set_seltemp;
-            }
-            /* commented out for https://github.com/proddy/EMS-ESP/issues/310
-            if (EMS_Thermostat.hc[hc_num - 1].day_mode == 0) {
-                EMS_TxTelegram.offset = EMS_OFFSET_RC35Set_temp_night;
-            } else if (EMS_Thermostat.hc[hc_num - 1].day_mode == 1) {
-                EMS_TxTelegram.offset = EMS_OFFSET_RC35Set_temp_day;
-=======
+            // https://github.com/proddy/EMS-ESP/issues/310
             if (model == EMS_DEVICE_FLAG_RC35) {
-                // https://github.com/proddy/EMS-ESP/issues/310
-                EMS_TxTelegram.offset = EMS_OFFSET_RC35Set_seltemp;
+                if (EMS_Thermostat.hc[hc_num - 1].mode == 0) {
+                    EMS_TxTelegram.offset = EMS_OFFSET_RC35Set_temp_night;
+                    temptype = 1;
+                } else if (EMS_Thermostat.hc[hc_num - 1].mode == 1) {
+                    EMS_TxTelegram.offset = EMS_OFFSET_RC35Set_temp_day;
+                    temptype = 2;
+                } else {
+                    EMS_TxTelegram.offset = EMS_OFFSET_RC35Set_seltemp;
+                }
             } else {
                 if (EMS_Thermostat.hc[hc_num - 1].day_mode == 0) {
                     EMS_TxTelegram.offset = EMS_OFFSET_RC35Set_temp_night;
+                    temptype = 1;
                 } else if (EMS_Thermostat.hc[hc_num - 1].day_mode == 1) {
                     EMS_TxTelegram.offset = EMS_OFFSET_RC35Set_temp_day;
+                    temptype = 2;
                 }
->>>>>>> af3971ef
             }
             break;
         }

/**
 * ems.cpp
 *
 * Handles all the processing of the EMS messages
 *
 * Paul Derbyshire - https://github.com/proddy/EMS-ESP
 */

#include "ems.h"
#include "ems_devices.h"
#include "emsuart.h"
#include <Arduino.h>
#include <CircularBuffer.h> // https://github.com/rlogiacco/CircularBuffer
#include <MyESP.h>
#include <list> // std::list
//lobocobra start
extern int EMS_TYPE_RC35Set;
extern int EMS_TYPE_RC35StatusMessage;
// lobocobra end

// myESP for logging to telnet and serial
#define myDebug(...) myESP.myDebug(__VA_ARGS__)

_EMS_Sys_Status EMS_Sys_Status; // EMS Status

CircularBuffer<_EMS_TxTelegram, EMS_TX_TELEGRAM_QUEUE_MAX> EMS_TxQueue; // FIFO queue for Tx send buffer

// macros used in the _process* functions
#define _toByte(i) (data[i])
#define _toShort(i) ((data[i] << 8) + data[i + 1])
#define _toLong(i) ((data[i] << 16) + (data[i + 1] << 8) + (data[i + 2]))
#define _bitRead(i, bit) (((data[i]) >> (bit)) & 0x01)

//
// process callbacks per type
//

// generic
void _process_Version(uint8_t src, uint8_t * data, uint8_t length);

// Boiler and Buderus devices
void _process_UBAMonitorFast(uint8_t src, uint8_t * data, uint8_t length);
void _process_UBAMonitorSlow(uint8_t src, uint8_t * data, uint8_t length);
void _process_UBAMonitorWWMessage(uint8_t src, uint8_t * data, uint8_t length);
void _process_UBAParameterWW(uint8_t src, uint8_t * data, uint8_t length);
void _process_UBATotalUptimeMessage(uint8_t src, uint8_t * data, uint8_t length);
void _process_UBAParametersMessage(uint8_t src, uint8_t * data, uint8_t length);
void _process_SetPoints(uint8_t src, uint8_t * data, uint8_t length);
void _process_SM10Monitor(uint8_t src, uint8_t * data, uint8_t length);

// Common for most thermostats
void _process_RCTime(uint8_t src, uint8_t * data, uint8_t length);
void _process_RCOutdoorTempMessage(uint8_t src, uint8_t * data, uint8_t length);

// RC10
void _process_RC10Set(uint8_t src, uint8_t * data, uint8_t length);
void _process_RC10StatusMessage(uint8_t src, uint8_t * data, uint8_t length);

// RC20
void _process_RC20Set(uint8_t src, uint8_t * data, uint8_t length);
void _process_RC20StatusMessage(uint8_t src, uint8_t * data, uint8_t length);

// RC30
void _process_RC30Set(uint8_t src, uint8_t * data, uint8_t length);
void _process_RC30StatusMessage(uint8_t src, uint8_t * data, uint8_t length);

// RC35
void _process_RC35Set(uint8_t src, uint8_t * data, uint8_t length);
void _process_RC35StatusMessage(uint8_t src, uint8_t * data, uint8_t length);

// Easy
void _process_EasyStatusMessage(uint8_t type, uint8_t * data, uint8_t length);

//RC1010
void _process_RC1010StatusMessage(uint8_t type, uint8_t * data, uint8_t length);
void _process_RC1010SetMessage(uint8_t type, uint8_t * data, uint8_t length);

/*
 * Recognized EMS types and the functions they call to process the telegrams
 * Format: MODEL ID, TYPE ID, Description, function, emsplus
 */
const _EMS_Type EMS_Types[] = {

    // common
    {EMS_MODEL_ALL, EMS_TYPE_Version, "Version", _process_Version, false},

    // Boiler commands
    {EMS_MODEL_UBA, EMS_TYPE_UBAMonitorFast, "UBAMonitorFast", _process_UBAMonitorFast, false},
    {EMS_MODEL_UBA, EMS_TYPE_UBAMonitorSlow, "UBAMonitorSlow", _process_UBAMonitorSlow, false},
    {EMS_MODEL_UBA, EMS_TYPE_UBAMonitorWWMessage, "UBAMonitorWWMessage", _process_UBAMonitorWWMessage, false},
    {EMS_MODEL_UBA, EMS_TYPE_UBAParameterWW, "UBAParameterWW", _process_UBAParameterWW, false},
    {EMS_MODEL_UBA, EMS_TYPE_UBATotalUptimeMessage, "UBATotalUptimeMessage", _process_UBATotalUptimeMessage, false},
    {EMS_MODEL_UBA, EMS_TYPE_UBAMaintenanceSettingsMessage, "UBAMaintenanceSettingsMessage", NULL, false},
    {EMS_MODEL_UBA, EMS_TYPE_UBAParametersMessage, "UBAParametersMessage", _process_UBAParametersMessage, false},
    {EMS_MODEL_UBA, EMS_TYPE_UBASetPoints, "UBASetPoints", _process_SetPoints, false},

    // Other devices
    {EMS_MODEL_OTHER, EMS_TYPE_SM10Monitor, "SM10Monitor", _process_SM10Monitor},

    // RC10
    {EMS_MODEL_RC10, EMS_TYPE_RCTime, "RCTime", _process_RCTime, false},
    {EMS_MODEL_RC10, EMS_TYPE_RC10Set, "RC10Set", _process_RC10Set, false},
    {EMS_MODEL_RC10, EMS_TYPE_RC10StatusMessage, "RC10StatusMessage", _process_RC10StatusMessage, false},

    // RC20 and RC20F
    {EMS_MODEL_RC20, EMS_TYPE_RCOutdoorTempMessage, "RCOutdoorTempMessage", _process_RCOutdoorTempMessage, false},
    {EMS_MODEL_RC20, EMS_TYPE_RCTime, "RCTime", _process_RCTime, false},
    {EMS_MODEL_RC20, EMS_TYPE_RC20Set, "RC20Set", _process_RC20Set, false},
    {EMS_MODEL_RC20, EMS_TYPE_RC20StatusMessage, "RC20StatusMessage", _process_RC20StatusMessage, false},

    {EMS_MODEL_RC20F, EMS_TYPE_RCOutdoorTempMessage, "RCOutdoorTempMessage", _process_RCOutdoorTempMessage, false},
    {EMS_MODEL_RC20F, EMS_TYPE_RCTime, "RCTime", _process_RCTime, false},
    {EMS_MODEL_RC20F, EMS_TYPE_RC20Set, "RC20Set", _process_RC20Set, false},
    {EMS_MODEL_RC20F, EMS_TYPE_RC20StatusMessage, "RC20StatusMessage", _process_RC20StatusMessage, false},

    // RC30
    {EMS_MODEL_RC30, EMS_TYPE_RCOutdoorTempMessage, "RCOutdoorTempMessage", _process_RCOutdoorTempMessage, false},
    {EMS_MODEL_RC30, EMS_TYPE_RCTime, "RCTime", _process_RCTime, false},
    {EMS_MODEL_RC30, EMS_TYPE_RC30Set, "RC30Set", _process_RC30Set, false},
    {EMS_MODEL_RC30, EMS_TYPE_RC30StatusMessage, "RC30StatusMessage", _process_RC30StatusMessage, false},

    // RC35
    {EMS_MODEL_RC35, EMS_TYPE_RCOutdoorTempMessage, "RCOutdoorTempMessage", _process_RCOutdoorTempMessage, false},
    {EMS_MODEL_RC35, EMS_TYPE_RCTime, "RCTime", _process_RCTime, false},
    {EMS_MODEL_RC35, EMS_TYPE_RC35Set_HC1, "RC35Set_HC1", _process_RC35Set, false},
    {EMS_MODEL_RC35, EMS_TYPE_RC35StatusMessage_HC1, "RC35StatusMessage_HC1", _process_RC35StatusMessage, false},
    {EMS_MODEL_RC35, EMS_TYPE_RC35Set_HC2, "RC35Set_HC2", _process_RC35Set, false},
    {EMS_MODEL_RC35, EMS_TYPE_RC35StatusMessage_HC2, "RC35StatusMessage_HC2", _process_RC35StatusMessage, false},

    // ES73
    {EMS_MODEL_ES73, EMS_TYPE_RCOutdoorTempMessage, "RCOutdoorTempMessage", _process_RCOutdoorTempMessage, false},
    {EMS_MODEL_ES73, EMS_TYPE_RCTime, "RCTime", _process_RCTime, false},
    {EMS_MODEL_ES73, EMS_TYPE_RC35Set_HC1, "RC35Set", _process_RC35Set, false},
    {EMS_MODEL_ES73, EMS_TYPE_RC35StatusMessage_HC1, "RC35StatusMessage", _process_RC35StatusMessage, false},

    // Easy
    {EMS_MODEL_EASY, EMS_TYPE_EasyStatusMessage, "EasyStatusMessage", _process_EasyStatusMessage, false},
    {EMS_MODEL_BOSCHEASY, EMS_TYPE_EasyStatusMessage, "EasyStatusMessage", _process_EasyStatusMessage, false},

    //Ems plus
    //Nefit 1010
    {EMS_MODEL_RC1010, EMS_TYPE_RC1010StatusMessage, "RC1010StatusMessage", _process_RC1010StatusMessage, true},
    {EMS_MODEL_RC1010, EMS_TYPE_RC1010Set, "RC1010SetMessage", _process_RC1010SetMessage, true}

};

// calculate sizes of arrays at compile
uint8_t _EMS_Types_max        = ArraySize(EMS_Types);        // number of defined types
uint8_t _Boiler_Types_max     = ArraySize(Boiler_Types);     // number of boiler models
uint8_t _Other_Types_max      = ArraySize(Other_Types);      // number of other ems devices
uint8_t _Thermostat_Types_max = ArraySize(Thermostat_Types); // number of defined thermostat types

// these structs contain the data we store from the Boiler and Thermostat
_EMS_Boiler     EMS_Boiler;     // for boiler
_EMS_Thermostat EMS_Thermostat; // for thermostat
_EMS_Other      EMS_Other;      // for other known EMS devices

// CRC lookup table with poly 12 for faster checking
const uint8_t ems_crc_table[] = {0x00, 0x02, 0x04, 0x06, 0x08, 0x0A, 0x0C, 0x0E, 0x10, 0x12, 0x14, 0x16, 0x18, 0x1A, 0x1C, 0x1E, 0x20, 0x22,
                                 0x24, 0x26, 0x28, 0x2A, 0x2C, 0x2E, 0x30, 0x32, 0x34, 0x36, 0x38, 0x3A, 0x3C, 0x3E, 0x40, 0x42, 0x44, 0x46,
                                 0x48, 0x4A, 0x4C, 0x4E, 0x50, 0x52, 0x54, 0x56, 0x58, 0x5A, 0x5C, 0x5E, 0x60, 0x62, 0x64, 0x66, 0x68, 0x6A,
                                 0x6C, 0x6E, 0x70, 0x72, 0x74, 0x76, 0x78, 0x7A, 0x7C, 0x7E, 0x80, 0x82, 0x84, 0x86, 0x88, 0x8A, 0x8C, 0x8E,
                                 0x90, 0x92, 0x94, 0x96, 0x98, 0x9A, 0x9C, 0x9E, 0xA0, 0xA2, 0xA4, 0xA6, 0xA8, 0xAA, 0xAC, 0xAE, 0xB0, 0xB2,
                                 0xB4, 0xB6, 0xB8, 0xBA, 0xBC, 0xBE, 0xC0, 0xC2, 0xC4, 0xC6, 0xC8, 0xCA, 0xCC, 0xCE, 0xD0, 0xD2, 0xD4, 0xD6,
                                 0xD8, 0xDA, 0xDC, 0xDE, 0xE0, 0xE2, 0xE4, 0xE6, 0xE8, 0xEA, 0xEC, 0xEE, 0xF0, 0xF2, 0xF4, 0xF6, 0xF8, 0xFA,
                                 0xFC, 0xFE, 0x19, 0x1B, 0x1D, 0x1F, 0x11, 0x13, 0x15, 0x17, 0x09, 0x0B, 0x0D, 0x0F, 0x01, 0x03, 0x05, 0x07,
                                 0x39, 0x3B, 0x3D, 0x3F, 0x31, 0x33, 0x35, 0x37, 0x29, 0x2B, 0x2D, 0x2F, 0x21, 0x23, 0x25, 0x27, 0x59, 0x5B,
                                 0x5D, 0x5F, 0x51, 0x53, 0x55, 0x57, 0x49, 0x4B, 0x4D, 0x4F, 0x41, 0x43, 0x45, 0x47, 0x79, 0x7B, 0x7D, 0x7F,
                                 0x71, 0x73, 0x75, 0x77, 0x69, 0x6B, 0x6D, 0x6F, 0x61, 0x63, 0x65, 0x67, 0x99, 0x9B, 0x9D, 0x9F, 0x91, 0x93,
                                 0x95, 0x97, 0x89, 0x8B, 0x8D, 0x8F, 0x81, 0x83, 0x85, 0x87, 0xB9, 0xBB, 0xBD, 0xBF, 0xB1, 0xB3, 0xB5, 0xB7,
                                 0xA9, 0xAB, 0xAD, 0xAF, 0xA1, 0xA3, 0xA5, 0xA7, 0xD9, 0xDB, 0xDD, 0xDF, 0xD1, 0xD3, 0xD5, 0xD7, 0xC9, 0xCB,
                                 0xCD, 0xCF, 0xC1, 0xC3, 0xC5, 0xC7, 0xF9, 0xFB, 0xFD, 0xFF, 0xF1, 0xF3, 0xF5, 0xF7, 0xE9, 0xEB, 0xED, 0xEF,
                                 0xE1, 0xE3, 0xE5, 0xE7};

const uint8_t  TX_WRITE_TIMEOUT_COUNT = 2;     // 3 retries before timeout
const uint32_t EMS_BUS_TIMEOUT        = 15000; // timeout in ms before recognizing the ems bus is offline (15 seconds)
const uint32_t EMS_POLL_TIMEOUT       = 5000;  // timeout in ms before recognizing the ems bus is offline (5 seconds)

// init stats and counters and buffers
// uses -255 or 255 for values that haven't been set yet (EMS_VALUE_INT_NOTSET and EMS_VALUE_FLOAT_NOTSET)
void ems_init() {
    // overall status
    EMS_Sys_Status.emsRxPgks        = 0;
    EMS_Sys_Status.emsTxPkgs        = 0;
    EMS_Sys_Status.emxCrcErr        = 0;
    EMS_Sys_Status.emsRxStatus      = EMS_RX_STATUS_IDLE;
    EMS_Sys_Status.emsTxStatus      = EMS_TX_STATUS_IDLE;
    EMS_Sys_Status.emsRefreshed     = false;
    EMS_Sys_Status.emsPollEnabled   = false; // start up with Poll disabled
    EMS_Sys_Status.emsBusConnected  = false;
    EMS_Sys_Status.emsRxTimestamp   = 0;
    EMS_Sys_Status.emsTxCapable     = false;
    EMS_Sys_Status.emsTxDisabled    = false;
    EMS_Sys_Status.emsPollFrequency = 0;
    EMS_Sys_Status.txRetryCount     = 0;

    // thermostat
    EMS_Thermostat.setpoint_roomTemp = EMS_VALUE_SHORT_NOTSET;
    EMS_Thermostat.curr_roomTemp     = EMS_VALUE_SHORT_NOTSET;
    EMS_Thermostat.hour              = 0;
    EMS_Thermostat.minute            = 0;
    EMS_Thermostat.second            = 0;
    EMS_Thermostat.day               = 0;
    EMS_Thermostat.month             = 0;
    EMS_Thermostat.year              = 0;
    EMS_Thermostat.mode              = 255; // dummy value
    EMS_Thermostat.day_mode          = 255; // dummy value
<<<<<<< HEAD
    //lobocobra start
    EMS_Thermostat.daytemp          = EMS_VALUE_SHORT_NOTSET; // 0x47 byte 
    EMS_Thermostat.nighttemp        = EMS_VALUE_SHORT_NOTSET; // 0x47 byte 
    EMS_Thermostat.holidaytemp      = EMS_VALUE_SHORT_NOTSET; // 0x47 byte 
    EMS_Thermostat.heatingtype      = EMS_VALUE_SHORT_NOTSET; // 0x47 byte floor heating = 3
    EMS_Thermostat.circuitcalctemp  = EMS_VALUE_SHORT_NOTSET; // 0x48 byte 14
    //lobocobra end
=======
    EMS_Thermostat.type_id           = EMS_ID_NONE;
    EMS_Thermostat.read_supported    = false;
    EMS_Thermostat.write_supported   = false;
    EMS_Thermostat.hc                = 1;                    // default heating circuit is 1
    EMS_Thermostat.daytemp           = EMS_VALUE_INT_NOTSET; // 0x47 byte
    EMS_Thermostat.nighttemp         = EMS_VALUE_INT_NOTSET; // 0x47 byte
    EMS_Thermostat.holidaytemp       = EMS_VALUE_INT_NOTSET; // 0x47 byte
    EMS_Thermostat.heatingtype       = EMS_VALUE_INT_NOTSET; // 0x47 byte floor heating = 3
    EMS_Thermostat.circuitcalctemp   = EMS_VALUE_INT_NOTSET; // 0x48 byte 14
>>>>>>> 5cf6d25f


    // UBAParameterWW
    EMS_Boiler.wWActivated   = EMS_VALUE_INT_NOTSET; // Warm Water activated
    EMS_Boiler.wWSelTemp     = EMS_VALUE_INT_NOTSET; // Warm Water selected temperature
    EMS_Boiler.wWCircPump    = EMS_VALUE_INT_NOTSET; // Warm Water circulation pump available
    EMS_Boiler.wWDesiredTemp = EMS_VALUE_INT_NOTSET; // Warm Water desired temperature to prevent infection
    EMS_Boiler.wWComfort     = EMS_VALUE_INT_NOTSET;

    // UBAMonitorFast
    EMS_Boiler.selFlowTemp = EMS_VALUE_INT_NOTSET;   // Selected flow temperature
    EMS_Boiler.curFlowTemp = EMS_VALUE_SHORT_NOTSET; // Current flow temperature
    EMS_Boiler.retTemp     = EMS_VALUE_SHORT_NOTSET; // Return temperature
    EMS_Boiler.burnGas     = EMS_VALUE_INT_NOTSET;   // Gas on/off
    EMS_Boiler.fanWork     = EMS_VALUE_INT_NOTSET;   // Fan on/off
    EMS_Boiler.ignWork     = EMS_VALUE_INT_NOTSET;   // Ignition on/off
    EMS_Boiler.heatPmp     = EMS_VALUE_INT_NOTSET;   // Boiler pump on/off
    EMS_Boiler.wWHeat      = EMS_VALUE_INT_NOTSET;   // 3-way valve on WW
    EMS_Boiler.wWCirc      = EMS_VALUE_INT_NOTSET;   // Circulation on/off
    EMS_Boiler.selBurnPow  = EMS_VALUE_INT_NOTSET;   // Burner max power
    EMS_Boiler.curBurnPow  = EMS_VALUE_INT_NOTSET;   // Burner current power
    EMS_Boiler.flameCurr   = EMS_VALUE_SHORT_NOTSET; // Flame current in micro amps
    EMS_Boiler.sysPress    = EMS_VALUE_INT_NOTSET;   // System pressure
    strlcpy(EMS_Boiler.serviceCodeChar, "??", sizeof(EMS_Boiler.serviceCodeChar));
    EMS_Boiler.serviceCode = EMS_VALUE_SHORT_NOTSET;

    // UBAMonitorSlow
    EMS_Boiler.extTemp     = EMS_VALUE_SHORT_NOTSET; // Outside temperature
    EMS_Boiler.boilTemp    = EMS_VALUE_SHORT_NOTSET; // Boiler temperature
    EMS_Boiler.pumpMod     = EMS_VALUE_INT_NOTSET;   // Pump modulation
    EMS_Boiler.burnStarts  = EMS_VALUE_LONG_NOTSET;  // # burner restarts
    EMS_Boiler.burnWorkMin = EMS_VALUE_LONG_NOTSET;  // Total burner operating time
    EMS_Boiler.heatWorkMin = EMS_VALUE_LONG_NOTSET;  // Total heat operating time

    // UBAMonitorWWMessage
    EMS_Boiler.wWCurTmp  = EMS_VALUE_SHORT_NOTSET; // Warm Water current temperature:
    EMS_Boiler.wWStarts  = EMS_VALUE_LONG_NOTSET;  // Warm Water # starts
    EMS_Boiler.wWWorkM   = EMS_VALUE_LONG_NOTSET;  // Warm Water # minutes
    EMS_Boiler.wWOneTime = EMS_VALUE_INT_NOTSET;   // Warm Water one time function on/off
    EMS_Boiler.wWCurFlow = EMS_VALUE_INT_NOTSET;

    // UBATotalUptimeMessage
    EMS_Boiler.UBAuptime = EMS_VALUE_LONG_NOTSET; // Total UBA working hours

    // UBAParametersMessage
    EMS_Boiler.heating_temp = EMS_VALUE_INT_NOTSET; // Heating temperature setting on the boiler
    EMS_Boiler.pump_mod_max = EMS_VALUE_INT_NOTSET; // Boiler circuit pump modulation max. power
    EMS_Boiler.pump_mod_min = EMS_VALUE_INT_NOTSET; // Boiler circuit pump modulation min. power

    // Other EMS devices values
    EMS_Other.SM10collectorTemp  = EMS_VALUE_SHORT_NOTSET; // collector temp from SM10
    EMS_Other.SM10bottomTemp     = EMS_VALUE_SHORT_NOTSET; // bottom temp from SM10
    EMS_Other.SM10pumpModulation = EMS_VALUE_INT_NOTSET;   // modulation solar pump SM10
    EMS_Other.SM10pump           = EMS_VALUE_INT_NOTSET;   // pump active

    // calculated values
    EMS_Boiler.tapwaterActive = EMS_VALUE_INT_NOTSET; // Hot tap water is on/off
    EMS_Boiler.heatingActive  = EMS_VALUE_INT_NOTSET; // Central heating is on/off

    // set boiler type
    EMS_Boiler.product_id = EMS_ID_NONE;
    strlcpy(EMS_Boiler.version, "?", sizeof(EMS_Boiler.version));

    // set thermostat model
    EMS_Thermostat.model_id   = EMS_MODEL_NONE;
    EMS_Thermostat.product_id = EMS_ID_NONE;
    strlcpy(EMS_Thermostat.version, "?", sizeof(EMS_Thermostat.version));

    // set other types
    EMS_Other.SM10 = false;

    // default logging is none
    ems_setLogging(EMS_SYS_LOGGING_DEFAULT);
}

// Getters and Setters for parameters
void ems_setPoll(bool b) {
    EMS_Sys_Status.emsPollEnabled = b;
    myDebug("EMS Bus Poll is set to %s", EMS_Sys_Status.emsPollEnabled ? "enabled" : "disabled");
}

bool ems_getPoll() {
    return EMS_Sys_Status.emsPollEnabled;
}

bool ems_getEmsRefreshed() {
    return EMS_Sys_Status.emsRefreshed;
}

void ems_setEmsRefreshed(bool b) {
    EMS_Sys_Status.emsRefreshed = b;
}

void ems_setThermostatHC(uint8_t hc) {
    EMS_Thermostat.hc = hc;
}

bool ems_getBoilerEnabled() {
    return (EMS_Boiler.type_id != EMS_ID_NONE);
}

bool ems_getThermostatEnabled() {
    return (EMS_Thermostat.type_id != EMS_ID_NONE);
}

uint8_t ems_getThermostatModel() {
    return (EMS_Thermostat.model_id);
}

void ems_setTxDisabled(bool b) {
    EMS_Sys_Status.emsTxDisabled = b;
}

uint32_t ems_getPollFrequency() {
    return EMS_Sys_Status.emsPollFrequency;
}

bool ems_getTxCapable() {
    if ((EMS_Sys_Status.emsPollFrequency == 0) || (EMS_Sys_Status.emsPollFrequency > EMS_POLL_TIMEOUT)) {
        EMS_Sys_Status.emsTxCapable = false;
    }
    return EMS_Sys_Status.emsTxCapable;
}

bool ems_getBusConnected() {
    if ((millis() - EMS_Sys_Status.emsRxTimestamp) > EMS_BUS_TIMEOUT) {
        EMS_Sys_Status.emsBusConnected = false;
    }
    return EMS_Sys_Status.emsBusConnected;
}

_EMS_SYS_LOGGING ems_getLogging() {
    return EMS_Sys_Status.emsLogging;
}

void ems_setLogging(_EMS_SYS_LOGGING loglevel) {
    if (loglevel <= EMS_SYS_LOGGING_VERBOSE) {
        EMS_Sys_Status.emsLogging = loglevel;
        if (loglevel == EMS_SYS_LOGGING_NONE) {
            myDebug("System Logging set to None");
        } else if (loglevel == EMS_SYS_LOGGING_BASIC) {
            myDebug("System Logging set to Basic");
        } else if (loglevel == EMS_SYS_LOGGING_VERBOSE) {
            myDebug("System Logging set to Verbose");
        } else if (loglevel == EMS_SYS_LOGGING_THERMOSTAT) {
            myDebug("System Logging set to Thermostat only");
        } else if (loglevel == EMS_SYS_LOGGING_RAW) {
            myDebug("System Logging set to Raw mode");
        }
    }
}

/**
 * Calculate CRC checksum using lookup table for speed
 * len is length of data in bytes (including the CRC byte at end)
 * So its the complete telegram with the header
 */
uint8_t _crcCalculator(uint8_t * data, uint8_t len) {
    uint8_t crc = 0;

    // read data and stop before the CRC
    for (uint8_t i = 0; i < len - 1; i++) {
        crc = ems_crc_table[crc];
        crc ^= data[i];
    }

    return crc;
}

// like itoa but for hex, and quicker
char * _hextoa(uint8_t value, char * buffer) {
    char * p    = buffer;
    byte   nib1 = (value >> 4) & 0x0F;
    byte   nib2 = (value >> 0) & 0x0F;
    *p++        = nib1 < 0xA ? '0' + nib1 : 'A' + nib1 - 0xA;
    *p++        = nib2 < 0xA ? '0' + nib2 : 'A' + nib2 - 0xA;
    *p          = '\0'; // null terminate just in case
    return buffer;
}

// for decimals 0 to 99, printed as a string
char * _smallitoa(uint8_t value, char * buffer) {
    buffer[0] = ((value / 10) == 0) ? '0' : (value / 10) + '0';
    buffer[1] = (value % 10) + '0';
    buffer[2] = '\0';
    return buffer;
}

/* for decimals 0 to 999, printed as a string
 * From @nomis
 */
char * _smallitoa3(uint16_t value, char * buffer) {
    buffer[0] = ((value / 100) == 0) ? '0' : (value / 100) + '0';
    buffer[1] = (((value % 100) / 10) == 0) ? '0' : ((value % 100) / 10) + '0';
    buffer[2] = (value % 10) + '0';
    buffer[3] = '\0';
    return buffer;
}

/**
 * Find the pointer to the EMS_Types array for a given type ID
 * or -1 if not found
 */
int _ems_findType(uint8_t type) {
    uint8_t i         = 0;
    bool    typeFound = false;
    // scan through known ID types
    while (i < _EMS_Types_max) {
        //lobocobra start we accept also if we have 47 or 48 instead of 3D or 3E
        if ((EMS_Types[i].type == type) || (EMS_Types[i].type == type -10 )) {
        //lobocobra end
            typeFound = true; // we have a match
            break;
        }
        i++;
    }

    return (typeFound ? i : -1);
}

/**
 * debug print a telegram to telnet/serial including the CRC
 * len is length in bytes including the CRC
 */
void _debugPrintTelegram(const char * prefix, _EMS_RxTelegram * EMS_RxTelegram, const char * color) {
    if (EMS_Sys_Status.emsLogging <= EMS_SYS_LOGGING_BASIC)
        return;

    char      output_str[200] = {0};
    char      buffer[16]      = {0};
    uint8_t   len             = EMS_RxTelegram->length;
    uint8_t * data            = EMS_RxTelegram->telegram;

    strlcpy(output_str, "(", sizeof(output_str));
    strlcat(output_str, COLOR_CYAN, sizeof(output_str));
    strlcat(output_str, _smallitoa((uint8_t)((EMS_RxTelegram->timestamp / 3600000) % 24), buffer), sizeof(output_str));
    strlcat(output_str, ":", sizeof(output_str));
    strlcat(output_str, _smallitoa((uint8_t)((EMS_RxTelegram->timestamp / 60000) % 60), buffer), sizeof(output_str));
    strlcat(output_str, ":", sizeof(output_str));
    strlcat(output_str, _smallitoa((uint8_t)((EMS_RxTelegram->timestamp / 1000) % 60), buffer), sizeof(output_str));
    strlcat(output_str, ".", sizeof(output_str));
    strlcat(output_str, _smallitoa3(EMS_RxTelegram->timestamp % 1000, buffer), sizeof(output_str));
    strlcat(output_str, COLOR_RESET, sizeof(output_str));
    strlcat(output_str, ") ", sizeof(output_str));

    strlcat(output_str, color, sizeof(output_str));
    strlcat(output_str, prefix, sizeof(output_str));
    strlcat(output_str, " telegram: ", sizeof(output_str));

    for (int i = 0; i < len - 1; i++) {
        strlcat(output_str, _hextoa(data[i], buffer), sizeof(output_str));
        strlcat(output_str, " ", sizeof(output_str)); // add space
    }

    strlcat(output_str, "(CRC=", sizeof(output_str));
    strlcat(output_str, _hextoa(data[len - 1], buffer), sizeof(output_str));
    strlcat(output_str, ")", sizeof(output_str));

    // print number of data bytes only if its a valid telegram
    if (len > 5) {
        strlcat(output_str, ", #data=", sizeof(output_str));
        strlcat(output_str, itoa(len - 5, buffer, 10), sizeof(output_str));
    }

    strlcat(output_str, COLOR_RESET, sizeof(output_str));

    myDebug(output_str);
}

/**
 * send the contents of the Tx buffer to the UART
 * we take telegram from the queue and send it, but don't remove it until later when its confirmed successful
 */
void _ems_sendTelegram() {
    // check if we have something in the queue to send
    if (EMS_TxQueue.isEmpty()) {
        return;
    }

    // get the first in the queue, which is at the head
    // we don't remove from the queue yet
    _EMS_TxTelegram EMS_TxTelegram = EMS_TxQueue.first();

    // if there is no destination, also delete it from the queue
    if (EMS_TxTelegram.dest == EMS_ID_NONE) {
        EMS_TxQueue.shift(); // remove from queue
        return;
    }


    // if we're in raw mode just fire and forget
    if (EMS_TxTelegram.action == EMS_TX_TELEGRAM_RAW) {
        EMS_TxTelegram.data[EMS_TxTelegram.length - 1] = _crcCalculator(EMS_TxTelegram.data, EMS_TxTelegram.length); // add the CRC
        _EMS_RxTelegram EMS_RxTelegram;
        EMS_RxTelegram.length    = EMS_TxTelegram.length;
        EMS_RxTelegram.telegram  = EMS_TxTelegram.data;
        EMS_RxTelegram.timestamp = millis();                             // now
        _debugPrintTelegram("Sending raw", &EMS_RxTelegram, COLOR_CYAN); // always show
        emsuart_tx_buffer(EMS_TxTelegram.data, EMS_TxTelegram.length);   // send the telegram to the UART Tx
        EMS_TxQueue.shift();                                             // remove from queue
        return;
    }

    // create header
    EMS_TxTelegram.data[0] = EMS_ID_ME; // src
    // dest
    if (EMS_TxTelegram.action == EMS_TX_TELEGRAM_WRITE) {
        EMS_TxTelegram.data[1] = EMS_TxTelegram.dest;
    } else {
        // for a READ or VALIDATE
        EMS_TxTelegram.data[1] = EMS_TxTelegram.dest | 0x80; // read has 8th bit set
    }
    EMS_TxTelegram.data[2] = EMS_TxTelegram.type;   // type
    EMS_TxTelegram.data[3] = EMS_TxTelegram.offset; // offset

    // see if it has data, add the single data value byte
    // otherwise leave it alone and assume the data has been pre-populated
    if (EMS_TxTelegram.length == EMS_MIN_TELEGRAM_LENGTH) {
        // for reading this is #bytes we want to read (the size)
        // for writing its the value we want to write
        EMS_TxTelegram.data[4] = EMS_TxTelegram.dataValue;
    }
    // finally calculate CRC and add it to the end
    uint8_t crc                                    = _crcCalculator(EMS_TxTelegram.data, EMS_TxTelegram.length);
    EMS_TxTelegram.data[EMS_TxTelegram.length - 1] = crc;

    // print debug info
    if (EMS_Sys_Status.emsLogging == EMS_SYS_LOGGING_VERBOSE) {
        char s[64] = {0};
        if (EMS_TxTelegram.action == EMS_TX_TELEGRAM_WRITE) {
            snprintf(s, sizeof(s), "Sending write of type 0x%02X to 0x%02X:", EMS_TxTelegram.type, EMS_TxTelegram.dest & 0x7F);
        } else if (EMS_TxTelegram.action == EMS_TX_TELEGRAM_READ) {
            snprintf(s, sizeof(s), "Sending read of type 0x%02X to 0x%02X:", EMS_TxTelegram.type, EMS_TxTelegram.dest & 0x7F);
        } else if (EMS_TxTelegram.action == EMS_TX_TELEGRAM_VALIDATE) {
            snprintf(s, sizeof(s), "Sending validate of type 0x%02X to 0x%02X:", EMS_TxTelegram.type, EMS_TxTelegram.dest & 0x7F);
        }

        _EMS_RxTelegram EMS_RxTelegram;
        EMS_RxTelegram.length    = EMS_TxTelegram.length;
        EMS_RxTelegram.telegram  = EMS_TxTelegram.data;
        EMS_RxTelegram.timestamp = millis(); // now
        _debugPrintTelegram(s, &EMS_RxTelegram, COLOR_CYAN);
    }

    // send the telegram to the UART Tx
    emsuart_tx_buffer(EMS_TxTelegram.data, EMS_TxTelegram.length);

    EMS_Sys_Status.emsTxStatus = EMS_TX_STATUS_WAIT;
}


/**
 * Takes the last write command and turns into a validate request
 * placing it on the queue
 */
void _createValidate() {
    if (EMS_TxQueue.isEmpty()) {
        return;
    }

    // release the Tx lock
    EMS_Sys_Status.emsTxStatus = EMS_TX_STATUS_IDLE;

    // get the first in the queue, which is at the head
    _EMS_TxTelegram EMS_TxTelegram = EMS_TxQueue.first();

    // safety check: only do a validate after a write and when we have a type to validate
    if ((EMS_TxTelegram.action != EMS_TX_TELEGRAM_WRITE) || (EMS_TxTelegram.type_validate == EMS_ID_NONE)) {
        EMS_TxQueue.shift(); // remove from queue
        return;
    }

    // create a new Telegram copying from the last write
    _EMS_TxTelegram new_EMS_TxTelegram;
    new_EMS_TxTelegram.action = EMS_TX_TELEGRAM_VALIDATE;

    // copy old Write record
    new_EMS_TxTelegram.type_validate      = EMS_TxTelegram.type_validate;
    new_EMS_TxTelegram.dest               = EMS_TxTelegram.dest;
    new_EMS_TxTelegram.type               = EMS_TxTelegram.type;
    new_EMS_TxTelegram.comparisonValue    = EMS_TxTelegram.comparisonValue;
    new_EMS_TxTelegram.comparisonPostRead = EMS_TxTelegram.comparisonPostRead;
    new_EMS_TxTelegram.comparisonOffset   = EMS_TxTelegram.comparisonOffset;

    // this is what is different
    new_EMS_TxTelegram.offset    = EMS_TxTelegram.comparisonOffset; // location of byte to fetch
    new_EMS_TxTelegram.dataValue = 1;                               // fetch single byte
    new_EMS_TxTelegram.length    = EMS_MIN_TELEGRAM_LENGTH;         // is always 6 bytes long (including CRC at end)

    // remove old telegram from queue and add this new read one
    EMS_TxQueue.shift();                     // remove from queue
    EMS_TxQueue.unshift(new_EMS_TxTelegram); // add back to queue making it first to be picked up next (FIFO)
}

/*
 * Entry point triggered by an interrupt in emsuart.cpp
 * length is only data bytes, excluding the BRK
 * Read commands are asynchronous as they're handled by the interrupt
 * When a telegram is processed we forcefully erase it from the stack to prevent overflow
 */
void ems_parseTelegram(uint8_t * telegram, uint8_t length) {
    if ((length != 0) && (telegram[0] != 0x00)) {
        _ems_readTelegram(telegram, length);
    }

    // clear the Rx buffer just be safe and prevent duplicates
    memset(telegram, 0, EMS_MAXBUFFERSIZE);
}

/**
 * the main logic that parses the telegram message
 * When we receive a Poll Request we need to send any Tx packages quickly within a 200ms window
 */
void _ems_readTelegram(uint8_t * telegram, uint8_t length) {
    // create the Rx package
    static _EMS_RxTelegram EMS_RxTelegram;
    static uint32_t        _last_emsPollFrequency = 0;
    EMS_RxTelegram.length                         = length;
    EMS_RxTelegram.telegram                       = telegram;
    EMS_RxTelegram.timestamp                      = millis();

    // check if we just received a single byte
    // it could well be a Poll request from the boiler for us, which will have a value of 0x8B (0x0B | 0x80)
    // or either a return code like 0x01 or 0x04 from the last Write command
    if (length == 1) {
        uint8_t value = telegram[0]; // 1st byte of data package

        EMS_Sys_Status.emsPollFrequency = (EMS_RxTelegram.timestamp - _last_emsPollFrequency);
        _last_emsPollFrequency          = EMS_RxTelegram.timestamp;

        // check first for a Poll for us
        if (value == (EMS_ID_ME | 0x80)) {
            EMS_Sys_Status.emsTxCapable = true;

            // do we have something to send thats waiting in the Tx queue?
            // if so send it if the Queue is not in a wait state
            if ((!EMS_TxQueue.isEmpty()) && (EMS_Sys_Status.emsTxStatus == EMS_TX_STATUS_IDLE)) {
                _ems_sendTelegram(); // perform the read/write command immediately
            } else {
                // nothing to send so just send a poll acknowledgement back
                if (EMS_Sys_Status.emsPollEnabled) {
                    emsaurt_tx_poll();
                }
            }
        } else if (EMS_Sys_Status.emsTxStatus == EMS_TX_STATUS_WAIT) {
            // this may be a single byte 01 (success) or 04 (error) from a recent write command?
            if (value == EMS_TX_SUCCESS) {
                EMS_Sys_Status.emsTxPkgs++;
                // got a success 01. Send a validate to check the value of the last write
                emsaurt_tx_poll(); // send a poll to free the EMS bus
                _createValidate(); // create a validate Tx request (if needed)
            } else if (value == EMS_TX_ERROR) {
                // last write failed (04), delete it from queue and dont bother to retry
                if (EMS_Sys_Status.emsLogging == EMS_SYS_LOGGING_VERBOSE) {
                    myDebug("** Write command failed from host");
                }
                emsaurt_tx_poll(); // send a poll to free the EMS bus
                _removeTxQueue();  // remove from queue
            }
        }

        return; // all done here
    }

    // ignore anything that doesn't resemble a proper telegram package
    // minimal is 5 bytes, excluding CRC at the end
    if (length <= 4) {
        //_debugPrintTelegram("Noisy data:", &EMS_RxTelegram COLOR_RED);
        return;
    }

    // Assume at this point we have something that vaguely resembles a telegram in the format [src] [dest] [type] [offset] [data] [crc]
    // validate the CRC, if its bad ignore it
    uint8_t crc = _crcCalculator(telegram, length);
    if (telegram[length - 1] != crc) {
        EMS_Sys_Status.emxCrcErr++;
        if (EMS_Sys_Status.emsLogging == EMS_SYS_LOGGING_VERBOSE) {
            _debugPrintTelegram("Corrupt telegram:", &EMS_RxTelegram, COLOR_RED);
        }
        return;
    }

    // if we are in raw logging mode then just print out the telegram as it is
    // but still continue to process it
    if (EMS_Sys_Status.emsLogging == EMS_SYS_LOGGING_RAW) {
        char raw[300]   = {0};
        char buffer[16] = {0};
        for (int i = 0; i < length; i++) {
            strlcat(raw, _hextoa(telegram[i], buffer), sizeof(raw));
            strlcat(raw, " ", sizeof(raw)); // add space
        }
        myDebug(raw);
    }

    // here we know its a valid incoming telegram of at least 6 bytes
    // we use this to see if we always have a connection to the boiler, in case of drop outs
    EMS_Sys_Status.emsRxTimestamp  = EMS_RxTelegram.timestamp; // timestamp of last read
    EMS_Sys_Status.emsBusConnected = true;

    // now lets process it and see what to do next
    _processType(&EMS_RxTelegram);
}

/*
 * print the telegram
 */
void _printMessage(_EMS_RxTelegram * EMS_RxTelegram) {
    uint8_t * telegram = EMS_RxTelegram->telegram;

    // header info
    uint8_t   src  = telegram[0] & 0x7F;
    uint8_t   dest = telegram[1] & 0x7F; // remove 8th bit to handle both reads and writes
    uint8_t   type;
    bool      emsp;

    // check if EMS or EMS+ by checking 3rd byte of telegram
    if (telegram[2] >= 0xF0) {
        // EMS+
        type   = telegram[3];
        emsp   = true;
    } else {
        type   = telegram[2];
        emsp   = false;
    }

    char output_str[200] = {0};
    char buffer[16]      = {0};
    char color_s[20]     = {0};

    // source
    if (src == EMS_Boiler.type_id) {
        strlcpy(output_str, "Boiler", sizeof(output_str));
    } else if (src == EMS_Thermostat.type_id) {
        if (emsp)
            strlcpy(output_str, "Thermostat+", sizeof(output_str));
        else
            strlcpy(output_str, "Thermostat", sizeof(output_str));
    } else {
        strlcpy(output_str, "0x", sizeof(output_str));
        strlcat(output_str, _hextoa(src, buffer), sizeof(output_str));
    }

    strlcat(output_str, " -> ", sizeof(output_str));

    // destination
    if (dest == EMS_ID_ME) {
        if (emsp) {
            strlcat(output_str, "me", sizeof(output_str));
            strlcpy(color_s, COLOR_BRIGHT_YELLOW, sizeof(color_s));
        } else {
            strlcat(output_str, "me", sizeof(output_str));
            strlcpy(color_s, COLOR_YELLOW, sizeof(color_s));
        }
    } else if (dest == EMS_ID_NONE) {
        if (emsp) {
            strlcat(output_str, "all", sizeof(output_str));
            strlcpy(color_s, COLOR_BRIGHT_GREEN, sizeof(color_s));
        } else {
            strlcat(output_str, "all", sizeof(output_str));
            strlcpy(color_s, COLOR_GREEN, sizeof(color_s));
        }
    } else if (dest == EMS_Boiler.type_id) {
        if (emsp) {
            strlcat(output_str, "Boiler+", sizeof(output_str));
            strlcpy(color_s, COLOR_BRIGHT_MAGENTA, sizeof(color_s));
        } else {
            strlcat(output_str, "Boiler", sizeof(output_str));
            strlcpy(color_s, COLOR_MAGENTA, sizeof(color_s));
        }
    } else if (dest == EMS_ID_SM10) {
        strlcat(output_str, "SM10", sizeof(output_str));
        strlcpy(color_s, COLOR_MAGENTA, sizeof(color_s));
    } else if (dest == EMS_Thermostat.type_id) {
        if (emsp) {
            strlcat(output_str, "Thermostat+", sizeof(output_str));
            strlcpy(color_s, COLOR_BRIGHT_MAGENTA, sizeof(color_s));
        } else {
            strlcat(output_str, "Thermostat", sizeof(output_str));
            strlcpy(color_s, COLOR_MAGENTA, sizeof(color_s));
        }
    } else {
        if (emsp) {
            strlcat(output_str, "0x", sizeof(output_str));
            strlcat(output_str, _hextoa(dest, buffer), sizeof(output_str));
            strlcpy(color_s, COLOR_BRIGHT_MAGENTA, sizeof(color_s));
        } else {
            strlcat(output_str, "0x", sizeof(output_str));
            strlcat(output_str, _hextoa(dest, buffer), sizeof(output_str));
            strlcpy(color_s, COLOR_MAGENTA, sizeof(color_s));
        }
    }

    // type
    strlcat(output_str, ", type 0x", sizeof(output_str));
    strlcat(output_str, _hextoa(type, buffer), sizeof(output_str));

    if (EMS_Sys_Status.emsLogging == EMS_SYS_LOGGING_THERMOSTAT) {
        // only print ones to/from thermostat if logging is set to thermostat only
        if ((src == EMS_Thermostat.type_id) || (dest == EMS_Thermostat.type_id)) {
            _debugPrintTelegram(output_str, EMS_RxTelegram, color_s);
        }
    } else {
        // always print
        _debugPrintTelegram(output_str, EMS_RxTelegram, color_s);
    }
}

/**
 * print detailed telegram
 * and then call its callback if there is one defined
 */
void _ems_processTelegram(_EMS_RxTelegram * EMS_RxTelegram) {
    // header
    uint8_t * telegram = EMS_RxTelegram->telegram;
    uint8_t   length   = EMS_RxTelegram->length;
    uint8_t   src      = telegram[0] & 0x7F;
    uint8_t   type     = telegram[2];
    uint8_t   offset   = telegram[3];
    uint8_t * data     = &telegram[4]; // data block starts at position 4

    // EMS Plus support
    uint8_t   ptype   = telegram[3];
    uint8_t   poffset = telegram[4];
    uint8_t * pdata   = &telegram[5 + poffset]; // data block starts at position 5 plus the offset

    // print out the telegram
    if (EMS_Sys_Status.emsLogging >= EMS_SYS_LOGGING_THERMOSTAT) {
        _printMessage(EMS_RxTelegram);
    }

    // see if we recognize the type first by scanning our known EMS types list
    bool    typeFound = false;
    uint8_t i         = 0;

    while (i < _EMS_Types_max) {
        //lobocobra start we accept also if we have 47 or 48 instead of 3D or 3E
        if ((EMS_Types[i].type == type) || (EMS_Types[i].type == type -10) ){
        //lobocobra end
            // is it common type for everyone?
            // is it for us? So the src must match with either the boiler, thermostat or other devices
            if ((EMS_Types[i].model_id == EMS_MODEL_ALL)
                || ((src == EMS_Boiler.type_id) || (src == EMS_Thermostat.type_id) || (src == EMS_ID_SM10))) {
                typeFound = true;
                break;
            }
        }
        i++;
    }

    // if it's a common type (across ems devices) or something specifically for us process it.
    // dest will be EMS_ID_NONE and offset 0x00 for a broadcast message
    if (typeFound) {
        if ((EMS_Types[i].processType_cb) != (void *)NULL) {
            // print non-verbose message
            if ((EMS_Sys_Status.emsLogging == EMS_SYS_LOGGING_BASIC) || (EMS_Sys_Status.emsLogging == EMS_SYS_LOGGING_VERBOSE)) {
                if (EMS_Types[i].emsplus)
                    myDebug("<--- %s(0x%02X) received", EMS_Types[i].typeString, ptype);
                else
                    myDebug("<--- %s(0x%02X) received", EMS_Types[i].typeString, type);
            }
            // call callback function to process it
            if (EMS_Types[i].emsplus && poffset == EMS_PLUS_ID_NONE)
                (void)EMS_Types[i].processType_cb(ptype, pdata, length - 6 - poffset);
            // as we only handle complete telegrams (not partial) check that the offset is 0
<<<<<<< HEAD
            // lobocobra info: telegram is checked and ok, depending the address 0x47 (etc) the right function is started
            if (offset == 0) {
                (void)EMS_Types[i].processType_cb(src, data, EMS_RxTelegram->length - 5);
=======
            else if (offset == EMS_ID_NONE && !EMS_Types[i].emsplus) {
                (void)EMS_Types[i].processType_cb(type, data, length - 5);
>>>>>>> 5cf6d25f
            }
        }
    }

    EMS_Sys_Status.emsTxStatus = EMS_TX_STATUS_IDLE;
}

/**
 * Remove current Tx telegram from queue and release lock on Tx
 */
void _removeTxQueue() {
    if (!EMS_TxQueue.isEmpty()) {
        EMS_TxQueue.shift(); // remove item from top of the queue
    }
    EMS_Sys_Status.emsTxStatus = EMS_TX_STATUS_IDLE;
}

/**
 * deciphers the telegram packet, which has already been checked for valid CRC and has a complete header (min of 5 bytes)
 * length is only data bytes, excluding the BRK
 * We only remove from the Tx queue if the read or write was successful
 */
void _processType(_EMS_RxTelegram * EMS_RxTelegram) {
    uint8_t * telegram = EMS_RxTelegram->telegram;

    // header
    uint8_t src = telegram[0] & 0x7F; // removing 8th bit as we deal with both reads and writes here

    // if its an echo of ourselves from the master UBA, ignore
    if (src == EMS_ID_ME) {
        // _debugPrintTelegram("echo:", EMS_RxTelegram, COLOR_WHITE);
        return;
    }

    // if its a broadcast and we didn't just send anything, process it and exit
    if (EMS_Sys_Status.emsTxStatus == EMS_TX_STATUS_IDLE) {
        _ems_processTelegram(EMS_RxTelegram);
        return;
    }

    // release the lock on the TxQueue
    EMS_Sys_Status.emsTxStatus = EMS_TX_STATUS_IDLE;

    // at this point we can assume Txstatus is EMS_TX_STATUS_WAIT so we just sent a read/write/validate
    // for READ, WRITE or VALIDATE the dest (telegram[1]) is always us, so check for this
    // and if not we probably didn't get any response so remove the last Tx from the queue and process the telegram anyway
    if ((telegram[1] & 0x7F) != EMS_ID_ME) {
        _removeTxQueue();
        _ems_processTelegram(EMS_RxTelegram);
        return;
    }

    // first double check we actually have something in the queue
    if (EMS_TxQueue.isEmpty()) {
        _ems_processTelegram(EMS_RxTelegram);
        return;
    }

    // get the Tx telegram we just sent
    _EMS_TxTelegram EMS_TxTelegram = EMS_TxQueue.first();

    // check action
    // if READ, match the current inbound telegram to what we sent
    // if WRITE, should not happen
    // if VALIDATE, check the contents
    if (EMS_TxTelegram.action == EMS_TX_TELEGRAM_READ) {
        uint8_t type = telegram[2];
        if ((src == EMS_TxTelegram.dest) && (type == EMS_TxTelegram.type)) {
            // all checks out, read was successful, remove tx from queue and continue to process telegram
            _removeTxQueue();
            EMS_Sys_Status.emsRxPgks++; // increment counter
            // myDebug("** Read from 0x%02X ok", type);
            ems_setEmsRefreshed(EMS_TxTelegram.forceRefresh); // does mqtt need refreshing?
        } else {
            // read not OK, we didn't get back a telegram we expected
            // leave on queue and try again, but continue to process what we received as it may be important
            EMS_Sys_Status.txRetryCount++;
            // if retried too many times, give up and remove it
            if (EMS_Sys_Status.txRetryCount >= TX_WRITE_TIMEOUT_COUNT) {
                if (EMS_Sys_Status.emsLogging >= EMS_SYS_LOGGING_BASIC) {
                    myDebug("Read failed. Giving up, removing from queue");
                }
                _removeTxQueue();
            } else {
                if (EMS_Sys_Status.emsLogging >= EMS_SYS_LOGGING_BASIC) {
                    myDebug("...Retrying read. Attempt %d/%d...", EMS_Sys_Status.txRetryCount, TX_WRITE_TIMEOUT_COUNT);
                }
            }
        }
        _ems_processTelegram(EMS_RxTelegram); // process it always
    }

    if (EMS_TxTelegram.action == EMS_TX_TELEGRAM_WRITE) {
        // should not get here, since this is handled earlier receiving a 01 or 04
        myDebug("** Error ! Write - should not be here");
    }

    if (EMS_TxTelegram.action == EMS_TX_TELEGRAM_VALIDATE) {
        // this is a read telegram which we use to validate the last write
        uint8_t * data         = telegram + 4; // data block starts at position 5
        uint8_t   dataReceived = data[0];      // only a single byte is returned after a read
        if (EMS_TxTelegram.comparisonValue == dataReceived) {
            // validate was successful, the write changed the value
            _removeTxQueue(); // now we can remove the Tx validate command the queue
            if (EMS_Sys_Status.emsLogging >= EMS_SYS_LOGGING_BASIC) {
                myDebug("Write to 0x%02X was successful", EMS_TxTelegram.dest);
            }
            // follow up with the post read command
            ems_doReadCommand(EMS_TxTelegram.comparisonPostRead, EMS_TxTelegram.dest, true);
        } else {
            // write failed
            if (EMS_Sys_Status.emsLogging >= EMS_SYS_LOGGING_BASIC) {
                myDebug("Last write failed. Compared set value 0x%02X with received value 0x%02X",
                        EMS_TxTelegram.comparisonValue,
                        dataReceived);
            }
            if (++EMS_Sys_Status.txRetryCount > TX_WRITE_TIMEOUT_COUNT) {
                if (EMS_Sys_Status.emsLogging >= EMS_SYS_LOGGING_BASIC) {
                    myDebug("Write failed. Giving up, removing from queue");
                }
                _removeTxQueue();
            } else {
                // retry, turn the validate back into a write and try again
                if (EMS_Sys_Status.emsLogging >= EMS_SYS_LOGGING_BASIC) {
                    myDebug("...Retrying write. Attempt %d/%d...", EMS_Sys_Status.txRetryCount, TX_WRITE_TIMEOUT_COUNT);
                }
                EMS_TxTelegram.action    = EMS_TX_TELEGRAM_WRITE;
                EMS_TxTelegram.dataValue = EMS_TxTelegram.comparisonValue;  // restore old value
                EMS_TxTelegram.offset    = EMS_TxTelegram.comparisonOffset; // restore old value
                EMS_TxQueue.shift();                                        // remove validate from queue
                EMS_TxQueue.unshift(EMS_TxTelegram);                        // add back to queue making it next in line
            }
        }
    }

    emsaurt_tx_poll(); // send Acknowledgement back to free the EMS bus since we have the telegram
}


/**
 * Check if hot tap water or heating is active
 * using a quick hack for checking the heating. Selected Flow Temp >= 70
 */
void _checkActive() {
    // hot tap water, using flow to check instead of the burner power
    if (EMS_Boiler.wWCurFlow != EMS_VALUE_INT_NOTSET && EMS_Boiler.burnGas != EMS_VALUE_INT_NOTSET) {
        EMS_Boiler.tapwaterActive = ((EMS_Boiler.wWCurFlow != 0) && (EMS_Boiler.burnGas == EMS_VALUE_INT_ON));
    }

    // heating
    if (EMS_Boiler.selFlowTemp != EMS_VALUE_INT_NOTSET && EMS_Boiler.burnGas != EMS_VALUE_INT_NOTSET) {
        EMS_Boiler.heatingActive = ((EMS_Boiler.selFlowTemp >= EMS_BOILER_SELFLOWTEMP_HEATING) && (EMS_Boiler.burnGas == EMS_VALUE_INT_ON));
    }
}

/**
 * UBAParameterWW - type 0x33 - warm water parameters
 * received only after requested (not broadcasted)
 */
void _process_UBAParameterWW(uint8_t src, uint8_t * data, uint8_t length) {
    EMS_Boiler.wWActivated   = (_toByte(1) == 0xFF); // 0xFF means on
    EMS_Boiler.wWSelTemp     = _toByte(2);
    EMS_Boiler.wWCircPump    = (_toByte(6) == 0xFF); // 0xFF means on
    EMS_Boiler.wWDesiredTemp = _toByte(8);
    EMS_Boiler.wWComfort     = _toByte(EMS_OFFSET_UBAParameterWW_wwComfort);

    EMS_Sys_Status.emsRefreshed = true; // when we receieve this, lets force an MQTT publish
}

/**
 * UBATotalUptimeMessage - type 0x14 - total uptime
 * received only after requested (not broadcasted)
 */
void _process_UBATotalUptimeMessage(uint8_t src, uint8_t * data, uint8_t length) {
    EMS_Boiler.UBAuptime        = _toLong(0);
    EMS_Sys_Status.emsRefreshed = true; // when we receieve this, lets force an MQTT publish
}

/*
 * UBAParametersMessage - type 0x16
 */
void _process_UBAParametersMessage(uint8_t src, uint8_t * data, uint8_t length) {
    EMS_Boiler.heating_temp = _toByte(1);
    EMS_Boiler.pump_mod_max = _toByte(9);
    EMS_Boiler.pump_mod_min = _toByte(10);
}

/**
 * UBAMonitorWWMessage - type 0x34 - warm water monitor. 19 bytes long
 * received every 10 seconds
 */
void _process_UBAMonitorWWMessage(uint8_t src, uint8_t * data, uint8_t length) {
    EMS_Boiler.wWCurTmp  = _toShort(1);
    EMS_Boiler.wWStarts  = _toLong(13);
    EMS_Boiler.wWWorkM   = _toLong(10);
    EMS_Boiler.wWOneTime = _bitRead(5, 1);
    EMS_Boiler.wWCurFlow = _toByte(9);
}

/**
 * UBAMonitorFast - type 0x18 - central heating monitor part 1 (25 bytes long)
 * received every 10 seconds
 */
void _process_UBAMonitorFast(uint8_t src, uint8_t * data, uint8_t length) {
    EMS_Boiler.selFlowTemp = _toByte(0);
    EMS_Boiler.curFlowTemp = _toShort(1);
    EMS_Boiler.retTemp     = _toShort(13);

    EMS_Boiler.burnGas = _bitRead(7, 0);
    EMS_Boiler.fanWork = _bitRead(7, 2);
    EMS_Boiler.ignWork = _bitRead(7, 3);
    EMS_Boiler.heatPmp = _bitRead(7, 5);
    EMS_Boiler.wWHeat  = _bitRead(7, 6);
    EMS_Boiler.wWCirc  = _bitRead(7, 7);

    EMS_Boiler.curBurnPow = _toByte(4);
    EMS_Boiler.selBurnPow = _toByte(3); // burn power max setting

    EMS_Boiler.flameCurr = _toShort(15);

    // read the service code / installation status as appears on the display
    EMS_Boiler.serviceCodeChar[0] = char(_toByte(18)); // ascii character 1
    EMS_Boiler.serviceCodeChar[1] = char(_toByte(19)); // ascii character 2
    EMS_Boiler.serviceCodeChar[2] = '\0';              // null terminate string

    // read error code
    EMS_Boiler.serviceCode = _toShort(20);

    // system pressure. FF means missing
    EMS_Boiler.sysPress = _toByte(17); // this is *10

    // at this point do a quick check to see if the hot water or heating is active
    _checkActive();
}

/**
 * UBAMonitorSlow - type 0x19 - central heating monitor part 2 (27 bytes long)
 * received every 60 seconds
 */
void _process_UBAMonitorSlow(uint8_t src, uint8_t * data, uint8_t length) {
    EMS_Boiler.extTemp     = _toShort(0); // 0x8000 if not available
    EMS_Boiler.boilTemp    = _toShort(2); // 0x8000 if not available
    EMS_Boiler.pumpMod     = _toByte(9);
    EMS_Boiler.burnStarts  = _toLong(10);
    EMS_Boiler.burnWorkMin = _toLong(13);
    EMS_Boiler.heatWorkMin = _toLong(19);
}

/**
 * type 0xB1 - data from the RC10 thermostat (0x17)
 * For reading the temp values only
 * received every 60 seconds
 * e.g. 17 0B 91 00 80 1E 00 CB 27 00 00 00 00 05 01 00 CB 00 (CRC=47), #data=14
 */
void _process_RC10StatusMessage(uint8_t src, uint8_t * data, uint8_t length) {
    EMS_Thermostat.setpoint_roomTemp = _toByte(EMS_OFFSET_RC10StatusMessage_setpoint); // is * 2
    EMS_Thermostat.curr_roomTemp     = _toByte(EMS_OFFSET_RC10StatusMessage_curr);     // is * 10

    EMS_Sys_Status.emsRefreshed = true; // triggers a send the values back via MQTT
}

/**
 * type 0x91 - data from the RC20 thermostat (0x17) - 15 bytes long
 * For reading the temp values only
 * received every 60 seconds
 */
void _process_RC20StatusMessage(uint8_t src, uint8_t * data, uint8_t length) {
    EMS_Thermostat.setpoint_roomTemp = _toByte(EMS_OFFSET_RC20StatusMessage_setpoint); // is * 2
    EMS_Thermostat.curr_roomTemp     = _toShort(EMS_OFFSET_RC20StatusMessage_curr);    // is * 10

    EMS_Sys_Status.emsRefreshed = true; // triggers a send the values back via MQTT
}

/**
 * type 0x41 - data from the RC30 thermostat(0x10) - 14 bytes long
 * For reading the temp values only * received every 60 seconds 
*/
void _process_RC30StatusMessage(uint8_t src, uint8_t * data, uint8_t length) {
    EMS_Thermostat.setpoint_roomTemp = _toByte(EMS_OFFSET_RC30StatusMessage_setpoint); // is * 2
    EMS_Thermostat.curr_roomTemp     = _toShort(EMS_OFFSET_RC30StatusMessage_curr);    // note, its 2 bytes here

    EMS_Sys_Status.emsRefreshed = true; // triggers a send the values back via MQTT
}

/**
 * type 0x3E and 0x48 - data from the RC35 thermostat (0x10) - 16 bytes
 * For reading the temp values only
 * received every 60 seconds
 * lobocobra start
 * after a incoming telegram 0x48 is checked as correct, this code is started to evaluate the content
 * lobocobra end
 */
void _process_RC35StatusMessage(uint8_t src, uint8_t * data, uint8_t length) {
<<<<<<< HEAD
    EMS_Thermostat.setpoint_roomTemp = _toByte(EMS_TYPE_RC35StatusMessage_setpoint); // is * 2
    if ( (EMS_Thermostat.setpoint_roomTemp == 0) && (EMS_Thermostat.daytemp > 0) && EMS_Thermostat.day_mode )   { EMS_Thermostat.setpoint_roomTemp =  EMS_Thermostat.daytemp * 2;}; //lobocobra dirty fix as during the day there is no temperature set on pos2 in 0x48 only in 0x47... so if we have data from there we overwrite it.... REALLY UGLY hack!!!
    // check if temp sensor is unavailable 
    // lobocobra start here we load the data from the incoming telegramm
    // byte 0, is the wrong value, so we fix it, for HC2
    //if ((data[0] == 0x7D) && (data[1] = 0x00)) { //if HC is turned off and mode set (daymod,sommermode) .... we must also check if we have a sensor!!!
    if ( (data[3] == 0x7D) || ((data[0] == 0x7D) && (data[1] = 0x00)) ) {
    // lobocobra end we empty roomTemp if HC is not activated or we have no sensor installed
=======
    EMS_Thermostat.setpoint_roomTemp = _toByte(EMS_OFFSET_RC35StatusMessage_setpoint); // is * 2

    // check if temp sensor is unavailable
    if (data[3] == 0x7D) {
>>>>>>> 5cf6d25f
        EMS_Thermostat.curr_roomTemp = EMS_VALUE_SHORT_NOTSET;
    } else {
        EMS_Thermostat.curr_roomTemp = _toShort(EMS_OFFSET_RC35StatusMessage_curr);
    }
<<<<<<< HEAD
    EMS_Thermostat.day_mode     = bitRead(data[EMS_OFFSET_RC35Get_mode_day], 1); //get day mode flag
    //lobocobra start (load new variables)
    EMS_Thermostat.circuitcalctemp  = data[EMS_OFFSET_RC35Set_circuitcalctemp];  // 0x48 caclulated temperatur Vorlauf bit 14
    //lobocobra end
    EMS_Sys_Status.emsRefreshed = true;                                          // triggers a send the values back via MQTT
=======
    EMS_Thermostat.day_mode = bitRead(data[EMS_OFFSET_RC35Get_mode_day], 1); // get day mode flag

    EMS_Thermostat.circuitcalctemp = data[EMS_OFFSET_RC35Set_circuitcalctemp]; // 0x48 calculated temperature Vorlauf bit 14

    EMS_Sys_Status.emsRefreshed = true; // triggers a send the values back via MQTT
>>>>>>> 5cf6d25f
}

/**
 * type 0x0A - data from the Nefit Easy/TC100 thermostat (0x18) - 31 bytes long
 * The Easy has a digital precision of its floats to 2 decimal places, so values must be divided by 100
 */
void _process_EasyStatusMessage(uint8_t src, uint8_t * data, uint8_t length) {
    EMS_Thermostat.curr_roomTemp     = _toShort(EMS_OFFSET_EasyStatusMessage_curr);     // is *100
    EMS_Thermostat.setpoint_roomTemp = _toShort(EMS_OFFSET_EasyStatusMessage_setpoint); // is *100

    EMS_Sys_Status.emsRefreshed = true; // triggers a send the values back via MQTT
}

/**
 * type 0x00 - data from the Nefit RC1010 thermostat (0x18) - 24 bytes long
 * The 1010 has a digital precision of its floats to 1 decimal places for the current temperature, so values is divided by 10
 * The 1010 has a digital precision of its floats to 1 decimal places for the set temperature, so values is divided by 2
 */
void _process_RC1010StatusMessage(uint8_t type, uint8_t * data, uint8_t length) {
    EMS_Thermostat.curr_roomTemp     = _toShort(EMS_OFFSET_RC1010StatusMessage_curr);
    EMS_Thermostat.setpoint_roomTemp = _toByte(EMS_OFFSET_RC1010StatusMessage_setpoint); // is * 2
}

void _process_RC1010SetMessage(uint8_t type, uint8_t * data, uint8_t length) {
    // to complete
}

/**
 * type 0xB0 - for reading the mode from the RC10 thermostat (0x17)
 * received only after requested
 */
void _process_RC10Set(uint8_t src, uint8_t * data, uint8_t length) {
    // mode not implemented yet
}

/**
 * type 0xA8 - for reading the mode from the RC20 thermostat (0x17)
 * received only after requested
 */
void _process_RC20Set(uint8_t src, uint8_t * data, uint8_t length) {
    EMS_Thermostat.mode = _toByte(EMS_OFFSET_RC20Set_mode);
}

/**
 * type 0xA7 - for reading the mode from the RC30 thermostat (0x10)
 * received only after requested
 */
void _process_RC30Set(uint8_t src, uint8_t * data, uint8_t length) {
    EMS_Thermostat.mode = _toByte(EMS_OFFSET_RC30Set_mode);
}

/**
 * type 0x3D and 0x47 - for reading the mode from the RC35 thermostat (0x10)
 * Working Mode Heating Circuit 1 & 2 (HC1, HC2)
 * received only after requested
 * lobocobra start
 * after a incoming telegram 0x47 is checked as correct, this code is started to evaluate the content
 * lobocobra end
 */
void _process_RC35Set(uint8_t src, uint8_t * data, uint8_t length) {
    EMS_Thermostat.mode = _toByte(EMS_OFFSET_RC35Set_mode);
<<<<<<< HEAD
    //lobocobra start
    //after a valid telegram is received, those processes here a launched
    //so here I can load the newest data
    //lobocobra start here we define additional values we read and send over mqtt
    EMS_Thermostat.daytemp      = data[EMS_OFFSET_RC35Set_temp_day]     / (float)2;    // byte 2 0x47
    EMS_Thermostat.nighttemp    = data[EMS_OFFSET_RC35Set_temp_night]   / (float)2;    // byte 1 0x47
    EMS_Thermostat.holidaytemp  = data[EMS_OFFSET_RC35Set_temp_holiday] / (float)2;    // byte 3 0x47
    EMS_Thermostat.heatingtype  = data[EMS_OFFSET_RC35Set_heatingtype];                // byte 0 bit floor heating = 3 0x47

    EMS_Sys_Status.emsRefreshed = true;                                                // triggers a send the values back via MQTT        
    //lobocobra end
=======

    EMS_Thermostat.daytemp     = _toByte(EMS_OFFSET_RC35Set_temp_day);     // is * 2
    EMS_Thermostat.nighttemp   = _toByte(EMS_OFFSET_RC35Set_temp_night);   // is * 2
    EMS_Thermostat.holidaytemp = _toByte(EMS_OFFSET_RC35Set_temp_holiday); // is * 2
    EMS_Thermostat.heatingtype = _toByte(EMS_OFFSET_RC35Set_heatingtype);  // byte 0 bit floor heating = 3 0x47

    EMS_Sys_Status.emsRefreshed = true; // triggers a send the values back via MQTT
>>>>>>> 5cf6d25f
}

/**
 * type 0xA3 - for external temp settings from the the RC* thermostats
 */
void _process_RCOutdoorTempMessage(uint8_t src, uint8_t * data, uint8_t length) {
    // add support here if you're reading external sensors
}

/*
 * SM10Monitor - type 0x97
 */
void _process_SM10Monitor(uint8_t src, uint8_t * data, uint8_t length) {
    EMS_Other.SM10collectorTemp  = _toShort(2);    // collector temp from SM10, is *10
    EMS_Other.SM10bottomTemp     = _toShort(5);    // bottom temp from SM10, is *10
    EMS_Other.SM10pumpModulation = _toByte(4);     // modulation solar pump
    EMS_Other.SM10pump           = _bitRead(7, 1); // active if bit 1 is set

    EMS_Sys_Status.emsRefreshed = true; // triggers a send the values back via MQTT
}

/**
 * UBASetPoint 0x1A
 */
void _process_SetPoints(uint8_t src, uint8_t * data, uint8_t length) {
    
    if (EMS_Sys_Status.emsLogging == EMS_SYS_LOGGING_VERBOSE) {
        if (length != 0) {
            uint8_t setpoint = data[0]; // flow temp is * 2
            uint8_t ww_power = data[2]; // power in %

            char s[5];
            char s2[5];
            strlcpy(s, itoa(setpoint >> 1, s2, 10), 5);
            strlcat(s, ".", sizeof(s));
            strlcat(s, ((setpoint & 0x01) ? "5" : "0"), 5);

            myDebug(" Boiler flow temp %s C, Warm Water power %d %", s, ww_power);
        
        }
    }
    
}

/**
 * process_RCTime - type 0x06 - date and time from a thermostat - 14 bytes long
 * common for all thermostats
 */
void _process_RCTime(uint8_t src, uint8_t * data, uint8_t length) {
    if ((EMS_Thermostat.model_id == EMS_MODEL_EASY) || (EMS_Thermostat.model_id == EMS_MODEL_BOSCHEASY)) {
        return; // not supported
    }

    EMS_Thermostat.hour   = _toByte(2);
    EMS_Thermostat.minute = _toByte(4);
    EMS_Thermostat.second = _toByte(5);
    EMS_Thermostat.day    = _toByte(3);
    EMS_Thermostat.month  = _toByte(1);
    EMS_Thermostat.year   = _toByte(0);
}

/**
 * type 0x02 - get the firmware version and type of an EMS device
 * look up known devices via the product id and setup if not already set
 */
void _process_Version(uint8_t src, uint8_t * data, uint8_t length) {
    // ignore short messages that we can't interpret
    if (length < 3) {
        return;
    }

    uint8_t product_id  = _toByte(0);
    char    version[10] = {0};
    snprintf(version, sizeof(version), "%02d.%02d", _toByte(1), _toByte(2));

    // see if its a known boiler
    int  i         = 0;
    bool typeFound = false;
    while (i < _Boiler_Types_max) {
        if (Boiler_Types[i].product_id == product_id) {
            typeFound = true; // we have a matching product id. i is the index.
            break;
        }
        i++;
    }

    if (typeFound) {
        // its a boiler
        myDebug("Boiler found. Model %s (TypeID:0x%02X ProductID:%d Version:%s)",
                Boiler_Types[i].model_string,
                Boiler_Types[i].type_id,
                product_id,
                version);

        // if its a boiler set it, unless it already has been set by checking for a productID
        // it will take the first one found in the list
        if (((EMS_Boiler.type_id == EMS_ID_NONE) || (EMS_Boiler.type_id == Boiler_Types[i].type_id)) && EMS_Boiler.product_id == EMS_ID_NONE) {
            myDebug("* Setting Boiler to model %s (TypeID:0x%02X ProductID:%d Version:%s)",
                    Boiler_Types[i].model_string,
                    Boiler_Types[i].type_id,
                    product_id,
                    version);

            EMS_Boiler.type_id    = Boiler_Types[i].type_id;
            EMS_Boiler.product_id = Boiler_Types[i].product_id;
            strlcpy(EMS_Boiler.version, version, sizeof(EMS_Boiler.version));

            myESP.fs_saveConfig(); // save config to SPIFFS

            ems_getBoilerValues(); // get Boiler values that we would usually have to wait for
        }
        return;
    }

    // its not a boiler, maybe its a known thermostat?
    i = 0;
    while (i < _Thermostat_Types_max) {
        if (Thermostat_Types[i].product_id == product_id) {
            typeFound = true; // we have a matching product id. i is the index.
            break;
        }
        i++;
    }

    if (typeFound) {
        // its a known thermostat
        if (EMS_Sys_Status.emsLogging >= EMS_SYS_LOGGING_BASIC) {
            myDebug("Thermostat found. Model %s (TypeID:0x%02X ProductID:%d Version:%s)",
                    Thermostat_Types[i].model_string,
                    Thermostat_Types[i].type_id,
                    product_id,
                    version);
        }

        // if we don't have a thermostat set, use this one
        if (((EMS_Thermostat.type_id == EMS_ID_NONE) || (EMS_Thermostat.model_id == EMS_MODEL_NONE)
             || (EMS_Thermostat.type_id == Thermostat_Types[i].type_id))
            && EMS_Thermostat.product_id == EMS_ID_NONE) {
            myDebug("* Setting Thermostat model to %s (TypeID:0x%02X ProductID:%d Version:%s)",
                    Thermostat_Types[i].model_string,
                    Thermostat_Types[i].type_id,
                    product_id,
                    version);

            EMS_Thermostat.model_id        = Thermostat_Types[i].model_id;
            EMS_Thermostat.type_id         = Thermostat_Types[i].type_id;
            EMS_Thermostat.read_supported  = Thermostat_Types[i].read_supported;
            EMS_Thermostat.write_supported = Thermostat_Types[i].write_supported;
            EMS_Thermostat.product_id      = product_id;
            strlcpy(EMS_Thermostat.version, version, sizeof(EMS_Thermostat.version));

            myESP.fs_saveConfig(); // save config to SPIFFS

            // get Thermostat values (if supported)
            ems_getThermostatValues();
        }
        return;
    }

    // finally look for the other EMS devices
    i = 0;
    while (i < _Other_Types_max) {
        if (Other_Types[i].product_id == product_id) {
            typeFound = true; // we have a matching product id. i is the index.
            break;
        }
        i++;
    }

    if (typeFound) {
        myDebug("Device found. Model %s with TypeID 0x%02X, ProductID %d, Version %s",
                Other_Types[i].model_string,
                Other_Types[i].type_id,
                product_id,
                version);

        // see if this is a Solar Module SM10
        if (Other_Types[i].type_id == EMS_ID_SM10) {
            EMS_Other.SM10 = true; // we have detected a SM10
            myDebug("SM10 Solar Module support enabled.");
        }

        // fetch other values
        ems_getOtherValues();
        return;

    } else {
        myDebug("Unrecognized device found. TypeID 0x%02X, ProductID %d, Version %s", src, product_id, version);
    }
}

/*
 * Figure out the boiler and thermostat types
 */
void ems_discoverModels() {
    myDebug("Starting auto discover of EMS devices...");

    // boiler
    ems_doReadCommand(EMS_TYPE_Version, EMS_Boiler.type_id); // get version details of boiler

    // solar module
    ems_doReadCommand(EMS_TYPE_Version, EMS_ID_SM10); // check if there is Solar Module available

    // thermostat
    // if it hasn't been set, auto discover it
    if (EMS_Thermostat.type_id == EMS_ID_NONE) {
        ems_scanDevices(); // auto-discover it
    } else {
        // set the model as hardcoded (see my_devices.h) and fetch the version and product id
        ems_doReadCommand(EMS_TYPE_Version, EMS_Thermostat.type_id);
    }
}

/**
 * Print the Tx queue - for debugging
 */
void ems_printTxQueue() {
    _EMS_TxTelegram EMS_TxTelegram;
    char            sType[20] = {0};

    if (EMS_TxQueue.size() == 0) {
        myDebug("Tx queue is empty");
        return;
    }

    myDebug("Tx queue (%d/%d)", EMS_TxQueue.size(), EMS_TxQueue.capacity);

    for (byte i = 0; i < EMS_TxQueue.size(); i++) {
        EMS_TxTelegram = EMS_TxQueue[i]; // retrieves the i-th element from the buffer without removing it

        // get action
        if (EMS_TxTelegram.action == EMS_TX_TELEGRAM_WRITE) {
            strlcpy(sType, "write", sizeof(sType));
        } else if (EMS_TxTelegram.action == EMS_TX_TELEGRAM_READ) {
            strlcpy(sType, "read", sizeof(sType));
        } else if (EMS_TxTelegram.action == EMS_TX_TELEGRAM_VALIDATE) {
            strlcpy(sType, "validate", sizeof(sType));
        } else {
            strlcpy(sType, "?", sizeof(sType));
        }

        char     addedTime[15] = {0};
        uint32_t upt           = EMS_TxTelegram.timestamp;
        snprintf(addedTime,
                 sizeof(addedTime),
                 "(%02d:%02d:%02d)",
                 (uint8_t)((upt / (1000 * 60 * 60)) % 24),
                 (uint8_t)((upt / (1000 * 60)) % 60),
                 (uint8_t)((upt / 1000) % 60));

        myDebug(" [%d] action=%s dest=0x%02x type=0x%02x offset=%d length=%d dataValue=%d "
                "comparisonValue=%d type_validate=0x%02x comparisonPostRead=0x%02x @ %s",
                i + 1,
                sType,
                EMS_TxTelegram.dest & 0x7F,
                EMS_TxTelegram.type,
                EMS_TxTelegram.offset,
                EMS_TxTelegram.length,
                EMS_TxTelegram.dataValue,
                EMS_TxTelegram.comparisonValue,
                EMS_TxTelegram.type_validate,
                EMS_TxTelegram.comparisonPostRead,
                addedTime);
    }
}

/**
 * Generic function to return various settings from the thermostat
 */
void ems_getThermostatValues() {
    if (!ems_getThermostatEnabled()) {
        return;
    }

    if (!EMS_Thermostat.read_supported) {
        myDebug("Read operations not yet supported for this model thermostat");
        return;
    }

    uint8_t model_id = EMS_Thermostat.model_id;
    uint8_t type     = EMS_Thermostat.type_id;
    uint8_t hc       = EMS_Thermostat.hc;

    if (model_id == EMS_MODEL_RC20) {
        ems_doReadCommand(EMS_TYPE_RC20StatusMessage, type); // to get the setpoint temp
        ems_doReadCommand(EMS_TYPE_RC20Set, type);           // to get the mode
    } else if (model_id == EMS_MODEL_RC30) {
        ems_doReadCommand(EMS_TYPE_RC30StatusMessage, type); // to get the setpoint temp
        ems_doReadCommand(EMS_TYPE_RC30Set, type);           // to get the mode
    } else if ((model_id == EMS_MODEL_RC35) || (model_id == EMS_MODEL_ES73)) {
        if (hc == 1) {
            ems_doReadCommand(EMS_TYPE_RC35StatusMessage_HC1, type); // to get the setpoint temp
            ems_doReadCommand(EMS_TYPE_RC35Set_HC1, type);           // to get the mode
        } else if (hc == 2) {
            ems_doReadCommand(EMS_TYPE_RC35StatusMessage_HC2, type); // to get the setpoint temp
            ems_doReadCommand(EMS_TYPE_RC35Set_HC2, type);           // to get the mode
        }
    } else if ((model_id == EMS_MODEL_EASY) || (model_id == EMS_MODEL_BOSCHEASY)) {
        ems_doReadCommand(EMS_TYPE_EasyStatusMessage, type);
    }

    ems_doReadCommand(EMS_TYPE_RCTime, type); // get Thermostat time
}

/**
 * Generic function to return various settings from the thermostat
 */
void ems_getBoilerValues() {
    ems_doReadCommand(EMS_TYPE_UBAMonitorFast, EMS_Boiler.type_id); // get boiler stats, instead of waiting 10secs for the broadcast
    ems_doReadCommand(EMS_TYPE_UBAMonitorSlow, EMS_Boiler.type_id); // get more boiler stats, instead of waiting 60secs for the broadcast
    ems_doReadCommand(EMS_TYPE_UBAParameterWW, EMS_Boiler.type_id); // get Warm Water values
    ems_doReadCommand(EMS_TYPE_UBAParametersMessage, EMS_Boiler.type_id);  // get MC10 boiler values
    ems_doReadCommand(EMS_TYPE_UBATotalUptimeMessage, EMS_Boiler.type_id); // get uptime from boiler
}

/*
 * Get other values from EMS devices
 */
void ems_getOtherValues() {
    if (EMS_Other.SM10) {
        ems_doReadCommand(EMS_TYPE_SM10Monitor, EMS_ID_SM10); // fetch all from SM10Monitor, e.g. 0B B0 97 00 16
    }
}

/**
 *  returns current thermostat type as a string
 */
char * ems_getThermostatDescription(char * buffer) {
    uint8_t size = 128;
    if (!ems_getThermostatEnabled()) {
        strlcpy(buffer, "<not enabled>", size);
    } else {
        int  i      = 0;
        bool found  = false;
        char tmp[6] = {0};

        // scan through known ID types
        while (i < _Thermostat_Types_max) {
            if (Thermostat_Types[i].product_id == EMS_Thermostat.product_id) {
                found = true; // we have a match
                break;
            }
            i++;
        }

        if (found) {
            strlcpy(buffer, Thermostat_Types[i].model_string, size);
        } else {
            strlcpy(buffer, "TypeID: 0x", size);
            strlcat(buffer, _hextoa(EMS_Thermostat.type_id, tmp), size);
        }

        strlcat(buffer, " (ProductID:", size);
        strlcat(buffer, itoa(EMS_Thermostat.product_id, tmp, 10), size);
        strlcat(buffer, " Version:", size);
        strlcat(buffer, EMS_Thermostat.version, size);
        strlcat(buffer, ")", size);
    }

    return buffer;
}

/**
 *  returns current boiler type as a string
 */
char * ems_getBoilerDescription(char * buffer) {
    uint8_t size = 128;
    if (!ems_getBoilerEnabled()) {
        strlcpy(buffer, "<not enabled>", size);
    } else {
        int  i      = 0;
        bool found  = false;
        char tmp[6] = {0};

        // scan through known ID types
        while (i < _Boiler_Types_max) {
            if (Boiler_Types[i].product_id == EMS_Boiler.product_id) {
                found = true; // we have a match
                break;
            }
            i++;
        }
        if (found) {
            strlcpy(buffer, Boiler_Types[i].model_string, size);
        } else {
            strlcpy(buffer, "TypeID: 0x", size);
            strlcat(buffer, _hextoa(EMS_Boiler.type_id, tmp), size);
        }

        strlcat(buffer, " (ProductID:", size);
        strlcat(buffer, itoa(EMS_Boiler.product_id, tmp, 10), size);
        strlcat(buffer, " Version:", size);
        strlcat(buffer, EMS_Boiler.version, size);
        strlcat(buffer, ")", size);
    }

    return buffer;
}

/*
 * Find the versions of our connected devices
 */
void ems_scanDevices() {
    myDebug("Started scan on EMS bus for known devices");

    std::list<uint8_t> Device_Ids; // create a new list

    // copy over boilers
    for (_Boiler_Type bt : Boiler_Types) {
        Device_Ids.push_back(bt.type_id);
    }

    // copy over thermostats
    for (_Thermostat_Type tt : Thermostat_Types) {
        Device_Ids.push_back(tt.type_id);
    }

    // copy over others
    for (_Other_Type ot : Other_Types) {
        Device_Ids.push_back(ot.type_id);
    }

    // remove duplicates and reserved IDs (like our own device)
    Device_Ids.sort();
    Device_Ids.unique();
    Device_Ids.remove(EMS_MODEL_NONE);

    // send the read command with Version command
    for (uint8_t type_id : Device_Ids) {
        ems_doReadCommand(EMS_TYPE_Version, type_id);
    }
}

/**
 * Print out all handled types
 */
void ems_printAllTypes() {
    uint8_t i;

    myDebug("\nThese %d devices are defined as boiler units:", _Boiler_Types_max);
    for (i = 0; i < _Boiler_Types_max; i++) {
        myDebug(" %s%s%s (TypeID:0x%02X ProductID:%d)",
                COLOR_BOLD_ON,
                Boiler_Types[i].model_string,
                COLOR_BOLD_OFF,
                Boiler_Types[i].type_id,
                Boiler_Types[i].product_id);
    }

    myDebug("\nThese %d devices are defined as other EMS devices:", _Other_Types_max);
    for (i = 0; i < _Other_Types_max; i++) {
        myDebug(" %s%s%s (TypeID:0x%02X ProductID:%d)",
                COLOR_BOLD_ON,
                Other_Types[i].model_string,
                COLOR_BOLD_OFF,
                Other_Types[i].type_id,
                Other_Types[i].product_id);
    }

    myDebug("\nThe following telegram type IDs are recognized:");
    for (i = 0; i < _EMS_Types_max; i++) {
        if ((EMS_Types[i].model_id == EMS_MODEL_ALL) || (EMS_Types[i].model_id == EMS_MODEL_UBA)) {
            myDebug(" type %02X (%s)", EMS_Types[i].type, EMS_Types[i].typeString);
        }
    }

    myDebug("\nThese %d thermostats models are supported:", _Thermostat_Types_max);
    for (i = 0; i < _Thermostat_Types_max; i++) {
        myDebug(" %s%s%s (TypeID:0x%02X ProductID:%d) Read:%c Write:%c",
                COLOR_BOLD_ON,
                Thermostat_Types[i].model_string,
                COLOR_BOLD_OFF,
                Thermostat_Types[i].type_id,
                Thermostat_Types[i].product_id,
                (Thermostat_Types[i].read_supported) ? 'y' : 'n',
                (Thermostat_Types[i].write_supported) ? 'y' : 'n');
    }
}

/**
 * Send a command to UART Tx to Read from another device
 * Read commands when sent must respond by the destination (target) immediately (or within 10ms)
 */
void ems_doReadCommand(uint8_t type, uint8_t dest, bool forceRefresh) {
    // if not a valid type of boiler is not accessible then quits
    if ((type == EMS_ID_NONE) || (dest == EMS_ID_NONE)) {
        return;
    }

    // if we're preventing all outbound traffic, quit
    if (EMS_Sys_Status.emsTxDisabled) {
        myDebug("in Silent Mode. All Tx is disabled.");
        return;
    }

    _EMS_TxTelegram EMS_TxTelegram = EMS_TX_TELEGRAM_NEW; // create new Tx
    EMS_TxTelegram.timestamp       = millis();            // set timestamp
    EMS_Sys_Status.txRetryCount    = 0;                   // reset retry counter

    // see if its a known type
    int i = _ems_findType(type);

    if ((ems_getLogging() == EMS_SYS_LOGGING_BASIC) || (ems_getLogging() == EMS_SYS_LOGGING_VERBOSE)) {
        if (i == -1) {
            myDebug("Requesting type (0x%02X) from dest 0x%02X", type, dest);
        } else {
            myDebug("Requesting type %s(0x%02X) from dest 0x%02X", EMS_Types[i].typeString, type, dest);
        }
    }
    EMS_TxTelegram.action             = EMS_TX_TELEGRAM_READ;    // read command
    EMS_TxTelegram.dest               = dest;                    // set 8th bit to indicate a read
    EMS_TxTelegram.offset             = 0;                       // 0 for all data
    EMS_TxTelegram.length             = EMS_MIN_TELEGRAM_LENGTH; // is always 6 bytes long (including CRC at end)
    EMS_TxTelegram.type               = type;
    EMS_TxTelegram.dataValue          = EMS_MAX_TELEGRAM_LENGTH; // for a read this is the # bytes we want back
    EMS_TxTelegram.type_validate      = EMS_ID_NONE;
    EMS_TxTelegram.comparisonValue    = 0;
    EMS_TxTelegram.comparisonOffset   = 0;
    EMS_TxTelegram.comparisonPostRead = EMS_ID_NONE;
    EMS_TxTelegram.forceRefresh       = forceRefresh; // should we send to MQTT after a successful read?

    EMS_TxQueue.push(EMS_TxTelegram);
}

/**
 * Send a raw telegram to the bus
 * telegram is a string of hex values
 */
void ems_sendRawTelegram(char * telegram) {
    uint8_t count = 0;
    char *  p;
    char    value[10] = {0};

    if (EMS_Sys_Status.emsTxDisabled) {
        return; // user has disabled all Tx
    }

    _EMS_TxTelegram EMS_TxTelegram = EMS_TX_TELEGRAM_NEW; // create new Tx
    EMS_TxTelegram.timestamp       = millis();            // set timestamp
    EMS_Sys_Status.txRetryCount    = 0;                   // reset retry counter

    // get first value, which should be the src
    if ((p = strtok(telegram, " ,"))) { // delimiter
        strlcpy(value, p, sizeof(value));
        EMS_TxTelegram.data[0] = (uint8_t)strtol(value, 0, 16);
    }
    // and interate until end
    while (p != 0) {
        if ((p = strtok(NULL, " ,"))) {
            strlcpy(value, p, sizeof(value));
            uint8_t val                  = (uint8_t)strtol(value, 0, 16);
            EMS_TxTelegram.data[++count] = val;
            if (count == 1) {
                EMS_TxTelegram.dest = val;
            } else if (count == 2) {
                EMS_TxTelegram.type = val;
            } else if (count == 3) {
                EMS_TxTelegram.offset = val;
            }
        }
    }

    if (count == 0) {
        return; // nothing to send
    }

    // calculate length including header and CRC
    EMS_TxTelegram.length        = count + 2;
    EMS_TxTelegram.type_validate = EMS_ID_NONE;
    EMS_TxTelegram.action        = EMS_TX_TELEGRAM_RAW;

    // add to Tx queue. Assume it's not full.
    EMS_TxQueue.push(EMS_TxTelegram);
}

/**
 * Set the temperature of the thermostat
 * temptype 0 = normal, 1=night temp, 2=day temp, 3=holiday temp
 */
<<<<<<< HEAD
void ems_setThermostatTemp(float temperature, int temptype) { //lobocobra add optional temptype 0=normal 1=day 2=night 3=holiday
    if (!ems_getThermostatEnabled() || (temperature <=10) || (temperature >30 ) ) { // lobocobra we only allow temperatures, that make sense
=======
void ems_setThermostatTemp(float temperature, uint8_t temptype) {
    if (!ems_getThermostatEnabled()) {
>>>>>>> 5cf6d25f
        return;
    }

    if (!EMS_Thermostat.write_supported) {
        myDebug("Write not supported for this model Thermostat");
        return;
    }

    _EMS_TxTelegram EMS_TxTelegram = EMS_TX_TELEGRAM_NEW; // create new Tx
    EMS_TxTelegram.timestamp       = millis();            // set timestamp
    EMS_Sys_Status.txRetryCount    = 0;                   // reset retry counter

    uint8_t model_id = EMS_Thermostat.model_id;
    uint8_t type     = EMS_Thermostat.type_id;
    uint8_t hc       = EMS_Thermostat.hc; // heating circuit

    EMS_TxTelegram.action = EMS_TX_TELEGRAM_WRITE;
    EMS_TxTelegram.dest   = type;

    myDebug("Setting new thermostat temperature");

    // when doing a comparison  to validate the new temperature we call a different type

    if (model_id == EMS_MODEL_RC20) {
        EMS_TxTelegram.type               = EMS_TYPE_RC20Set;
        EMS_TxTelegram.offset             = EMS_OFFSET_RC20Set_temp;
        EMS_TxTelegram.comparisonPostRead = EMS_TYPE_RC20StatusMessage;
    } else if (model_id == EMS_MODEL_RC10) {
        EMS_TxTelegram.type               = EMS_TYPE_RC10Set;
        EMS_TxTelegram.offset             = EMS_OFFSET_RC10Set_temp;
        EMS_TxTelegram.comparisonPostRead = EMS_TYPE_RC10StatusMessage;
    } else if (model_id == EMS_MODEL_RC30) {
        EMS_TxTelegram.type               = EMS_TYPE_RC30Set;
        EMS_TxTelegram.offset             = EMS_OFFSET_RC30Set_temp;
        EMS_TxTelegram.comparisonPostRead = EMS_TYPE_RC30StatusMessage;
    } else if ((model_id == EMS_MODEL_RC35) || (model_id == EMS_MODEL_ES73)) {
<<<<<<< HEAD
        EMS_TxTelegram.type = EMS_TYPE_RC35Set;
      //lobocobra start  
      switch (temptype)
      {
          case 0: // automatic selection, if no type is defined, we use the standard code
=======
        switch (temptype) {
        case 1: // change the night temp
            EMS_TxTelegram.offset = EMS_OFFSET_RC35Set_temp_night;
            break;
        case 2: //  change the day temp
            EMS_TxTelegram.offset = EMS_OFFSET_RC35Set_temp_day;
            break;
        case 3:                        // change the holiday temp
            EMS_TxTelegram.offset = 3; //holiday on RC35
            break;
        default:
        case 0: // automatic selection, if no type is defined, we use the standard code
>>>>>>> 5cf6d25f
            if (EMS_Thermostat.day_mode == 0) {
                EMS_TxTelegram.offset = EMS_OFFSET_RC35Set_temp_night;
            } else if (EMS_Thermostat.day_mode == 1) {
                EMS_TxTelegram.offset = EMS_OFFSET_RC35Set_temp_day;
            }
<<<<<<< HEAD
              break;
          case 1: // change the night temp
              EMS_TxTelegram.offset = EMS_OFFSET_RC35Set_temp_night;
              break;
          case 2: //  change the day temp
              EMS_TxTelegram.offset = EMS_OFFSET_RC35Set_temp_day;
              break;
          case 3: // change the holiday temp
              EMS_TxTelegram.offset = 3; //holiday on RC35
              break;              
      }
      // lobocobra end
        EMS_TxTelegram.comparisonPostRead = EMS_TYPE_RC35StatusMessage;
=======
            break;
        }

        if (hc == 1) {
            // heating circuit 1
            EMS_TxTelegram.type               = EMS_TYPE_RC35Set_HC1;
            EMS_TxTelegram.comparisonPostRead = EMS_TYPE_RC35StatusMessage_HC1;
        } else {
            // heating circuit 2
            EMS_TxTelegram.type               = EMS_TYPE_RC35Set_HC2;
            EMS_TxTelegram.comparisonPostRead = EMS_TYPE_RC35StatusMessage_HC2;
        }
>>>>>>> 5cf6d25f
    }

    EMS_TxTelegram.length           = EMS_MIN_TELEGRAM_LENGTH;
    EMS_TxTelegram.dataValue        = (uint8_t)((float)temperature * (float)2); // value
    EMS_TxTelegram.type_validate    = EMS_TxTelegram.type;
    EMS_TxTelegram.comparisonOffset = EMS_TxTelegram.offset;
    EMS_TxTelegram.comparisonValue  = EMS_TxTelegram.dataValue;

    EMS_TxTelegram.forceRefresh = false; // send to MQTT is done automatically in EMS_TYPE_RC*StatusMessage
    EMS_TxQueue.push(EMS_TxTelegram);
}

/**
 * Set the thermostat working mode (0=low/night, 1=manual/day, 2=auto/clock)
 * 0xA8 on a RC20 and 0xA7 on RC30
 */
void ems_setThermostatMode(uint8_t mode) {
    if (!ems_getThermostatEnabled()) {
        return;
    }

    if (!EMS_Thermostat.write_supported) {
        myDebug("Write not supported for this model Thermostat");
        return;
    }

    uint8_t model_id = EMS_Thermostat.model_id;
    uint8_t type     = EMS_Thermostat.type_id;
    uint8_t hc       = EMS_Thermostat.hc;

    myDebug("Setting thermostat mode to %d", mode);

    _EMS_TxTelegram EMS_TxTelegram = EMS_TX_TELEGRAM_NEW; // create new Tx
    EMS_TxTelegram.timestamp       = millis();            // set timestamp
    EMS_Sys_Status.txRetryCount    = 0;                   // reset retry counter

    EMS_TxTelegram.action    = EMS_TX_TELEGRAM_WRITE;
    EMS_TxTelegram.dest      = type;
    EMS_TxTelegram.length    = EMS_MIN_TELEGRAM_LENGTH;
    EMS_TxTelegram.dataValue = mode;

    // handle different thermostat types
    if (model_id == EMS_MODEL_RC20) {
        EMS_TxTelegram.type   = EMS_TYPE_RC20Set;
        EMS_TxTelegram.offset = EMS_OFFSET_RC20Set_mode;
    } else if (model_id == EMS_MODEL_RC30) {
        EMS_TxTelegram.type   = EMS_TYPE_RC30Set;
        EMS_TxTelegram.offset = EMS_OFFSET_RC30Set_mode;
    } else if ((model_id == EMS_MODEL_RC35) || (model_id == EMS_MODEL_ES73)) {
        EMS_TxTelegram.type   = (hc == 2) ? EMS_TYPE_RC35Set_HC2 : EMS_TYPE_RC35Set_HC1;
        EMS_TxTelegram.offset = EMS_OFFSET_RC35Set_mode;
    }

    EMS_TxTelegram.type_validate      = EMS_TxTelegram.type; // callback to EMS_TYPE_RC30Temperature to fetch temps
    EMS_TxTelegram.comparisonOffset   = EMS_TxTelegram.offset;
    EMS_TxTelegram.comparisonValue    = EMS_TxTelegram.dataValue;
    EMS_TxTelegram.comparisonPostRead = EMS_TxTelegram.type;
    EMS_TxTelegram.forceRefresh       = false; // send to MQTT is done automatically in 0xA8 process

    EMS_TxQueue.push(EMS_TxTelegram);
}

/**
 * Set the warm water temperature 0x33
 */
void ems_setWarmWaterTemp(uint8_t temperature) {
    // check for invalid temp values
    if ((temperature < 30) || (temperature > EMS_BOILER_TAPWATER_TEMPERATURE_MAX)) {
        return;
    }

    myDebug("Setting boiler warm water temperature to %d C", temperature);

    _EMS_TxTelegram EMS_TxTelegram = EMS_TX_TELEGRAM_NEW; // create new Tx
    EMS_TxTelegram.timestamp       = millis();            // set timestamp
    EMS_Sys_Status.txRetryCount    = 0;                   // reset retry counter

    EMS_TxTelegram.action    = EMS_TX_TELEGRAM_WRITE;
    EMS_TxTelegram.dest      = EMS_Boiler.type_id;
    EMS_TxTelegram.type      = EMS_TYPE_UBAParameterWW;
    EMS_TxTelegram.offset    = EMS_OFFSET_UBAParameterWW_wwtemp;
    EMS_TxTelegram.length    = EMS_MIN_TELEGRAM_LENGTH;
    EMS_TxTelegram.dataValue = temperature; // value to compare against. must be a single int

    EMS_TxTelegram.type_validate      = EMS_TYPE_UBAParameterWW; // validate
    EMS_TxTelegram.comparisonOffset   = EMS_OFFSET_UBAParameterWW_wwtemp;
    EMS_TxTelegram.comparisonValue    = temperature;
    EMS_TxTelegram.comparisonPostRead = EMS_TYPE_UBAParameterWW;
    EMS_TxTelegram.forceRefresh       = false; // no need to send since this is done by 0x33 process

    EMS_TxQueue.push(EMS_TxTelegram);
}

/**
 * Set the boiler flow temp
 */
void ems_setFlowTemp(uint8_t temperature) {

    myDebug("Setting boiler flow temperature to %d C", temperature);

    _EMS_TxTelegram EMS_TxTelegram = EMS_TX_TELEGRAM_NEW; // create new Tx
    EMS_TxTelegram.timestamp       = millis();            // set timestamp
    EMS_Sys_Status.txRetryCount    = 0;                   // reset retry counter

    EMS_TxTelegram.action    = EMS_TX_TELEGRAM_WRITE;
    EMS_TxTelegram.dest      = EMS_Boiler.type_id;
    EMS_TxTelegram.type      = EMS_TYPE_UBASetPoints;
    EMS_TxTelegram.offset    = EMS_OFFSET_UBASetPoints_flowtemp;
    EMS_TxTelegram.length    = EMS_MIN_TELEGRAM_LENGTH;
    EMS_TxTelegram.dataValue = temperature; // value to compare against. must be a single int

    EMS_TxTelegram.type_validate      = EMS_TYPE_UBASetPoints; // validate
    EMS_TxTelegram.comparisonOffset   = EMS_OFFSET_UBASetPoints_flowtemp;
    EMS_TxTelegram.comparisonValue    = temperature;
    EMS_TxTelegram.comparisonPostRead = EMS_TYPE_UBASetPoints;
    EMS_TxTelegram.forceRefresh       = false;

    EMS_TxQueue.push(EMS_TxTelegram);
   
}

/**
 * Set the warm water mode to comfort to Eco/Comfort
 * 1 = Hot, 2 = Eco, 3 = Intelligent
 */
void ems_setWarmWaterModeComfort(uint8_t comfort) {
    _EMS_TxTelegram EMS_TxTelegram = EMS_TX_TELEGRAM_NEW; // create new Tx
    EMS_TxTelegram.timestamp       = millis();            // set timestamp
    EMS_Sys_Status.txRetryCount    = 0;                   // reset retry counter

    if (comfort == 1) {
        myDebug("Setting boiler warm water comfort mode to Hot");
        EMS_TxTelegram.dataValue = EMS_VALUE_UBAParameterWW_wwComfort_Hot;
    } else if (comfort == 2) {
        myDebug("Setting boiler warm water comfort mode to Eco");
        EMS_TxTelegram.dataValue = EMS_VALUE_UBAParameterWW_wwComfort_Eco;
    } else if (comfort == 3) {
        myDebug("Setting boiler warm water comfort mode to Intelligent");
        EMS_TxTelegram.dataValue = EMS_VALUE_UBAParameterWW_wwComfort_Intelligent;
    } else {
        return; // invalid comfort value
    }

    EMS_TxTelegram.action        = EMS_TX_TELEGRAM_WRITE;
    EMS_TxTelegram.dest          = EMS_Boiler.type_id;
    EMS_TxTelegram.type          = EMS_TYPE_UBAParameterWW;
    EMS_TxTelegram.offset        = EMS_OFFSET_UBAParameterWW_wwComfort;
    EMS_TxTelegram.length        = EMS_MIN_TELEGRAM_LENGTH;
    EMS_TxTelegram.type_validate = EMS_ID_NONE; // don't validate

    EMS_TxQueue.push(EMS_TxTelegram);
}

/**
 * Activate / De-activate the Warm Water 0x33
 * true = on, false = off
 */
void ems_setWarmWaterActivated(bool activated) {
    myDebug("Setting boiler warm water %s", activated ? "on" : "off");

    _EMS_TxTelegram EMS_TxTelegram = EMS_TX_TELEGRAM_NEW; // create new Tx
    EMS_TxTelegram.timestamp       = millis();            // set timestamp
    EMS_Sys_Status.txRetryCount    = 0;                   // reset retry counter

    EMS_TxTelegram.action        = EMS_TX_TELEGRAM_WRITE;
    EMS_TxTelegram.dest          = EMS_Boiler.type_id;
    EMS_TxTelegram.type          = EMS_TYPE_UBAParameterWW;
    EMS_TxTelegram.offset        = EMS_OFFSET_UBAParameterWW_wwactivated;
    EMS_TxTelegram.length        = EMS_MIN_TELEGRAM_LENGTH;
    EMS_TxTelegram.type_validate = EMS_ID_NONE;               // don't validate
    EMS_TxTelegram.dataValue     = (activated ? 0xFF : 0x00); // 0xFF is on, 0x00 is off

    EMS_TxQueue.push(EMS_TxTelegram);
}

/**
 * Activate / De-activate the Warm Tap Water
 * true = on, false = off
 * Using the type 0x1D to put the boiler into Test mode. This may be shown on the boiler with a flashing 'T'
 */
void ems_setWarmTapWaterActivated(bool activated) {
    myDebug("Setting boiler warm tap water %s", activated ? "on" : "off");

    _EMS_TxTelegram EMS_TxTelegram = EMS_TX_TELEGRAM_NEW; // create new Tx
    EMS_TxTelegram.timestamp       = millis();            // set timestamp
    EMS_Sys_Status.txRetryCount    = 0;                   // reset retry counter

    // clear Tx to make sure all data is set to 0x00
    for (int i = 0; (i < EMS_MAX_TELEGRAM_LENGTH); i++) {
        EMS_TxTelegram.data[i] = 0x00;
    }

    EMS_TxTelegram.action = EMS_TX_TELEGRAM_WRITE;
    EMS_TxTelegram.dest   = EMS_Boiler.type_id;
    EMS_TxTelegram.type   = EMS_TYPE_UBAFunctionTest;
    EMS_TxTelegram.offset = 0;
    EMS_TxTelegram.length = 22; // 17 bytes of data including header and CRC

    EMS_TxTelegram.type_validate      = EMS_TxTelegram.type;
    EMS_TxTelegram.comparisonOffset   = 0;                   // 1st byte
    EMS_TxTelegram.comparisonValue    = (activated ? 0 : 1); // value is 1 if in Test mode (not activated)
    EMS_TxTelegram.comparisonPostRead = EMS_TxTelegram.type;
    EMS_TxTelegram.forceRefresh       = true; // send new value to MQTT after successful write

    // create header
    EMS_TxTelegram.data[0] = EMS_ID_ME;             // src
    EMS_TxTelegram.data[1] = EMS_TxTelegram.dest;   // dest
    EMS_TxTelegram.data[2] = EMS_TxTelegram.type;   // type
    EMS_TxTelegram.data[3] = EMS_TxTelegram.offset; // offset

    // we use the special test mode 0x1D for this. Setting the first data to 5A puts the system into test mode and
    // a setting of 0x00 puts it back into normal operarting mode
    // when in test mode we're able to mess around with the core 3-way valve settings
    if (!activated) {
        // on
        EMS_TxTelegram.data[4] = 0x5A; // test mode on
        EMS_TxTelegram.data[5] = 0x00; // burner output 0%
        EMS_TxTelegram.data[7] = 0x64; // boiler pump capacity 100%
        EMS_TxTelegram.data[8] = 0xFF; // 3-way valve hot water only
    }

    EMS_TxQueue.push(EMS_TxTelegram); // add to queue
}

/*
 * Start up sequence for UBA Master, hopefully to initialize a handshake
 * Still experimental
 */
void ems_startupTelegrams() {
    if ((EMS_Sys_Status.emsTxDisabled) || (!EMS_Sys_Status.emsBusConnected)) {
        myDebug("Unable to send startup sequence when in silent mode or bus is disabled");
    }

    myDebug("Sending startup sequence...");
    char s[20] = {0};

    // (00:07:27.512) Telegram echo: telegram: 0B 08 1D 00 00 (CRC=84), #data=1
    // Write type 0x1D to get out of function test mode
    snprintf(s, sizeof(s), "%02X %02X 1D 00 00", EMS_ID_ME, EMS_Boiler.type_id);
    ems_sendRawTelegram(s);

    // (00:07:35.555) Telegram echo: telegram: 0B 88 01 00 1B (CRC=8B), #data=1
    // Read type 0x01
    snprintf(s, sizeof(s), "%02X %02X 01 00 1B", EMS_ID_ME, EMS_Boiler.type_id | 0x80);
    ems_sendRawTelegram(s);
}<|MERGE_RESOLUTION|>--- conflicted
+++ resolved
@@ -13,10 +13,6 @@
 #include <CircularBuffer.h> // https://github.com/rlogiacco/CircularBuffer
 #include <MyESP.h>
 #include <list> // std::list
-//lobocobra start
-extern int EMS_TYPE_RC35Set;
-extern int EMS_TYPE_RC35StatusMessage;
-// lobocobra end
 
 // myESP for logging to telnet and serial
 #define myDebug(...) myESP.myDebug(__VA_ARGS__)
@@ -205,15 +201,6 @@
     EMS_Thermostat.year              = 0;
     EMS_Thermostat.mode              = 255; // dummy value
     EMS_Thermostat.day_mode          = 255; // dummy value
-<<<<<<< HEAD
-    //lobocobra start
-    EMS_Thermostat.daytemp          = EMS_VALUE_SHORT_NOTSET; // 0x47 byte 
-    EMS_Thermostat.nighttemp        = EMS_VALUE_SHORT_NOTSET; // 0x47 byte 
-    EMS_Thermostat.holidaytemp      = EMS_VALUE_SHORT_NOTSET; // 0x47 byte 
-    EMS_Thermostat.heatingtype      = EMS_VALUE_SHORT_NOTSET; // 0x47 byte floor heating = 3
-    EMS_Thermostat.circuitcalctemp  = EMS_VALUE_SHORT_NOTSET; // 0x48 byte 14
-    //lobocobra end
-=======
     EMS_Thermostat.type_id           = EMS_ID_NONE;
     EMS_Thermostat.read_supported    = false;
     EMS_Thermostat.write_supported   = false;
@@ -223,7 +210,6 @@
     EMS_Thermostat.holidaytemp       = EMS_VALUE_INT_NOTSET; // 0x47 byte
     EMS_Thermostat.heatingtype       = EMS_VALUE_INT_NOTSET; // 0x47 byte floor heating = 3
     EMS_Thermostat.circuitcalctemp   = EMS_VALUE_INT_NOTSET; // 0x48 byte 14
->>>>>>> 5cf6d25f
 
 
     // UBAParameterWW
@@ -888,14 +874,9 @@
             if (EMS_Types[i].emsplus && poffset == EMS_PLUS_ID_NONE)
                 (void)EMS_Types[i].processType_cb(ptype, pdata, length - 6 - poffset);
             // as we only handle complete telegrams (not partial) check that the offset is 0
-<<<<<<< HEAD
             // lobocobra info: telegram is checked and ok, depending the address 0x47 (etc) the right function is started
-            if (offset == 0) {
-                (void)EMS_Types[i].processType_cb(src, data, EMS_RxTelegram->length - 5);
-=======
             else if (offset == EMS_ID_NONE && !EMS_Types[i].emsplus) {
                 (void)EMS_Types[i].processType_cb(type, data, length - 5);
->>>>>>> 5cf6d25f
             }
         }
     }
@@ -1189,8 +1170,7 @@
  * lobocobra end
  */
 void _process_RC35StatusMessage(uint8_t src, uint8_t * data, uint8_t length) {
-<<<<<<< HEAD
-    EMS_Thermostat.setpoint_roomTemp = _toByte(EMS_TYPE_RC35StatusMessage_setpoint); // is * 2
+    EMS_Thermostat.setpoint_roomTemp = _toByte(EMS_OFFSET_RC35StatusMessage_setpoint); // is * 2
     if ( (EMS_Thermostat.setpoint_roomTemp == 0) && (EMS_Thermostat.daytemp > 0) && EMS_Thermostat.day_mode )   { EMS_Thermostat.setpoint_roomTemp =  EMS_Thermostat.daytemp * 2;}; //lobocobra dirty fix as during the day there is no temperature set on pos2 in 0x48 only in 0x47... so if we have data from there we overwrite it.... REALLY UGLY hack!!!
     // check if temp sensor is unavailable 
     // lobocobra start here we load the data from the incoming telegramm
@@ -1198,29 +1178,15 @@
     //if ((data[0] == 0x7D) && (data[1] = 0x00)) { //if HC is turned off and mode set (daymod,sommermode) .... we must also check if we have a sensor!!!
     if ( (data[3] == 0x7D) || ((data[0] == 0x7D) && (data[1] = 0x00)) ) {
     // lobocobra end we empty roomTemp if HC is not activated or we have no sensor installed
-=======
-    EMS_Thermostat.setpoint_roomTemp = _toByte(EMS_OFFSET_RC35StatusMessage_setpoint); // is * 2
-
-    // check if temp sensor is unavailable
-    if (data[3] == 0x7D) {
->>>>>>> 5cf6d25f
         EMS_Thermostat.curr_roomTemp = EMS_VALUE_SHORT_NOTSET;
     } else {
         EMS_Thermostat.curr_roomTemp = _toShort(EMS_OFFSET_RC35StatusMessage_curr);
     }
-<<<<<<< HEAD
-    EMS_Thermostat.day_mode     = bitRead(data[EMS_OFFSET_RC35Get_mode_day], 1); //get day mode flag
-    //lobocobra start (load new variables)
-    EMS_Thermostat.circuitcalctemp  = data[EMS_OFFSET_RC35Set_circuitcalctemp];  // 0x48 caclulated temperatur Vorlauf bit 14
-    //lobocobra end
-    EMS_Sys_Status.emsRefreshed = true;                                          // triggers a send the values back via MQTT
-=======
     EMS_Thermostat.day_mode = bitRead(data[EMS_OFFSET_RC35Get_mode_day], 1); // get day mode flag
 
     EMS_Thermostat.circuitcalctemp = data[EMS_OFFSET_RC35Set_circuitcalctemp]; // 0x48 calculated temperature Vorlauf bit 14
 
     EMS_Sys_Status.emsRefreshed = true; // triggers a send the values back via MQTT
->>>>>>> 5cf6d25f
 }
 
 /**
@@ -1282,19 +1248,6 @@
  */
 void _process_RC35Set(uint8_t src, uint8_t * data, uint8_t length) {
     EMS_Thermostat.mode = _toByte(EMS_OFFSET_RC35Set_mode);
-<<<<<<< HEAD
-    //lobocobra start
-    //after a valid telegram is received, those processes here a launched
-    //so here I can load the newest data
-    //lobocobra start here we define additional values we read and send over mqtt
-    EMS_Thermostat.daytemp      = data[EMS_OFFSET_RC35Set_temp_day]     / (float)2;    // byte 2 0x47
-    EMS_Thermostat.nighttemp    = data[EMS_OFFSET_RC35Set_temp_night]   / (float)2;    // byte 1 0x47
-    EMS_Thermostat.holidaytemp  = data[EMS_OFFSET_RC35Set_temp_holiday] / (float)2;    // byte 3 0x47
-    EMS_Thermostat.heatingtype  = data[EMS_OFFSET_RC35Set_heatingtype];                // byte 0 bit floor heating = 3 0x47
-
-    EMS_Sys_Status.emsRefreshed = true;                                                // triggers a send the values back via MQTT        
-    //lobocobra end
-=======
 
     EMS_Thermostat.daytemp     = _toByte(EMS_OFFSET_RC35Set_temp_day);     // is * 2
     EMS_Thermostat.nighttemp   = _toByte(EMS_OFFSET_RC35Set_temp_night);   // is * 2
@@ -1302,7 +1255,6 @@
     EMS_Thermostat.heatingtype = _toByte(EMS_OFFSET_RC35Set_heatingtype);  // byte 0 bit floor heating = 3 0x47
 
     EMS_Sys_Status.emsRefreshed = true; // triggers a send the values back via MQTT
->>>>>>> 5cf6d25f
 }
 
 /**
@@ -1882,13 +1834,8 @@
  * Set the temperature of the thermostat
  * temptype 0 = normal, 1=night temp, 2=day temp, 3=holiday temp
  */
-<<<<<<< HEAD
-void ems_setThermostatTemp(float temperature, int temptype) { //lobocobra add optional temptype 0=normal 1=day 2=night 3=holiday
+void ems_setThermostatTemp(float temperature, uint8_t temptype) { //lobocobra add optional temptype 0=normal 1=day 2=night 3=holiday
     if (!ems_getThermostatEnabled() || (temperature <=10) || (temperature >30 ) ) { // lobocobra we only allow temperatures, that make sense
-=======
-void ems_setThermostatTemp(float temperature, uint8_t temptype) {
-    if (!ems_getThermostatEnabled()) {
->>>>>>> 5cf6d25f
         return;
     }
 
@@ -1925,13 +1872,6 @@
         EMS_TxTelegram.offset             = EMS_OFFSET_RC30Set_temp;
         EMS_TxTelegram.comparisonPostRead = EMS_TYPE_RC30StatusMessage;
     } else if ((model_id == EMS_MODEL_RC35) || (model_id == EMS_MODEL_ES73)) {
-<<<<<<< HEAD
-        EMS_TxTelegram.type = EMS_TYPE_RC35Set;
-      //lobocobra start  
-      switch (temptype)
-      {
-          case 0: // automatic selection, if no type is defined, we use the standard code
-=======
         switch (temptype) {
         case 1: // change the night temp
             EMS_TxTelegram.offset = EMS_OFFSET_RC35Set_temp_night;
@@ -1944,27 +1884,11 @@
             break;
         default:
         case 0: // automatic selection, if no type is defined, we use the standard code
->>>>>>> 5cf6d25f
             if (EMS_Thermostat.day_mode == 0) {
                 EMS_TxTelegram.offset = EMS_OFFSET_RC35Set_temp_night;
             } else if (EMS_Thermostat.day_mode == 1) {
                 EMS_TxTelegram.offset = EMS_OFFSET_RC35Set_temp_day;
             }
-<<<<<<< HEAD
-              break;
-          case 1: // change the night temp
-              EMS_TxTelegram.offset = EMS_OFFSET_RC35Set_temp_night;
-              break;
-          case 2: //  change the day temp
-              EMS_TxTelegram.offset = EMS_OFFSET_RC35Set_temp_day;
-              break;
-          case 3: // change the holiday temp
-              EMS_TxTelegram.offset = 3; //holiday on RC35
-              break;              
-      }
-      // lobocobra end
-        EMS_TxTelegram.comparisonPostRead = EMS_TYPE_RC35StatusMessage;
-=======
             break;
         }
 
@@ -1977,7 +1901,6 @@
             EMS_TxTelegram.type               = EMS_TYPE_RC35Set_HC2;
             EMS_TxTelegram.comparisonPostRead = EMS_TYPE_RC35StatusMessage_HC2;
         }
->>>>>>> 5cf6d25f
     }
 
     EMS_TxTelegram.length           = EMS_MIN_TELEGRAM_LENGTH;

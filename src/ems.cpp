--- conflicted
+++ resolved
@@ -110,11 +110,7 @@
     EMS_Thermostat.ibaCalIntTemperature = EMS_VALUE_INT_NOTSET;   // offset int. temperature sensor, by * 0.1 Kelvin
     EMS_Thermostat.ibaMinExtTemperature = EMS_VALUE_SHORT_NOTSET; // min ext temp for heating curve, in deg., 0xF6=-10, 0x0 = 0, 0xFF=-1
     EMS_Thermostat.ibaBuildingType      = EMS_VALUE_INT_NOTSET;   // building type: 0 = light, 1 = medium, 2 = heavy
-<<<<<<< HEAD
-    EMS_Thermostat.ibaClockOffset       = EMS_VALUE_INT_NOTSET;   // offset (in sec) to clock, 0xff = -1 s, 0x02 = 2 s
-=======
     EMS_Thermostat.ibaClockOffset       = EMS_VALUE_SHORT_NOTSET;   // offset (in sec) to clock, 0xff = -1 s, 0x02 = 2 s
->>>>>>> f9ee8457
 
     // init all heating circuits
     for (uint8_t i = 0; i < EMS_THERMOSTAT_MAXHC; i++) {
@@ -1307,14 +1303,6 @@
     // send 0B 90 A5 00 20:
     // 10 0B A5 00 00 02 00 00 FF F6 01 06 00 01 0D 03 03
     //             00 01 02 03 04 05 06 07 08 09 10 11 12
-<<<<<<< HEAD
-    // RC35
-    // 10 0B A5 00 00 00 00 00 FF F5 01 06 00 01 00 01 00 FF 00 01 00 05 20 05 28 FF 03 00 00 00 
-    // values validated for RC30N
-    uint8_t extTemp = 100; // Min. ext temperature is coded as int8,  0xF6=-10, 0x0 = 0, 0xFF=-1. 100 is out of permissible range
-
-    _setValue(EMS_RxTelegram, &EMS_Thermostat.ibaMainDisplay, EMS_OFFSET_IBASettings_Display); // display on Thermostat: 0 int. temp, 1 int. setpoint, 2 ext. temp., 3 burner temp., 4 ww temp, 5 functioning mode, 6 time, 7 data, 9 smoke temp
-=======
 
     // values validated for RC30N
     uint8_t extTemp  = 100;   // Min. ext temperature is coded as int8,  0xF6=-10, 0x0 = 0, 0xFF=-1. 100 is assumed to be out of permissible range
@@ -1332,7 +1320,6 @@
     _setValue(EMS_RxTelegram,
               &EMS_Thermostat.ibaMainDisplay,
               dOffset); // display on Thermostat: 0 int. temp, 1 int. setpoint, 2 ext. temp., 3 burner temp., 4 ww temp, 5 functioning mode, 6 time, 7 data, 9 smoke temp
->>>>>>> f9ee8457
     _setValue(EMS_RxTelegram, &EMS_Thermostat.ibaLanguage, EMS_OFFSET_IBASettings_Language); // language on Thermostat: 0 german, 1 dutch, 2 french, 3 italian
     _setValue(EMS_RxTelegram, &EMS_Thermostat.ibaBuildingType, EMS_OFFSET_IBASettings_Building);        // building type: 0 = light, 1 = medium, 2 = heavy
     _setValue(EMS_RxTelegram, &EMS_Thermostat.ibaCalIntTemperature, EMS_OFFSET_IBASettings_CalIntTemp); // offset int. temperature sensor, by * 0.1 Kelvin
@@ -1340,17 +1327,12 @@
     if (extTemp != 100) {
         // code as signed short, to benefit from negative value rendering
         EMS_Thermostat.ibaMinExtTemperature = (int16_t)(extTemp > 127) ? (extTemp - 256) : extTemp;
-<<<<<<< HEAD
-    }
-    _setValue(EMS_RxTelegram, &EMS_Thermostat.ibaClockOffset, EMS_OFFSET_IBASettings_ClockOffset); // offset (in sec) to clock, 0xff = -1 s, 0x02 = 2 s
-=======
     }
     _setValue(EMS_RxTelegram, &ckOffset, EMS_OFFSET_IBASettings_ClockOffset); // offset (in sec) to clock, 0xff = -1 s, 0x02 = 2 s
     if (ckOffset != 100) {
         // code as signed short, to benefit from negative value rendering
         EMS_Thermostat.ibaClockOffset = (int16_t)(ckOffset > 127) ? (ckOffset - 256) : ckOffset;
     }
->>>>>>> f9ee8457
 
     // publish settings to mqtt (assuming this is a very low frequency message), done in publishEMSValues_settings()
     ems_Device_add_flags(EMS_DEVICE_UPDATE_FLAG_SETTINGS);
@@ -2992,24 +2974,6 @@
     _EMS_TxTelegram EMS_TxTelegram = EMS_TX_TELEGRAM_NEW; // create new Tx
     EMS_TxTelegram.timestamp       = millis();            // set timestamp
     EMS_Sys_Status.txRetryCount    = 0;                   // reset retry counter
-<<<<<<< HEAD
-
-    switch (ds) {
-    case EMS_VALUE_IBASettings_DISPLAY_INTTEMP:
-    case EMS_VALUE_IBASettings_DISPLAY_INTSETPOINT:
-    case EMS_VALUE_IBASettings_DISPLAY_EXTTEMP:
-    case EMS_VALUE_IBASettings_DISPLAY_BURNERTEMP:
-    case EMS_VALUE_IBASettings_DISPLAY_WWTEMP:
-    case EMS_VALUE_IBASettings_DISPLAY_FUNCMODE:
-    case EMS_VALUE_IBASettings_DISPLAY_TIME:
-    case EMS_VALUE_IBASettings_DISPLAY_DATE:
-    case EMS_VALUE_IBASettings_DISPLAY_SMOKETEMP:
-        myDebug_P(PSTR("Setting display to %d"), ds);
-        EMS_TxTelegram.dataValue = ds;
-        break;
-    default:
-        return; // invalid value
-=======
     uint8_t model    = ems_getThermostatFlags();
     uint8_t dOffset  = -1;
     if (model == EMS_DEVICE_FLAG_RC30N) {
@@ -3041,7 +3005,6 @@
         }
     } else {
         return;  // unknown for other thermostat models
->>>>>>> f9ee8457
     }
     myDebug_P(PSTR("Setting display to %d"), ds);
 

--- conflicted
+++ resolved
@@ -46,6 +46,7 @@
 
         uint64_t    id() const;
         std::string to_string() const;
+        std::string to_stringc() const;
 
         float temperature_c_ = NAN;
 
@@ -66,12 +67,7 @@
 #if defined(ESP8266)
     static constexpr uint8_t SENSOR_GPIO = 14; // D5
 #elif defined(ESP32)
-<<<<<<< HEAD
-//    static constexpr uint8_t SENSOR_GPIO = 14; // same position
-    static constexpr uint8_t SENSOR_GPIO = 18; // for Wemos D1 32
-=======
     static constexpr uint8_t SENSOR_GPIO = 18; // Wemos D1-32 for compatibility D5
->>>>>>> 69646c1a
 #endif
 
     enum class State { IDLE, READING, SCANNING };

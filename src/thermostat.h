--- conflicted
+++ resolved
@@ -46,24 +46,6 @@
         }
         ~HeatingCircuit() = default;
 
-<<<<<<< HEAD
-        int16_t setpoint_roomTemp = EMS_VALUE_SHORT_NOTSET;
-        int16_t curr_roomTemp     = EMS_VALUE_SHORT_NOTSET;
-        uint8_t mode              = EMS_VALUE_UINT_NOTSET;
-        uint8_t mode_type         = EMS_VALUE_UINT_NOTSET;
-        uint8_t summer_mode       = EMS_VALUE_UINT_NOTSET;
-        uint8_t holiday_mode      = EMS_VALUE_UINT_NOTSET;
-        uint8_t daytemp           = EMS_VALUE_UINT_NOTSET;
-        uint8_t nighttemp         = EMS_VALUE_UINT_NOTSET;
-        uint8_t holidaytemp       = EMS_VALUE_UINT_NOTSET;
-        uint8_t heatingtype       = EMS_VALUE_UINT_NOTSET; // type of heating: 1 radiator, 2 convectors, 3 floors, 4 room supply
-        uint8_t circuitcalctemp   = EMS_VALUE_UINT_NOTSET;
-        uint8_t summertemp        = EMS_VALUE_UINT_NOTSET;
-        uint8_t nofrosttemp       = EMS_VALUE_UINT_NOTSET;
-        uint8_t designtemp        = EMS_VALUE_UINT_NOTSET; // heatingcurve design temp at MinExtTemp
-        int8_t  offsettemp        = EMS_VALUE_INT_NOTSET; // heatingcurve offest temp at roomtemp signed!
-        uint16_t remotetemp       = EMS_VALUE_SHORT_NOTSET; // for simulating a RC20 remote 
-=======
         int16_t  setpoint_roomTemp = EMS_VALUE_SHORT_NOTSET;
         int16_t  curr_roomTemp     = EMS_VALUE_SHORT_NOTSET;
         uint8_t  mode              = EMS_VALUE_UINT_NOTSET;
@@ -78,9 +60,8 @@
         uint8_t  summertemp        = EMS_VALUE_UINT_NOTSET;
         uint8_t  nofrosttemp       = EMS_VALUE_UINT_NOTSET;
         uint8_t  designtemp        = EMS_VALUE_UINT_NOTSET;  // heatingcurve design temp at MinExtTemp
-        uint8_t  offsettemp        = 100;                    // heatingcurve offest temp at roomtemp signed!
+        int8_t   offsettemp        = EMS_VALUE_INT_NOTSET;   // heatingcurve offest temp at roomtemp signed!
         uint16_t remotetemp        = EMS_VALUE_SHORT_NOTSET; // for simulating a RC20 remote
->>>>>>> c43b915a
 
 
         uint8_t hc_num() const {

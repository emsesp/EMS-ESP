--- conflicted
+++ resolved
@@ -277,25 +277,10 @@
         message_length = length - 5;
     } else {
         // EMS 2.0 / EMS+
-<<<<<<< HEAD
-        if (data[2] == 0xFF) {
-            message_length -= 7; // remove 6 byte header plus CRC
-            message_data += 6;   // message block starts at 7th position
-            type_id = (data[4] << 8) + data[5] + 256; // set type_id if there is one
-        } else {
-            // its F9 or F7
-            uint8_t shift = (data[4] != 0xFF) ? 1 : 0; // true (1) if 5th byte is not 0xFF, then telegram is 1 byte longer
-            type_id       = (data[5 + shift] << 8) + data[6 + shift] + 256;
-            message_data += 6 + shift; // there is a special byte after the typeID which we ignore for now
-            if (length > (9 + shift)) {
-                message_length -= (9 + shift);
-            }
-=======
         uint8_t shift = 0; // default when data[2] is 0xFF
         if (data[2] != 0xFF) {
             // its F9 or F7, re-calculate shift. If the 5th byte is not 0xFF then telegram is 1 byte longer
             shift = (data[4] != 0xFF) ? 2 : 1;
->>>>>>> ccd999bd
         }
         type_id        = (data[4 + shift] << 8) + data[5 + shift] + 256;
         message_data   = data + 6 + shift;

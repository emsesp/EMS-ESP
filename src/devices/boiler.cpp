--- conflicted
+++ resolved
@@ -95,6 +95,15 @@
         LOG_DEBUG(F("MQTT error: payload %s, error %s"), message, error.c_str());
         return;
     }
+    if (nullptr != doc["flowtemp"]) {
+        uint8_t t = doc["flowtemp"];
+        set_flow_temp(t);
+    }
+    if (nullptr != doc["wwtemp"]) {
+        uint8_t t = doc["wwtemp"];
+        set_warmwater_temp(t);
+    }
+
     const char * command = doc["cmd"];
     if (command == nullptr) {
         return;
@@ -700,15 +709,6 @@
 void Boiler::set_warmwater_mode(const uint8_t comfort) {
     uint8_t set;
     if (comfort == 1) {
-<<<<<<< HEAD
-        LOG_INFO(F("Setting boiler warm water to hot"));
-        set = 0;
-    } else if (comfort == 2) {
-        LOG_INFO(F("Setting boiler warm water to eco"));
-        set = 0xD8;
-    } else if (comfort == 3) {
-        LOG_INFO(F("Setting boiler warm water to intelligent"));
-=======
         LOG_INFO(F("Setting boiler warm water to Hot"));
         set = 0x00;
     } else if (comfort == 2) {
@@ -716,19 +716,11 @@
         set = 0xD8;
     } else if (comfort == 3) {
         LOG_INFO(F("Setting boiler warm water to Intelligent"));
->>>>>>> b06f3eb4
         set = 0xEC;
     } else {
         return; // do nothing
     }
     write_command(EMS_TYPE_UBAParameterWW, 9, set);
-<<<<<<< HEAD
-    // some boilers do not have this setting, than it's done by thermostat
-    // Test for RC35, but not a good way, we are here in boiler context.
-    // EMSESP::send_write_request(0x37, 0x10, 2, &set, 1, 0); // for RC35, maybe work also on RC300
-
-=======
->>>>>>> b06f3eb4
 }
 
 // turn on/off warm water

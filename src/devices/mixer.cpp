/*
 * EMS-ESP - https://github.com/proddy/EMS-ESP
 * Copyright 2020  Paul Derbyshire
 *
 * This program is free software: you can redistribute it and/or modify
 * it under the terms of the GNU General Public License as published by
 * the Free Software Foundation, either version 3 of the License, or
 * (at your option) any later version.
 *
 * This program is distributed in the hope that it will be useful,
 * but WITHOUT ANY WARRANTY; without even the implied warranty of
 * MERCHANTABILITY or FITNESS FOR A PARTICULAR PURPOSE.  See the
 * GNU General Public License for more details.
 *
 * You should have received a copy of the GNU General Public License
 * along with this program.  If not, see <http://www.gnu.org/licenses/>.
 */

#include "mixer.h"

namespace emsesp {

REGISTER_FACTORY(Mixer, EMSdevice::DeviceType::MIXER);

uuid::log::Logger Mixer::logger_{F_(mixer), uuid::log::Facility::CONSOLE};

Mixer::Mixer(uint8_t device_type, uint8_t device_id, uint8_t product_id, const std::string & version, const std::string & name, uint8_t flags, uint8_t brand)
    : EMSdevice(device_type, device_id, product_id, version, name, flags, brand) {
    LOG_DEBUG(F("Adding new Mixer with device ID 0x%02X"), device_id);

    if (flags == EMSdevice::EMS_DEVICE_FLAG_MMPLUS) {
        if (device_id <= 0x27) {
            // telegram handlers 0x20 - 0x27 for HC
            register_telegram_type(device_id - 0x20 + 0x02D7, F("MMPLUSStatusMessage_HC"), true, [&](std::shared_ptr<const Telegram> t) {
                process_MMPLUSStatusMessage_HC(t);
            });
        } else {
            // telegram handlers for warm water/DHW 0x28, 0x29
            register_telegram_type(device_id - 0x28 + 0x0331, F("MMPLUSStatusMessage_WWC"), true, [&](std::shared_ptr<const Telegram> t) {
                process_MMPLUSStatusMessage_WWC(t);
            });
        }
    }

    // EMS 1.0
    if (flags == EMSdevice::EMS_DEVICE_FLAG_MM10) {
        register_telegram_type(0x00AA, F("MMConfigMessage"), false, [&](std::shared_ptr<const Telegram> t) { process_MMConfigMessage(t); });
        register_telegram_type(0x00AB, F("MMStatusMessage"), true, [&](std::shared_ptr<const Telegram> t) { process_MMStatusMessage(t); });
        register_telegram_type(0x00AC, F("MMSetMessage"), false, [&](std::shared_ptr<const Telegram> t) { process_MMSetMessage(t); });
    }

    // HT3
    if (flags == EMSdevice::EMS_DEVICE_FLAG_IPM) {
        register_telegram_type(0x010C, F("IPMSetMessage"), false, [&](std::shared_ptr<const Telegram> t) { process_IPMStatusMessage(t); });
    }
}

// output json to web UI
void Mixer::device_info_web(JsonArray & root, uint8_t & part) {
    if (type() == Type::NONE) {
        return; // don't have any values yet
    }

    // fetch the values into a JSON document
    StaticJsonDocument<EMSESP_MAX_JSON_SIZE_SMALL> doc;
    JsonObject                                     json = doc.to<JsonObject>();

    if (!export_values_format(Mqtt::Format::SINGLE, json)) {
        return; // empty
    }

    char prefix_str[10];
    if (type() == Type::HC) {
        snprintf_P(prefix_str, sizeof(prefix_str), PSTR("(hc %d) "), hc_);
        create_value_json(root, F("flowTempLowLoss"), FPSTR(prefix_str), F_(flowTempLowLoss), F_(degrees), json);
        create_value_json(root, F("flowTempHc"), FPSTR(prefix_str), F_(flowTempHc), F_(degrees), json);
        create_value_json(root, F("pumpStatus"), FPSTR(prefix_str), F_(pumpStatus), nullptr, json);
        create_value_json(root, F("valveStatus"), FPSTR(prefix_str), F_(valveStatus), F_(percent), json);
    } else {
        snprintf_P(prefix_str, sizeof(prefix_str), PSTR("(wwc %d) "), hc_);
        create_value_json(root, F("wWTemp"), FPSTR(prefix_str), F_(wWTemp), F_(degrees), json);
        create_value_json(root, F("pumpStatus"), FPSTR(prefix_str), F_(pumpStatus), nullptr, json);
        create_value_json(root, F("tempStatus"), FPSTR(prefix_str), F_(tempStatus), nullptr, json);
    }
}

// check to see if values have been updated
bool Mixer::updated_values() {
    if (changed_) {
        changed_ = false;
        return true;
    }
    return false;
}

// publish values via MQTT
// topic is mixer_data<id>
void Mixer::publish_values(JsonObject & json, bool force) {
    // handle HA first
    if (Mqtt::mqtt_format() == Mqtt::Format::HA) {
        if (!mqtt_ha_config_ || force) {
            register_mqtt_ha_config();
            return;
        }
    }

    if (Mqtt::mqtt_format() == Mqtt::Format::SINGLE) {
        StaticJsonDocument<EMSESP_MAX_JSON_SIZE_SMALL> doc;
        JsonObject                                     json_data = doc.to<JsonObject>();
        if (export_values_format(Mqtt::mqtt_format(), json_data)) {
            char topic[30];
            if (type() == Type::HC) {
                snprintf_P(topic, 30, PSTR("mixer_data_hc%d"), hc_);
            } else {
                snprintf_P(topic, 30, PSTR("mixer_data_wwc%d"), hc_);
            }
            Mqtt::publish(topic, doc.as<JsonObject>());
        }
    } else {
        // format is HA or Nested. This is bundled together and sent in emsesp.cpp
        export_values_format(Mqtt::mqtt_format(), json);
    }
}

// publish config topic for HA MQTT Discovery
void Mixer::register_mqtt_ha_config() {
    if (!Mqtt::connected()) {
        return;
    }

    // if we don't have valid values for this HC don't add it ever again
    if (!Helpers::hasValue(pumpStatus_)) {
        return;
    }

    // Create the Master device
    StaticJsonDocument<EMSESP_MAX_JSON_SIZE_HA_CONFIG> doc;

    char name[20];
    snprintf_P(name, sizeof(name), PSTR("Mixer %02X"), device_id() - 0x20 + 1);
    doc["name"] = name;

    char uniq_id[20];
    snprintf_P(uniq_id, sizeof(uniq_id), PSTR("mixer%02X"), device_id() - 0x20 + 1);
    doc["uniq_id"] = uniq_id;

    doc["ic"] = FJSON("mdi:home-thermometer-outline");

    char stat_t[128];
    snprintf_P(stat_t, sizeof(stat_t), PSTR("%s/mixer_data"), Mqtt::base().c_str());
    doc["stat_t"] = stat_t;

    doc["val_tpl"] = FJSON("{{value_json.type}}"); // HA needs a single value. We take the type which is wwc or hc

    JsonObject dev = doc.createNestedObject("dev");
    dev["name"]    = FJSON("EMS-ESP Mixer");
    dev["sw"]      = EMSESP_APP_VERSION;
    dev["mf"]      = brand_to_string();
    dev["mdl"]     = this->name();
    JsonArray ids  = dev.createNestedArray("ids");
    ids.add("ems-esp-mixer");

    std::string topic(100, '\0');
    if (type() == Type::HC) {
        snprintf_P(&topic[0], topic.capacity() + 1, PSTR("homeassistant/sensor/ems-esp/mixer_hc%d/config"), hc_);
        Mqtt::publish_ha(topic, doc.as<JsonObject>()); // publish the config payload with retain flag
        char hc_name[10];
        snprintf_P(hc_name, sizeof(hc_name), PSTR("hc%d"), hc_);
        Mqtt::register_mqtt_ha_sensor(hc_name, nullptr, F_(flowTempLowLoss), device_type(), "flowTempLowLoss", F_(degrees), nullptr);
        Mqtt::register_mqtt_ha_sensor(hc_name, nullptr, F_(flowTempHc), device_type(), "flowTempHc", F_(degrees), nullptr);
        Mqtt::register_mqtt_ha_sensor(hc_name, nullptr, F_(pumpStatus), device_type(), "pumpStatus", nullptr, F_(iconpump));
        Mqtt::register_mqtt_ha_sensor(hc_name, nullptr, F_(valveStatus), device_type(), "valveStatus", F_(percent), F_(iconpercent));
    } else {
        // WWC
        snprintf_P(&topic[0], topic.capacity() + 1, PSTR("homeassistant/sensor/ems-esp/mixer_wwc%d/config"), hc_);
        Mqtt::publish_ha(topic, doc.as<JsonObject>()); // publish the config payload with retain flag
        char wwc_name[10];
        snprintf_P(wwc_name, sizeof(wwc_name), PSTR("wwc%d"), hc_);
        Mqtt::register_mqtt_ha_sensor(wwc_name, nullptr, F_(wWTemp), device_type(), "wWTemp", F_(degrees), F_(iconwatertemp));
        Mqtt::register_mqtt_ha_sensor(wwc_name, nullptr, F_(pumpStatus), device_type(), "pumpStatus", nullptr, F_(iconpump));
        Mqtt::register_mqtt_ha_sensor(wwc_name, nullptr, F_(tempStatus), device_type(), "tempStatus", nullptr, nullptr);
    }

    mqtt_ha_config_ = true; // done
}

bool Mixer::export_values(JsonObject & json, int8_t id) {
    if ((id <= 0) || (type() == Type::HC && id == hc_) || (type() == Type::WWC && id == hc_ + 8)) {
        return export_values_format(Mqtt::Format::NESTED, json);
    }
    return false;
}

// creates JSON doc from values
// returns false if empty
bool Mixer::export_values_format(uint8_t mqtt_format, JsonObject & json) {
    // check if there is data for the mixer unit
    if (type() == Type::NONE) {
        return 0;
    }

    JsonObject json_hc;
    char       hc_name[10]; // hc{1-4}

    if (type() == Type::HC) {
        snprintf_P(hc_name, sizeof(hc_name), PSTR("hc%d"), hc_);
        if (mqtt_format == Mqtt::Format::SINGLE) {
            json_hc      = json;
            json["type"] = FJSON("hc");
        } else if (mqtt_format == Mqtt::Format::HA) {
            json_hc         = json.createNestedObject(hc_name);
            json_hc["type"] = FJSON("hc");
        } else {
            json_hc = json.createNestedObject(hc_name);
        }
        // T0: flow temperature on the low loss header
        if (Helpers::hasValue(flowTempLowLoss_)) {
            json_hc["flowTempLowLoss"] = flowTempLowLoss_;
        }
        // TC1: flow temperature in assigned hc or tank temperature in assigned tank primary circuit
        if (Helpers::hasValue(flowTempHc_)) {
            json_hc["flowTempHc"] = (float)flowTempHc_ / 10;
        }
        // PC1: heating pump in assigned hc -or- tank primary pump in assigned tank primary circuit (code switch 9 or 10)
        if (Helpers::hasValue(pumpStatus_)) {
            char s[7];
            json_hc["pumpStatus"] = Helpers::render_value(s, pumpStatus_, EMS_VALUE_BOOL);
        }
        // VC1: mixing valve actuator in the assigned hc with mixer -or- DHW circulation pump with connection to module (code switch 9 or 10)
        if (Helpers::hasValue(status_)) {
            json_hc["valveStatus"] = status_;
        }

        return json_hc.size();
    }

    // WWC
    snprintf_P(hc_name, sizeof(hc_name), PSTR("wwc%d"), hc_);
    if (mqtt_format == Mqtt::Format::SINGLE) {
        json_hc      = json;
        json["type"] = FJSON("wwc");
    } else if (mqtt_format == Mqtt::Format::HA) {
        json_hc         = json.createNestedObject(hc_name);
        json_hc["type"] = FJSON("wwc");
    } else {
        json_hc = json.createNestedObject(hc_name);
    }
    if (Helpers::hasValue(flowTempHc_)) {
        json_hc["wWTemp"] = (float)flowTempHc_ / 10;
    }
    if (Helpers::hasValue(pumpStatus_)) {
        char s[7];
        json_hc["pumpStatus"] = Helpers::render_value(s, pumpStatus_, EMS_VALUE_BOOL);
    }
    if (Helpers::hasValue(status_)) {
        json_hc["tempStatus"] = status_;
    }

    return json_hc.size();
}

// heating circuits 0x02D7, 0x02D8 etc...
// e.g.  A0 00 FF 00 01 D7 00 00 00 80 00 00 00 00 03 C5
//       A0 0B FF 00 01 D7 00 00 00 80 00 00 00 00 03 80
void Mixer::process_MMPLUSStatusMessage_HC(std::shared_ptr<const Telegram> telegram) {
    type(Type::HC);
    hc_ = telegram->type_id - 0x02D7 + 1;           // determine which circuit this is
    changed_ |= telegram->read_value(flowTempLowLoss_, 5); // T0
    changed_ |= telegram->read_value(flowTempHc_, 3); // TC1, is * 10
    changed_ |= telegram->read_bitvalue(pumpStatus_, 0, 0);
    changed_ |= telegram->read_value(status_, 2); // valve status
}

// Mixer warm water loading/DHW - 0x0331, 0x0332
// e.g. A9 00 FF 00 02 32 02 6C 00 3C 00 3C 3C 46 02 03 03 00 3C // on 0x28
//      A8 00 FF 00 02 31 02 35 00 3C 00 3C 3C 46 02 03 03 00 3C // in 0x29
void Mixer::process_MMPLUSStatusMessage_WWC(std::shared_ptr<const Telegram> telegram) {
    type(Type::WWC);
    hc_ = telegram->type_id - 0x0331 + 1;           // determine which circuit this is. There are max 2.
    changed_ |= telegram->read_value(flowTempHc_, 0); // TC1, is * 10
    changed_ |= telegram->read_bitvalue(pumpStatus_, 2, 0);
    changed_ |= telegram->read_value(status_, 11); // temp status
}

// Mixer IMP - 0x010C
// e.g.  A0 00 FF 00 00 0C 01 00 00 00 00 00 54
//       A1 00 FF 00 00 0C 02 04 00 01 1D 00 82
void Mixer::process_IPMStatusMessage(std::shared_ptr<const Telegram> telegram) {
    type(Type::HC);
    hc_ = device_id() - 0x20 + 1;

    // check if circuit is active, 0-off, 1-unmixed, 2-mixed
    uint8_t ismixed = 0;
    telegram->read_value(ismixed, 0);
    if (ismixed == 0) {
        return;
    }

    // do we have a mixed circuit
    if (ismixed == 2) {
<<<<<<< HEAD
        changed_ |= telegram->read_value(flowTempLowLoss_, 5); // T0
        changed_ |= telegram->read_value(flowTempHc_, 3); // TC1, is * 10
=======
        changed_ |= telegram->read_value(flowTemp_, 3); // is * 10
>>>>>>> 7c98337b
        changed_ |= telegram->read_value(status_, 2); // valve status
    }

    changed_ |= telegram->read_bitvalue(pumpStatus_, 1, 0); // pump is also in unmixed circuits
    changed_ |= telegram->read_value(flowSetTemp_, 5);      // flowSettemp is also in unmixed circuits, see #711
}

// Mixer on a MM10 - 0xAB
// e.g. Mixer Module -> All, type 0xAB, telegram: 21 00 AB 00 2D 01 BE 64 04 01 00 (CRC=15) #data=7
// see also https://github.com/proddy/EMS-ESP/issues/386
void Mixer::process_MMStatusMessage(std::shared_ptr<const Telegram> telegram) {
    type(Type::HC);

    // the heating circuit is determine by which device_id it is, 0x20 - 0x23
    // 0x21 is position 2. 0x20 is typically reserved for the WM10 switch module
    // see https://github.com/proddy/EMS-ESP/issues/270 and https://github.com/proddy/EMS-ESP/issues/386#issuecomment-629610918
    hc_ = device_id() - 0x20 + 1;
    changed_ |= telegram->read_value(flowTempLowLoss_, 0); // T0
    changed_ |= telegram->read_value(flowTempHc_, 1);         // TC1, is * 10
    changed_ |= telegram->read_bitvalue(pumpStatus_, 3, 2); // is 0 or 0x64 (100%), check only bit 2
    changed_ |= telegram->read_value(status_, 4); // valve status -100 to 100
}

#pragma GCC diagnostic push
#pragma GCC diagnostic ignored "-Wunused-parameter"

// Mixer on a MM10 - 0xAA
// e.g. Thermostat -> Mixer Module, type 0xAA, telegram: 10 21 AA 00 FF 0C 0A 11 0A 32 xx
void Mixer::process_MMConfigMessage(std::shared_ptr<const Telegram> telegram) {
    hc_ = device_id() - 0x20 + 1;
    // pos 0: active FF = on
    // pos 1: valve runtime 0C = 120 sec in units of 10 sec
}

// Mixer on a MM10 - 0xAC
// e.g. Thermostat -> Mixer Module, type 0xAC, telegram: 10 21 AC 00 1E 64 01 AB
void Mixer::process_MMSetMessage(std::shared_ptr<const Telegram> telegram) {
    hc_ = device_id() - 0x20 + 1;
    // pos 0: flowtemp setpoint 1E = 30°C
    // pos 1: position in %
}

#pragma GCC diagnostic pop

} // namespace emsesp<|MERGE_RESOLUTION|>--- conflicted
+++ resolved
@@ -298,17 +298,12 @@
 
     // do we have a mixed circuit
     if (ismixed == 2) {
-<<<<<<< HEAD
-        changed_ |= telegram->read_value(flowTempLowLoss_, 5); // T0
         changed_ |= telegram->read_value(flowTempHc_, 3); // TC1, is * 10
-=======
-        changed_ |= telegram->read_value(flowTemp_, 3); // is * 10
->>>>>>> 7c98337b
         changed_ |= telegram->read_value(status_, 2); // valve status
     }
 
     changed_ |= telegram->read_bitvalue(pumpStatus_, 1, 0); // pump is also in unmixed circuits
-    changed_ |= telegram->read_value(flowSetTemp_, 5);      // flowSettemp is also in unmixed circuits, see #711
+    changed_ |= telegram->read_value(flowTempLowLoss_, 5);  // T0, flowTempLowLoss_ is also in unmixed circuits, see #711
 }
 
 // Mixer on a MM10 - 0xAB

/*
 * EMS-ESP - https://github.com/proddy/EMS-ESP
 * Copyright 2020  Paul Derbyshire
 * 
 * This program is free software: you can redistribute it and/or modify
 * it under the terms of the GNU General Public License as published by
 * the Free Software Foundation, either version 3 of the License, or
 * (at your option) any later version.
 *
 * This program is distributed in the hope that it will be useful,
 * but WITHOUT ANY WARRANTY; without even the implied warranty of
 * MERCHANTABILITY or FITNESS FOR A PARTICULAR PURPOSE.  See the
 * GNU General Public License for more details.
 *
 * You should have received a copy of the GNU General Public License
 * along with this program.  If not, see <http://www.gnu.org/licenses/>.
 */

#include "thermostat.h"

namespace emsesp {

REGISTER_FACTORY(Thermostat, EMSdevice::DeviceType::THERMOSTAT);

uuid::log::Logger Thermostat::logger_{F_(thermostat), uuid::log::Facility::CONSOLE};

Thermostat::Thermostat(uint8_t device_type, uint8_t device_id, uint8_t product_id, const std::string & version, const std::string & name, uint8_t flags, uint8_t brand)
    : EMSdevice(device_type, device_id, product_id, version, name, flags, brand) {
    uint8_t actual_master_thermostat = EMSESP::actual_master_thermostat(); // what we're actually using
    uint8_t master_thermostat        = EMSESP_DEFAULT_MASTER_THERMOSTAT;
    EMSESP::webSettingsService.read([&](WebSettings & settings) {
        master_thermostat = settings.master_thermostat; // what the user has defined
    });

    uint8_t model = this->model();

    // if we're on auto mode, register this thermostat if it has a device id of 0x10, 0x17 or 0x18
    // or if its the master thermostat we defined
    // see https://github.com/proddy/EMS-ESP/issues/362#issuecomment-629628161
    if ((master_thermostat == device_id)
        || ((master_thermostat == EMSESP_DEFAULT_MASTER_THERMOSTAT) && (device_id < 0x19)
            && ((actual_master_thermostat == EMSESP_DEFAULT_MASTER_THERMOSTAT) || (device_id < actual_master_thermostat)))) {
        EMSESP::actual_master_thermostat(device_id);
        actual_master_thermostat = device_id;
        reserve_mem(25); // reserve some space for the telegram registries, to avoid memory fragmentation

        // common telegram handlers
        register_telegram_type(EMS_TYPE_RCOutdoorTemp, F("RCOutdoorTemp"), false, [&](std::shared_ptr<const Telegram> t) { process_RCOutdoorTemp(t); });
        register_telegram_type(EMS_TYPE_RCTime, F("RCTime"), false, [&](std::shared_ptr<const Telegram> t) { process_RCTime(t); });
        register_telegram_type(0xA2, F("RCError"), false, [&](std::shared_ptr<const Telegram> t) { process_RCError(t); });
        register_telegram_type(0x12, F("RCErrorMessage"), false, [&](std::shared_ptr<const Telegram> t) { process_RCErrorMessage(t); });
    }
    // RC10
    if (model == EMSdevice::EMS_DEVICE_FLAG_RC10) {
        monitor_typeids = {0xB1};
        set_typeids     = {0xB0};
        for (uint8_t i = 0; i < monitor_typeids.size(); i++) {
            register_telegram_type(monitor_typeids[i], F("RC10Monitor"), false, [&](std::shared_ptr<const Telegram> t) { process_RC10Monitor(t); });
            register_telegram_type(set_typeids[i], F("RC10Set"), false, [&](std::shared_ptr<const Telegram> t) { process_RC10Set(t); });
        }

        // RC35
    } else if ((model == EMSdevice::EMS_DEVICE_FLAG_RC35) || (model == EMSdevice::EMS_DEVICE_FLAG_RC30_1)) {
        monitor_typeids = {0x3E, 0x48, 0x52, 0x5C};
        set_typeids     = {0x3D, 0x47, 0x51, 0x5B};
        timer_typeids   = {0x3F, 0x49, 0x53, 0x5D};
        for (uint8_t i = 0; i < monitor_typeids.size(); i++) {
            register_telegram_type(monitor_typeids[i], F("RC35Monitor"), false, [&](std::shared_ptr<const Telegram> t) { process_RC35Monitor(t); });
            register_telegram_type(set_typeids[i], F("RC35Set"), false, [&](std::shared_ptr<const Telegram> t) { process_RC35Set(t); });
            register_telegram_type(timer_typeids[i], F("RC35Timer"), false, [&](std::shared_ptr<const Telegram> t) { process_RC35Timer(t); });
        }
        register_telegram_type(EMS_TYPE_IBASettings, F("IBASettings"), true, [&](std::shared_ptr<const Telegram> t) { process_IBASettings(t); });
        register_telegram_type(EMS_TYPE_wwSettings, F("WWSettings"), true, [&](std::shared_ptr<const Telegram> t) { process_RC35wwSettings(t); });

        // RC20
    } else if (model == EMSdevice::EMS_DEVICE_FLAG_RC20) {
        monitor_typeids = {0x91};
        set_typeids     = {0xA8};
        if (actual_master_thermostat == device_id) {
            for (uint8_t i = 0; i < monitor_typeids.size(); i++) {
                register_telegram_type(monitor_typeids[i], F("RC20Monitor"), false, [&](std::shared_ptr<const Telegram> t) { process_RC20Monitor(t); });
                register_telegram_type(set_typeids[i], F("RC20Set"), false, [&](std::shared_ptr<const Telegram> t) { process_RC20Set(t); });
            }
        } else {
            register_telegram_type(0xAF, F("RC20Remote"), false, [&](std::shared_ptr<const Telegram> t) { process_RC20Remote(t); });
        }
        // RC20 newer
    } else if (model == EMSdevice::EMS_DEVICE_FLAG_RC20_2) {
        monitor_typeids = {0xAE};
        set_typeids     = {0xAD};
        if (actual_master_thermostat == device_id) {
            for (uint8_t i = 0; i < monitor_typeids.size(); i++) {
                register_telegram_type(monitor_typeids[i], F("RC20Monitor"), false, [&](std::shared_ptr<const Telegram> t) { process_RC20Monitor_2(t); });
                register_telegram_type(set_typeids[i], F("RC20Set"), false, [&](std::shared_ptr<const Telegram> t) { process_RC20Set_2(t); });
            }
        } else {
            register_telegram_type(0xAF, F("RC20Remote"), false, [&](std::shared_ptr<const Telegram> t) { process_RC20Remote(t); });
        }
        // RC30
    } else if (model == EMSdevice::EMS_DEVICE_FLAG_RC30) {
        monitor_typeids = {0x41};
        set_typeids     = {0xA7};
        for (uint8_t i = 0; i < monitor_typeids.size(); i++) {
            register_telegram_type(monitor_typeids[i], F("RC30Monitor"), false, [&](std::shared_ptr<const Telegram> t) { process_RC30Monitor(t); });
            register_telegram_type(set_typeids[i], F("RC30Set"), false, [&](std::shared_ptr<const Telegram> t) { process_RC30Set(t); });
        }

        // EASY
    } else if (model == EMSdevice::EMS_DEVICE_FLAG_EASY) {
        monitor_typeids = {0x0A};
        set_typeids     = {};
        register_telegram_type(monitor_typeids[0], F("EasyMonitor"), true, [&](std::shared_ptr<const Telegram> t) { process_EasyMonitor(t); });

        // RC300/RC100
    } else if ((model == EMSdevice::EMS_DEVICE_FLAG_RC300) || (model == EMSdevice::EMS_DEVICE_FLAG_RC100)) {
        monitor_typeids = {0x02A5, 0x02A6, 0x02A7, 0x02A8};
        set_typeids     = {0x02B9, 0x02BA, 0x02BB, 0x02BC};
        summer_typeids  = {0x02AF, 0x02B0, 0x02B1, 0x02B2};
        curve_typeids   = {0x029B, 0x029C, 0x029D, 0x029E};
        for (uint8_t i = 0; i < monitor_typeids.size(); i++) {
            register_telegram_type(monitor_typeids[i], F("RC300Monitor"), false, [&](std::shared_ptr<const Telegram> t) { process_RC300Monitor(t); });
            register_telegram_type(set_typeids[i], F("RC300Set"), false, [&](std::shared_ptr<const Telegram> t) { process_RC300Set(t); });
            register_telegram_type(summer_typeids[i], F("RC300Summer"), false, [&](std::shared_ptr<const Telegram> t) { process_RC300Summer(t); });
            register_telegram_type(curve_typeids[i], F("RC300Curves"), false, [&](std::shared_ptr<const Telegram> t) { process_RC300Curve(t); });
        }
        register_telegram_type(0x2F5, F("RC300WWmode"), true, [&](std::shared_ptr<const Telegram> t) { process_RC300WWmode(t); });
        register_telegram_type(0x31B, F("RC300WWtemp"), true, [&](std::shared_ptr<const Telegram> t) { process_RC300WWtemp(t); });
        register_telegram_type(0x31D, F("RC300WWmode2"), false, [&](std::shared_ptr<const Telegram> t) { process_RC300WWmode2(t); });
        register_telegram_type(0x31E, F("RC300WWmode2"), false, [&](std::shared_ptr<const Telegram> t) { process_RC300WWmode2(t); });
        register_telegram_type(0x23A, F("RC300OutdoorTemp"), true, [&](std::shared_ptr<const Telegram> t) { process_RC300OutdoorTemp(t); });
        register_telegram_type(0x267, F("RC300Floordry"), false, [&](std::shared_ptr<const Telegram> t) { process_RC300Floordry(t); });
        register_telegram_type(0x240, F("RC300Settings"), true, [&](std::shared_ptr<const Telegram> t) { process_RC300Settings(t); });

        // JUNKERS/HT3
    } else if (model == EMSdevice::EMS_DEVICE_FLAG_JUNKERS) {
        monitor_typeids = {0x016F, 0x0170, 0x0171, 0x0172};
        for (uint8_t i = 0; i < monitor_typeids.size(); i++) {
            register_telegram_type(monitor_typeids[i], F("JunkersMonitor"), false, [&](std::shared_ptr<const Telegram> t) { process_JunkersMonitor(t); });
        }

        if (has_flags(EMS_DEVICE_FLAG_JUNKERS_OLD)) {
            // FR120, FR100
            set_typeids = {0x0179, 0x017A, 0x017B, 0x017C};
            for (uint8_t i = 0; i < monitor_typeids.size(); i++) {
                register_telegram_type(set_typeids[i], F("JunkersSet"), false, [&](std::shared_ptr<const Telegram> t) { process_JunkersSet2(t); });
            }
        } else {
            set_typeids = {0x0165, 0x0166, 0x0167, 0x0168};
            for (uint8_t i = 0; i < monitor_typeids.size(); i++) {
                register_telegram_type(set_typeids[i], F("JunkersSet"), false, [&](std::shared_ptr<const Telegram> t) { process_JunkersSet(t); });
            }
        }
    }

    // register device values for common values (not heating circuit)
    register_device_values();

    // reserve some memory for the heating circuits (max 4 to start with)
    heating_circuits_.reserve(4);

    if (actual_master_thermostat != device_id) {
        LOG_DEBUG(F("Adding new thermostat with device ID 0x%02X"), device_id);
        return; // don't fetch data if more than 1 thermostat
    }

    //
    // this next section is only for the master thermostat....
    //
    LOG_DEBUG(F("Adding new thermostat with device ID 0x%02X (as master)"), device_id);
    add_commands();

    // only for for the master-thermostat, go a query all the heating circuits. This is only done once.
    // The automatic fetch will from now on only update the active heating circuits
    for (uint8_t i = 0; i < monitor_typeids.size(); i++) {
        EMSESP::send_read_request(monitor_typeids[i], device_id);
    }
    EMSESP::send_read_request(0x12, device_id); // read last error (only published on errors)
}

// publish HA config
bool Thermostat::publish_ha_config() {
    StaticJsonDocument<EMSESP_JSON_SIZE_HA_CONFIG> doc;
    doc["uniq_id"] = F_(thermostat);

    char stat_t[50];
    snprintf_P(stat_t, sizeof(stat_t), PSTR("%s/thermostat_data"), System::hostname().c_str());
    doc["stat_t"] = stat_t;

    doc["name"]    = FJSON("Thermostat Status");
    doc["val_tpl"] = FJSON("{{value_json.errorcode}}"); // default value - must have one, so we use errorcode
    JsonObject dev = doc.createNestedObject("dev");
    dev["name"]    = FJSON("EMS-ESP Thermostat");
    dev["sw"]      = EMSESP_APP_VERSION;
    dev["mf"]      = brand_to_string();
    dev["mdl"]     = name();
    JsonArray ids  = dev.createNestedArray("ids");
    ids.add("ems-esp-thermostat");

    char topic[100];
    snprintf_P(topic, sizeof(topic), PSTR("homeassistant/sensor/%s/thermostat/config"), System::hostname().c_str());
    Mqtt::publish_ha(topic, doc.as<JsonObject>()); // publish the config payload with retain flag

    return true;
}

// returns the heating circuit object based on the hc number
// of nullptr if it doesn't exist yet
std::shared_ptr<Thermostat::HeatingCircuit> Thermostat::heating_circuit(const uint8_t hc_num) {
    // if hc_num is 0 then return the first existing hc in the list
    if (hc_num == AUTO_HEATING_CIRCUIT) {
        for (const auto & heating_circuit : heating_circuits_) {
            if (heating_circuit->is_active()) {
                return heating_circuit;
            }
        }
    }

    // otherwise find a match
    for (const auto & heating_circuit : heating_circuits_) {
        if ((heating_circuit->hc_num() == hc_num) && heating_circuit->is_active()) {
            return heating_circuit;
        }
    }

    return nullptr; // not found
}

// determine which heating circuit the type ID is referring too
// returns pointer to the HeatingCircuit or nullptr if it can't be found
// if its a new one, the object will be created and also the fetch flags set
std::shared_ptr<Thermostat::HeatingCircuit> Thermostat::heating_circuit(std::shared_ptr<const Telegram> telegram) {
    // look through the Monitor and Set arrays to see if there is a match
    uint8_t hc_num  = 0;
    bool    toggle_ = false;
    // search set message types
    for (uint8_t i = 0; i < monitor_typeids.size(); i++) {
        if (monitor_typeids[i] == telegram->type_id) {
            hc_num  = i + 1;
            toggle_ = true;
            break;
        }
    }

    // not found, search status message types
    if (hc_num == 0) {
        for (uint8_t i = 0; i < set_typeids.size(); i++) {
            if (set_typeids[i] == telegram->type_id) {
                hc_num = i + 1;
                break;
            }
        }
    }

    // not found, search summer message types
    if (hc_num == 0) {
        for (uint8_t i = 0; i < summer_typeids.size(); i++) {
            if (summer_typeids[i] == telegram->type_id) {
                hc_num = i + 1;
                break;
            }
        }
    }

    // not found, search heating_curve message types
    if (hc_num == 0) {
        for (uint8_t i = 0; i < curve_typeids.size(); i++) {
            if (curve_typeids[i] == telegram->type_id) {
                hc_num = i + 1;
                break;
            }
        }
    }

    // not found, search timer message types
    if (hc_num == 0) {
        for (uint8_t i = 0; i < timer_typeids.size(); i++) {
            if (timer_typeids[i] == telegram->type_id) {
                hc_num = i + 1;
                break;
            }
        }
    }

    // not found, search device-id types for remote thermostats
    if (telegram->src >= 0x18 && telegram->src <= 0x1B) {
        hc_num = telegram->src - 0x17;
    }

    // still didn't recognize it, ignore it
    if (hc_num == 0) {
        return nullptr;
    }

    // if we have the heating circuit already present, returns its object
    // otherwise create a new object and add it
    for (const auto & heating_circuit : heating_circuits_) {
        if (heating_circuit->hc_num() == hc_num) {
            return heating_circuit;
        }
    }

    // create a new heating circuit object
    auto new_hc = std::make_shared<Thermostat::HeatingCircuit>(hc_num, model());
    heating_circuits_.push_back(new_hc);

    // sort based on hc number so there's a nice order when displaying
    std::sort(heating_circuits_.begin(), heating_circuits_.end());

    // register the device values
    register_device_values_hc(new_hc);

    // now create the HA topics to send to MQTT for each sensor
    if (Mqtt::ha_enabled()) {
        register_mqtt_ha_config_hc(hc_num);
    }

    // set the flag saying we want its data during the next auto fetch
    toggle_fetch(monitor_typeids[hc_num - 1], toggle_);

    if (set_typeids.size()) {
        toggle_fetch(set_typeids[hc_num - 1], toggle_);
    }
    if (summer_typeids.size()) {
        toggle_fetch(summer_typeids[hc_num - 1], toggle_);
    }
    if (curve_typeids.size()) {
        toggle_fetch(curve_typeids[hc_num - 1], toggle_);
    }
    if (timer_typeids.size()) {
        toggle_fetch(timer_typeids[hc_num - 1], toggle_);
    }

    return heating_circuits_.back(); // even after sorting, this should still point back to the newly created HC
}

// publish config topic for HA MQTT Discovery for each of the heating circuit
// e.g. homeassistant/climate/ems-esp/thermostat_hc1/config
void Thermostat::register_mqtt_ha_config_hc(uint8_t hc_num) {
    StaticJsonDocument<EMSESP_JSON_SIZE_HA_CONFIG> doc;

    char str1[20];
    snprintf_P(str1, sizeof(str1), PSTR("Thermostat hc%d"), hc_num);

    char str2[20];
    snprintf_P(str2, sizeof(str2), PSTR("thermostat_hc%d"), hc_num);

    char str3[25];
    snprintf_P(str3, sizeof(str3), PSTR("~/%s"), str2);
    doc["mode_cmd_t"]  = str3;
    doc["temp_cmd_t"]  = str3;
    doc["name"]        = str1;
    doc["uniq_id"]     = str2;
    doc["mode_cmd_t"]  = str3;
    doc["temp_cmd_t"]  = str3;
    doc["~"]           = System::hostname(); // ems-esp
    doc["mode_stat_t"] = FJSON("~/thermostat_data");
    doc["temp_stat_t"] = FJSON("~/thermostat_data");
    doc["curr_temp_t"] = FJSON("~/thermostat_data");

    char mode_str[30];
    snprintf_P(mode_str, sizeof(mode_str), PSTR("{{value_json.hc%d.hamode}}"), hc_num);
    doc["mode_stat_tpl"] = mode_str;

    char seltemp_str[30];
    snprintf_P(seltemp_str, sizeof(seltemp_str), PSTR("{{value_json.hc%d.seltemp}}"), hc_num);
    doc["temp_stat_tpl"] = seltemp_str;

    char currtemp_str[30];
    snprintf_P(currtemp_str, sizeof(currtemp_str), PSTR("{{value_json.hc%d.hatemp}}"), hc_num);
    doc["curr_temp_tpl"] = currtemp_str;

    doc["min_temp"]  = FJSON("5");
    doc["max_temp"]  = FJSON("30");
    doc["temp_step"] = FJSON("0.5");

    // the HA climate component only responds to auto, heat and off
    JsonArray modes = doc.createNestedArray("modes");
    modes.add("auto");
    modes.add("heat");
    modes.add("off");

    JsonObject dev = doc.createNestedObject("dev");
    dev["name"]    = FJSON("EMS-ESP Thermostat");
    dev["sw"]      = EMSESP_APP_VERSION;
    dev["mf"]      = brand_to_string();
    dev["mdl"]     = name();
    JsonArray ids  = dev.createNestedArray("ids");
    ids.add("ems-esp-thermostat");

    char topic[100];
    snprintf_P(topic, sizeof(topic), PSTR("homeassistant/climate/%s/thermostat_hc%d/config"), System::hostname().c_str(), hc_num);
    Mqtt::publish_ha(topic, doc.as<JsonObject>()); // publish the config payload with retain flag

    // enable the a special "thermostat_hc<n>" topic to take both mode strings and floats for each of the heating circuits
    std::string topic2(100, '\0');
    snprintf_P(&topic2[0], topic2.capacity() + 1, PSTR("thermostat_hc%d"), hc_num);
    register_mqtt_topic(topic2, [=](const char * m) { return thermostat_ha_cmd(m, hc_num); });

    char hc_name[10]; // hc{1-4}
    strlcpy(hc_name, "hc", 10);
    char s[3];
    strlcat(hc_name, Helpers::itoa(s, hc_num), 10);
}

// for HA specifically when receiving over MQTT in the thermostat topic
// it could be either a 'mode' or a float value for a temperature. we try brute force both and see which one works.
// return true if it parses the message correctly
bool Thermostat::thermostat_ha_cmd(const char * message, uint8_t hc_num) {
    // check if it's json. We know the message isn't empty
    if (message[0] == '{') {
        return false;
    }

    // check for mode first
    if (!set_mode(message, hc_num)) {
        // handle as a numerical temperature value
        float f = strtof((char *)message, 0);
        set_temperature(f, HeatingCircuit::Mode::AUTO, hc_num);
    }

    return true;
}

// decodes the thermostat mode for the heating circuit based on the thermostat type
// modes are off, manual, auto, day, night and holiday
uint8_t Thermostat::HeatingCircuit::get_mode() const {
    uint8_t model = get_model();

    if (!Helpers::hasValue(mode)) {
        return HeatingCircuit::Mode::UNKNOWN;
    }

    if (model == EMSdevice::EMS_DEVICE_FLAG_RC20) {
        if (mode == 0) {
            return HeatingCircuit::Mode::OFF;
        } else if (mode == 1) {
            return HeatingCircuit::Mode::MANUAL;
        } else if (mode == 2) {
            return HeatingCircuit::Mode::AUTO;
        }
    } else if ((model == EMSdevice::EMS_DEVICE_FLAG_RC300) || (model == EMSdevice::EMS_DEVICE_FLAG_RC100)) {
        if (mode == 0) {
            return HeatingCircuit::Mode::MANUAL;
        } else if (mode == 1) {
            return HeatingCircuit::Mode::AUTO;
        }
    } else if (model == EMSdevice::EMS_DEVICE_FLAG_JUNKERS) {
        if (mode == 1) {
            return HeatingCircuit::Mode::MANUAL;
        } else if (mode == 2) {
            return HeatingCircuit::Mode::AUTO;
        } else if (mode == 3) {
            return HeatingCircuit::Mode::HOLIDAY;
        }
    } else { // default for all other thermostats
        if (mode == 0) {
            return HeatingCircuit::Mode::NIGHT;
        } else if (mode == 1) {
            return HeatingCircuit::Mode::DAY;
        } else if (mode == 2) {
            return HeatingCircuit::Mode::AUTO;
        }
    }

    return HeatingCircuit::Mode::UNKNOWN;
}

// figures out the thermostat day/night mode depending on the thermostat type
// mode types are day, night, eco, comfort
uint8_t Thermostat::HeatingCircuit::get_mode_type() const {
    uint8_t model = get_model();

    if (model == EMS_DEVICE_FLAG_JUNKERS) {
        if (modetype == 3) {
            return HeatingCircuit::Mode::HEAT;
        } else if (modetype == 2) {
            return HeatingCircuit::Mode::ECO;
        } else if (modetype == 1) {
            return HeatingCircuit::Mode::NOFROST;
        }
    } else if ((model == EMS_DEVICE_FLAG_RC35) || (model == EMS_DEVICE_FLAG_RC30_1)) {
        if (modetype == 0) {
            return HeatingCircuit::Mode::NIGHT;
        } else if (modetype == 1) {
            return HeatingCircuit::Mode::DAY;
        }
    } else if (model == EMS_DEVICE_FLAG_RC300) {
        if (modetype == 0) {
            return HeatingCircuit::Mode::ECO;
        } else if (modetype == 1) {
            return HeatingCircuit::Mode::COMFORT;
        }
    } else if (model == EMS_DEVICE_FLAG_RC100) {
        return HeatingCircuit::Mode::DAY; // no other modes on these devices
    }

    return HeatingCircuit::Mode::DAY;
}

// decodes the thermostat mode based on the thermostat type
// works with both modes and mode_types
std::string Thermostat::mode_tostring(uint8_t mode) {
    switch (mode) {
    case HeatingCircuit::Mode::OFF:
        return read_flash_string(F("off"));
        break;
    case HeatingCircuit::Mode::MANUAL:
        return read_flash_string(F("manual"));
        break;
    case HeatingCircuit::Mode::DAY:
        return read_flash_string(F("day"));
        break;
    case HeatingCircuit::Mode::NIGHT:
        return read_flash_string(F("night"));
        break;
    case HeatingCircuit::Mode::ECO:
        return read_flash_string(F("eco"));
        break;
    case HeatingCircuit::Mode::COMFORT:
        return read_flash_string(F("comfort"));
        break;
    case HeatingCircuit::Mode::HEAT:
        return read_flash_string(F("heat"));
        break;
    case HeatingCircuit::Mode::HOLIDAY:
        return read_flash_string(F("holiday"));
        break;
    case HeatingCircuit::Mode::NOFROST:
        return read_flash_string(F("nofrost"));
        break;
    case HeatingCircuit::Mode::AUTO:
        return read_flash_string(F("auto"));
        break;
    case HeatingCircuit::Mode::SUMMER:
        return read_flash_string(F("summer"));
        break;
    case HeatingCircuit::Mode::OFFSET:
        return read_flash_string(F("offset"));
        break;
    case HeatingCircuit::Mode::DESIGN:
        return read_flash_string(F("design"));
        break;
    case HeatingCircuit::Mode::MINFLOW:
        return read_flash_string(F("minflow"));
        break;
    case HeatingCircuit::Mode::MAXFLOW:
        return read_flash_string(F("maxflow"));
        break;
    case HeatingCircuit::Mode::ROOMINFLUENCE:
        return read_flash_string(F("roominfluence"));
        break;
    default:
    case HeatingCircuit::Mode::UNKNOWN:
        return read_flash_string(F("unknown"));
        break;
    }
}

// 0xA8 - for reading the mode from the RC20 thermostat (0x17)
void Thermostat::process_RC20Set(std::shared_ptr<const Telegram> telegram) {
    std::shared_ptr<Thermostat::HeatingCircuit> hc = heating_circuit(telegram);
    if (hc == nullptr) {
        return;
    }
    has_update(telegram->read_value(hc->mode, 23));
}

// type 0xAE - data from the RC20 thermostat (0x17)
// 17 00 AE 00 80 12 2E 00 D0 00 00 64 (#data=8)
void Thermostat::process_RC20Monitor_2(std::shared_ptr<const Telegram> telegram) {
    std::shared_ptr<Thermostat::HeatingCircuit> hc = heating_circuit(telegram);
    if (hc == nullptr) {
        return;
    }
    has_update(telegram->read_bitvalue(hc->modetype, 0, 7));       // day/night MSB 7th bit is day
    has_update(telegram->read_value(hc->setpoint_roomTemp, 2, 1)); // is * 2, force as single byte
    has_update(telegram->read_value(hc->curr_roomTemp, 3));        // is * 10
}

// 0xAD - for reading the mode from the RC20/ES72 thermostat (0x17)
// see https://github.com/proddy/EMS-ESP/issues/334#issuecomment-611698259
// offset: 01-nighttemp, 02-daytemp, 03-mode, 0B-program(1-9), 0D-setpoint_roomtemp(temporary)
void Thermostat::process_RC20Set_2(std::shared_ptr<const Telegram> telegram) {
    std::shared_ptr<Thermostat::HeatingCircuit> hc = heating_circuit(telegram);
    if (hc == nullptr) {
        return;
    }
    has_update(telegram->read_value(hc->nighttemp, 1)); // is * 2,
    has_update(telegram->read_value(hc->daytemp, 2));   // is * 2,
    has_update(telegram->read_value(hc->mode, 3));
    has_update(telegram->read_value(hc->program, 11)); // 1 .. 9 predefined programs
}

// 0xAF - for reading the roomtemperature from the RC20/ES72 thermostat (0x18, 0x19, ..)
void Thermostat::process_RC20Remote(std::shared_ptr<const Telegram> telegram) {
    std::shared_ptr<Thermostat::HeatingCircuit> hc = heating_circuit(telegram);
    if (hc == nullptr) {
        return;
    }
    has_update(telegram->read_value(hc->curr_roomTemp, 0));
}

// type 0xB1 - data from the RC10 thermostat (0x17)
void Thermostat::process_RC10Monitor(std::shared_ptr<const Telegram> telegram) {
    std::shared_ptr<Thermostat::HeatingCircuit> hc = heating_circuit(telegram);
    if (hc == nullptr) {
        return;
    }

    has_update(telegram->read_value(hc->setpoint_roomTemp, 1, 1)); // is * 2, force as single byte
    has_update(telegram->read_value(hc->curr_roomTemp, 2));        // is * 10
}

#pragma GCC diagnostic push
#pragma GCC diagnostic ignored "-Wunused-parameter"

// type 0xB0 - for reading the mode from the RC10 thermostat (0x17)
void Thermostat::process_RC10Set(std::shared_ptr<const Telegram> telegram) {
    // mode not implemented yet
}
#pragma GCC diagnostic pop

// type 0x0165, ff
void Thermostat::process_JunkersSet(std::shared_ptr<const Telegram> telegram) {
    std::shared_ptr<Thermostat::HeatingCircuit> hc = heating_circuit(telegram);
    if (hc == nullptr) {
        return;
    }

    has_update(telegram->read_value(hc->daytemp, 17));     // is * 2
    has_update(telegram->read_value(hc->nighttemp, 16));   // is * 2
    has_update(telegram->read_value(hc->nofrosttemp, 15)); // is * 2
}

// type 0x0179, ff
void Thermostat::process_JunkersSet2(std::shared_ptr<const Telegram> telegram) {
    std::shared_ptr<Thermostat::HeatingCircuit> hc = heating_circuit(telegram);
    if (hc == nullptr) {
        return;
    }

    has_update(telegram->read_value(hc->daytemp, 7));     // is * 2
    has_update(telegram->read_value(hc->nighttemp, 6));   // is * 2
    has_update(telegram->read_value(hc->nofrosttemp, 5)); // is * 2
}

// type 0xA3 - for external temp settings from the the RC* thermostats (e.g. RC35)
void Thermostat::process_RCOutdoorTemp(std::shared_ptr<const Telegram> telegram) {
    has_update(telegram->read_value(dampedoutdoortemp_, 0));
    has_update(telegram->read_value(tempsensor1_, 3)); // sensor 1 - is * 10
    has_update(telegram->read_value(tempsensor2_, 5)); // sensor 2 - is * 10
}

// 0x91 - data from the RC20 thermostat (0x17) - 15 bytes long
void Thermostat::process_RC20Monitor(std::shared_ptr<const Telegram> telegram) {
    std::shared_ptr<Thermostat::HeatingCircuit> hc = heating_circuit(telegram);
    if (hc == nullptr) {
        return;
    }

    has_update(telegram->read_value(hc->setpoint_roomTemp, 1, 1)); // is * 2, force as single byte
    has_update(telegram->read_value(hc->curr_roomTemp, 2));        // is * 10
}

// type 0x0A - data from the Nefit Easy/TC100 thermostat (0x18) - 31 bytes long
void Thermostat::process_EasyMonitor(std::shared_ptr<const Telegram> telegram) {
    std::shared_ptr<Thermostat::HeatingCircuit> hc = heating_circuit(telegram);
    if (hc == nullptr) {
        return;
    }

    has_update(telegram->read_value(hc->curr_roomTemp, 8));      // is * 100
    has_update(telegram->read_value(hc->setpoint_roomTemp, 10)); // is * 100
}

// Settings Parameters - 0xA5 - RC30_1
void Thermostat::process_IBASettings(std::shared_ptr<const Telegram> telegram) {
    // 22 - display line on RC35

    // display on Thermostat: 0 int. temp, 1 int. setpoint, 2 ext. temp., 3 burner temp., 4 ww temp, 5 functioning mode, 6 time, 7 data, 8 smoke temp
    has_update(telegram->read_value(ibaMainDisplay_, 0));
    has_update(telegram->read_value(ibaLanguage_, 1));          // language on Thermostat: 0 german, 1 dutch, 2 french, 3 italian
    has_update(telegram->read_value(ibaCalIntTemperature_, 2)); // offset int. temperature sensor, by * 0.1 Kelvin
    has_update(telegram->read_value(ibaBuildingType_, 6));      // building type: 0 = light, 1 = medium, 2 = heavy
    has_update(telegram->read_value(ibaMinExtTemperature_, 5)); // min ext temp for heating curve, in deg., 0xF6=-10, 0x0 = 0, 0xFF=-1
    has_update(telegram->read_value(ibaClockOffset_, 12));      // offset (in sec) to clock, 0xff = -1 s, 0x02 = 2 s
}

// Settings WW 0x37 - RC35
void Thermostat::process_RC35wwSettings(std::shared_ptr<const Telegram> telegram) {
    has_update(telegram->read_value(wwMode_, 2));     // 0 off, 1-on, 2-auto
    has_update(telegram->read_value(wwCircMode_, 3)); // 0 off, 1-on, 2-auto
}

// type 0x6F - FR10/FR50/FR100/FR110/FR120 Junkers
void Thermostat::process_JunkersMonitor(std::shared_ptr<const Telegram> telegram) {
    // ignore single byte telegram messages
    if (telegram->message_length <= 1) {
        return;
    }

    std::shared_ptr<Thermostat::HeatingCircuit> hc = heating_circuit(telegram);
    if (hc == nullptr) {
        return;
    }

    has_update(telegram->read_value(hc->curr_roomTemp, 4));     // value is * 10
    has_update(telegram->read_value(hc->setpoint_roomTemp, 2)); // value is * 10

    has_update(telegram->read_value(hc->modetype, 0)); // 1 = nofrost, 2 = eco, 3 = heat
    has_update(telegram->read_value(hc->mode, 1));     // 1 = manual, 2 = auto
}

// type 0x02A5 - data from the Nefit RC1010/3000 thermostat (0x18) and RC300/310s on 0x10
void Thermostat::process_RC300Monitor(std::shared_ptr<const Telegram> telegram) {
    std::shared_ptr<Thermostat::HeatingCircuit> hc = heating_circuit(telegram);
    if (hc == nullptr) {
        return;
    }

    has_update(telegram->read_value(hc->curr_roomTemp, 0)); // is * 10
    has_update(telegram->read_bitvalue(hc->modetype, 10, 1));
    has_update(telegram->read_bitvalue(hc->mode, 10, 0)); // bit 1, mode (auto=1 or manual=0)

    // if manual, take the current setpoint temp at pos 6
    // if auto, take the next setpoint temp at pos 7
    // pos 3 is the current target temp and sometimes can be 0
    // see https://github.com/proddy/EMS-ESP/issues/256#issuecomment-585171426
    // pos 3 actual setpoint (optimized), i.e. changes with temporary change, summer/holiday-modes
    // pos 6 actual setpoint according to programmed changes eco/comfort
    // pos 7 next setpoint in the future, time to next setpoint in pos 8/9
    has_update(telegram->read_value(hc->setpoint_roomTemp, 3, 1)); // is * 2, force as single byte
    has_update(telegram->read_bitvalue(hc->summermode, 2, 4));
    has_update(telegram->read_value(hc->targetflowtemp, 4));
}

// type 0x02B9 EMS+ for reading from RC300/RC310 thermostat
void Thermostat::process_RC300Set(std::shared_ptr<const Telegram> telegram) {
    std::shared_ptr<Thermostat::HeatingCircuit> hc = heating_circuit(telegram);
    if (hc == nullptr) {
        return;
    }

    // NOTE when setting the room temp we pick from two values, hopefully one is correct!
    // manual is position 10
    // comfort is position 2, there are 3 levels in pos 3, 2, 1
    // eco is position 4
    // auto is position 8, temporary until next switch
    // actual setpoint taken from RC300Monitor (Michael 12.06.2020)
    // has_update(telegram->read_value(hc->setpoint_roomTemp, 8, 1);  // single byte conversion, value is * 2 - auto?
    // has_update(telegram->read_value(hc->setpoint_roomTemp, 10, 1); // single byte conversion, value is * 2 - manual

    // check why mode is both in the Monitor and Set for the RC300. It'll be read twice!
    // has_update(telegram->read_value(hc->mode, 0); // Auto = xFF, Manual = x00 eg. 10 00 FF 08 01 B9 FF
    has_update(telegram->read_value(hc->daytemp, 2));     // is * 2
    has_update(telegram->read_value(hc->nighttemp, 4));   // is * 2
    has_update(telegram->read_value(hc->manualtemp, 10)); // is * 2
    has_update(telegram->read_value(hc->program, 11));    // timer program 1 or 2
}

// types 0x2AF ff
void Thermostat::process_RC300Summer(std::shared_ptr<const Telegram> telegram) {
    std::shared_ptr<Thermostat::HeatingCircuit> hc = heating_circuit(telegram);
    if (hc == nullptr) {
        return;
    }

    has_update(telegram->read_value(hc->roominfluence, 0));
    has_update(telegram->read_value(hc->offsettemp, 2));
    has_update(telegram->read_value(hc->summertemp, 6));
    has_update(telegram->read_value(hc->summer_setmode, 7));

    if (hc->heatingtype < 3) {
        has_update(telegram->read_value(hc->designtemp, 4));
    } else {
        has_update(telegram->read_value(hc->designtemp, 5));
    }

    has_update(telegram->read_value(hc->minflowtemp, 8));
}

// types 0x29B ff
void Thermostat::process_RC300Curve(std::shared_ptr<const Telegram> telegram) {
    std::shared_ptr<Thermostat::HeatingCircuit> hc = heating_circuit(telegram);
    if (hc == nullptr) {
        return;
    }

    has_update(telegram->read_value(hc->controlmode, 0)); // 1-outdoor, 2-simple, 3-MPC, 4-room, 5-power, 6-const
    has_update(telegram->read_value(hc->heatingtype, 1)); // 1=radiator, 2=convector, 3=floor
    has_update(telegram->read_value(hc->nofrosttemp, 6));

    if (hc->heatingtype < 3) {
        has_update(telegram->read_value(hc->maxflowtemp, 8));
    } else {
        has_update(telegram->read_value(hc->maxflowtemp, 7));
    }
}

// types 0x31B (and 0x31C?)
void Thermostat::process_RC300WWtemp(std::shared_ptr<const Telegram> telegram) {
    has_update(telegram->read_value(wwTemp_, 0));
    has_update(telegram->read_value(wwTempLow_, 1));
}

// type 02F5
void Thermostat::process_RC300WWmode(std::shared_ptr<const Telegram> telegram) {
    // circulation pump see: https://github.com/Th3M3/buderus_ems-wiki/blob/master/Einstellungen%20der%20Bedieneinheit%20RC310.md
    has_update(telegram->read_value(wwCircPump_, 1)); // FF=off, 0=on ?

    has_update(telegram->read_value(wwMode_, 2));     // 0=off, 1=low, 2=high, 3=auto, 4=own prog
    has_update(telegram->read_value(wwCircMode_, 3)); // 0=off, 1=on, 2=auto, 4=own?
}

// types 0x31D and 0x31E
void Thermostat::process_RC300WWmode2(std::shared_ptr<const Telegram> telegram) {
    // 0x31D for WW system 1, 0x31E for WW system 2
    // pos 1 = holiday mode
    // pos 2 = current status of DHW setpoint
    // pos 3 = current status of DHW circulation pump
    if (telegram->type_id == 0x031D) {
        has_update(telegram->read_value(wwExtra1_, 0)); // 0=no, 1=yes
    } else {
        has_update(telegram->read_value(wwExtra2_, 0)); // 0=no, 1=yes
    }
}

// 0x23A damped outdoor temp
void Thermostat::process_RC300OutdoorTemp(std::shared_ptr<const Telegram> telegram) {
    has_update(telegram->read_value(dampedoutdoortemp2_, 0)); // is *10
}

// 0x240 RC300 parameter
void Thermostat::process_RC300Settings(std::shared_ptr<const Telegram> telegram) {
    has_update(telegram->read_value(ibaBuildingType_, 9)); // 1=light, 2=medium, 3=heavy
    has_update(telegram->read_value(ibaMinExtTemperature_, 10));
}

// 0x267 RC300 floordrying
void Thermostat::process_RC300Floordry(std::shared_ptr<const Telegram> telegram) {
    has_update(telegram->read_value(floordrystatus_, 0));
    has_update(telegram->read_value(floordrytemp_, 1));
}

// type 0x41 - data from the RC30 thermostat(0x10) - 14 bytes long
void Thermostat::process_RC30Monitor(std::shared_ptr<const Telegram> telegram) {
    std::shared_ptr<Thermostat::HeatingCircuit> hc = heating_circuit(telegram);
    if (hc == nullptr) {
        return;
    }

    has_update(telegram->read_value(hc->setpoint_roomTemp, 1, 1)); // is * 2, force as single byte
    has_update(telegram->read_value(hc->curr_roomTemp, 2));
}

// type 0xA7 - for reading the mode from the RC30 thermostat (0x10)
void Thermostat::process_RC30Set(std::shared_ptr<const Telegram> telegram) {
    std::shared_ptr<Thermostat::HeatingCircuit> hc = heating_circuit(telegram);
    if (hc == nullptr) {
        return;
    }

    has_update(telegram->read_value(hc->mode, 23));
}

// type 0x3E (HC1), 0x48 (HC2), 0x52 (HC3), 0x5C (HC4) - data from the RC35 thermostat (0x10) - 16 bytes
void Thermostat::process_RC35Monitor(std::shared_ptr<const Telegram> telegram) {
    // exit if the 15th byte (second from last) is 0x00, which I think is calculated flow setpoint temperature
    // with weather controlled RC35s this value is >=5, otherwise can be zero and our setpoint temps will be incorrect
    // see https://github.com/proddy/EMS-ESP/issues/373#issuecomment-627907301
    if (telegram->message_data[14] == 0x00) {
        return;
    }

    std::shared_ptr<Thermostat::HeatingCircuit> hc = heating_circuit(telegram);
    if (hc == nullptr) {
        return;
    }

    has_update(telegram->read_value(hc->setpoint_roomTemp, 2, 1)); // is * 2, force to single byte, is 0 in summermode
    has_update(telegram->read_value(hc->curr_roomTemp, 3));        // is * 10 - or 0x7D00 if thermostat is mounted on boiler

    has_update(telegram->read_bitvalue(hc->modetype, 1, 1));
    has_update(telegram->read_bitvalue(hc->summermode, 1, 0));
    has_update(telegram->read_bitvalue(hc->holidaymode, 0, 5));

    has_update(telegram->read_value(hc->targetflowtemp, 14));
}

// type 0x3D (HC1), 0x47 (HC2), 0x51 (HC3), 0x5B (HC4) - Working Mode Heating - for reading the mode from the RC35 thermostat (0x10)
void Thermostat::process_RC35Set(std::shared_ptr<const Telegram> telegram) {
    // check to see we have a valid type. heating: 1 radiator, 2 convectors, 3 floors, 4 room supply
    if (telegram->message_data[0] == 0x00) {
        return;
    }

    std::shared_ptr<Thermostat::HeatingCircuit> hc = heating_circuit(telegram);
    if (hc == nullptr) {
        return;
    }

    has_update(telegram->read_value(hc->heatingtype, 0));   // 0- off, 1-radiator, 2-convector, 3-floor
    has_update(telegram->read_value(hc->nighttemp, 1));     // is * 2
    has_update(telegram->read_value(hc->daytemp, 2));       // is * 2
    has_update(telegram->read_value(hc->holidaytemp, 3));   // is * 2
    has_update(telegram->read_value(hc->roominfluence, 4)); // is * 1
    has_update(telegram->read_value(hc->offsettemp, 6));    // is * 2
    has_update(telegram->read_value(hc->mode, 7));          // night, day, auto

    has_update(telegram->read_value(hc->summertemp, 22));     // is * 1
    has_update(telegram->read_value(hc->nofrosttemp, 23));    // is * 1
    has_update(telegram->read_value(hc->flowtempoffset, 24)); // is * 1, only in mixed circuits
    has_update(telegram->read_value(hc->reducemode, 25));     // 0-nofrost, 1-reduce, 2-roomhold, 3-outdoorhold
    has_update(telegram->read_value(hc->controlmode, 33));    // 0-outdoortemp, 1-roomtemp
    // has_update(telegram->read_value(hc->noreducetemp, 38));    // outdoor temperature for no reduce
    has_update(telegram->read_value(hc->minflowtemp, 16));
    if (hc->heatingtype == 3) {
        has_update(telegram->read_value(hc->designtemp, 36));  // is * 1
        has_update(telegram->read_value(hc->maxflowtemp, 35)); // is * 1
    } else {
        has_update(telegram->read_value(hc->designtemp, 17));  // is * 1
        has_update(telegram->read_value(hc->maxflowtemp, 15)); // is * 1
    }
}

// type 0x3F (HC1), 0x49 (HC2), 0x53 (HC3), 0x5D (HC4) - timer setting
void Thermostat::process_RC35Timer(std::shared_ptr<const Telegram> telegram) {
    std::shared_ptr<Thermostat::HeatingCircuit> hc = heating_circuit(telegram);
    if (hc == nullptr) {
        return;
    }

    has_update(telegram->read_value(hc->program, 84)); // 0 .. 10, 0-userprogram 1, 10-userprogram 2
}

// process_RCTime - type 0x06 - date and time from a thermostat - 14 bytes long
void Thermostat::process_RCTime(std::shared_ptr<const Telegram> telegram) {
    if (flags() == EMS_DEVICE_FLAG_EASY) {
        return; // not supported
    }

    if (telegram->message_length < 7) {
        return;
    }

    if (telegram->message_data[7] & 0x0C) { // date and time not valid
        set_datetime("ntp", -1);            // set from NTP
        return;
    }

    auto timeold = dateTime_;
    // render time to HH:MM:SS DD/MM/YYYY
    // had to create separate buffers because of how printf works
    char buf1[6];
    char buf2[6];
    char buf3[6];
    char buf4[6];
    char buf5[6];
    char buf6[6];
    snprintf_P(dateTime_,
               sizeof(dateTime_),
               PSTR("%s:%s:%s %s/%s/%s"),
               Helpers::smallitoa(buf1, telegram->message_data[2]),  // hour
               Helpers::smallitoa(buf2, telegram->message_data[4]),  // minute
               Helpers::smallitoa(buf3, telegram->message_data[5]),  // second
               Helpers::smallitoa(buf4, telegram->message_data[3]),  // day
               Helpers::smallitoa(buf5, telegram->message_data[1]),  // month
               Helpers::itoa(buf6, telegram->message_data[0] + 2000) // year
    );

    has_update((strcmp(timeold, dateTime_) != 0));
}

// process_RCError - type 0xA2 - error message - 14 bytes long
// 10 00 A2 00 41 32 32 03 30 00 02 00 00 00 00 00 00 02 CRC
//              A  2  2  816
void Thermostat::process_RCError(std::shared_ptr<const Telegram> telegram) {
    char buf[4];
    buf[0] = telegram->message_data[0];
    buf[1] = telegram->message_data[1];
    buf[2] = telegram->message_data[2];
    buf[3] = 0;
    has_update(telegram->read_value(errorNumber_, 3));
    snprintf_P(errorCode_, sizeof(errorCode_), PSTR("%s(%d)"), buf, errorNumber_);
}

// 0x12 error log
void Thermostat::process_RCErrorMessage(std::shared_ptr<const Telegram> telegram) {
    // data: displaycode(2), errornumber(2), year, month, hour, day, minute, duration(2), src-addr
    if (telegram->message_data[4] & 0x80) { // valid date
        char     code[3];
        uint16_t codeNo;
        code[0] = telegram->message_data[0];
        code[1] = telegram->message_data[1];
        code[2] = 0;
        telegram->read_value(codeNo, 2);
        uint16_t year  = (telegram->message_data[4] & 0x7F) + 2000;
        uint8_t  month = telegram->message_data[5];
        uint8_t  day   = telegram->message_data[7];
        uint8_t  hour  = telegram->message_data[6];
        uint8_t  min   = telegram->message_data[8];
        snprintf_P(lastCode_, sizeof(lastCode_), PSTR("%s(%d) %02d.%02d.%d %02d:%02d"), code, codeNo, day, month, year, hour, min);
    }
}

// 0xA5 - Set minimum external temperature
bool Thermostat::set_minexttemp(const char * value, const int8_t id) {
    int mt = 0;
    if (!Helpers::value2number(value, mt)) {
        LOG_WARNING(F("Set min external temperature: Invalid value"));
        return false;
    }

    LOG_INFO(F("Setting min external temperature to %d"), mt);
    if ((model() == EMS_DEVICE_FLAG_RC300) || (model() == EMS_DEVICE_FLAG_RC100)) {
        write_command(0x240, 10, mt, 0x240);
    } else {
        write_command(EMS_TYPE_IBASettings, 5, mt, EMS_TYPE_IBASettings);
    }

    return true;
}

// 0xA5 - Clock offset
bool Thermostat::set_clockoffset(const char * value, const int8_t id) {
    int co = 0;
    if (!Helpers::value2number(value, co)) {
        LOG_WARNING(F("Set clock offset: Invalid value"));
        return false;
    }

    LOG_INFO(F("Setting clock offset to %d"), co);
    write_command(EMS_TYPE_IBASettings, 12, co, EMS_TYPE_IBASettings);

    return true;
}

// 0xA5 - Calibrate internal temperature
bool Thermostat::set_calinttemp(const char * value, const int8_t id) {
    int ct = 0;
    if (!Helpers::value2number(value, ct)) {
        LOG_WARNING(F("Cal internal temperature: Invalid value"));
        return false;
    }

    LOG_INFO(F("Calibrating internal temperature to %d.%d"), ct / 10, ct < 0 ? -ct % 10 : ct % 10);
    write_command(EMS_TYPE_IBASettings, 2, ct, EMS_TYPE_IBASettings);

    return true;
}

// 0xA5 - Set the display settings
bool Thermostat::set_display(const char * value, const int8_t id) {
    int ds = 0;
    if (!Helpers::value2number(value, ds)) {
        LOG_WARNING(F("Set display: Invalid value"));
        return false;
    }

    LOG_INFO(F("Setting display to %d"), ds);
    write_command(EMS_TYPE_IBASettings, 0, ds, EMS_TYPE_IBASettings);

    return true;
}

bool Thermostat::set_remotetemp(const char * value, const int8_t id) {
    float f = 0;
    if (!Helpers::value2float(value, f)) {
        LOG_WARNING(F("Set remote temperature: Invalid value"));
        return false;
    }

    uint8_t                                     hc_num = (id == -1) ? AUTO_HEATING_CIRCUIT : id;
    std::shared_ptr<Thermostat::HeatingCircuit> hc     = heating_circuit(hc_num);
    if (hc == nullptr) {
        return false;
    }

    if (f > 100 || f < 0) {
        Roomctrl::set_remotetemp(hc->hc_num() - 1, EMS_VALUE_SHORT_NOTSET);
    } else {
        Roomctrl::set_remotetemp(hc->hc_num() - 1, (int16_t)(f * 10));
    }

    return true;
}

// 0xA5 - Set the building settings
bool Thermostat::set_building(const char * value, const int8_t id) {
    uint8_t bd = 0;
    if (!Helpers::value2enum(value, bd, {F("light"), F("medium"), F("heavy")})) {
        LOG_WARNING(F("Set building: Invalid value"));
        return false;
    }

    LOG_INFO(F("Setting building to %s"), value);

    if ((model() == EMS_DEVICE_FLAG_RC300) || (model() == EMS_DEVICE_FLAG_RC100)) {
        write_command(0x240, 9, bd + 1, 0x240);
    } else {
        write_command(EMS_TYPE_IBASettings, 6, bd, EMS_TYPE_IBASettings);
    }

    return true;
}

// 0xA5 Set the language settings
bool Thermostat::set_language(const char * value, const int8_t id) {
    uint8_t lg = 0;
    if (!Helpers::value2enum(value, lg, {F("german"), F("dutch"), F("french"), F("italian")})) {
        LOG_WARNING(F("Set language: Invalid value"));
        return false;
    }

    LOG_INFO(F("Setting language to %d"), lg);
    write_command(EMS_TYPE_IBASettings, 1, lg, EMS_TYPE_IBASettings);

    return true;
}

// Set the control-mode for hc 0-off, 1-RC20, 2-RC3x
bool Thermostat::set_control(const char * value, const int8_t id) {
    int ctrl = 0;
    if (!Helpers::value2number(value, ctrl)) {
        LOG_WARNING(F("Set control: Invalid value"));
        return false;
    }

    uint8_t                                     hc_num = (id == -1) ? AUTO_HEATING_CIRCUIT : id;
    std::shared_ptr<Thermostat::HeatingCircuit> hc     = heating_circuit(hc_num);
    if (hc == nullptr || ctrl > 2) {
        return false;
    }

    LOG_INFO(F("Setting circuit-control for hc%d to %d"), hc_num, ctrl);
    write_command(set_typeids[hc->hc_num() - 1], 26, ctrl);

    return true;
}

// sets the thermostat ww working mode, where mode is a string, ems and ems+
bool Thermostat::set_wwmode(const char * value, const int8_t id) {
    uint8_t set = 0xFF;

    if ((model() == EMS_DEVICE_FLAG_RC300) || (model() == EMS_DEVICE_FLAG_RC100)) {
        if (!Helpers::value2enum(value, set, {F("off"), F("low"), F("high"), F("auto"), F("own")})) {
            LOG_WARNING(F("Set warm water mode: Invalid mode"));
            return false;
        }
        LOG_INFO(F("Setting warm water mode to %s"), value);
        write_command(0x02F5, 2, set, 0x02F5);
    } else {
        if (!Helpers::value2enum(value, set, {F("off"), F("on"), F("auto")})) {
            LOG_WARNING(F("Set warm water mode: Invalid mode"));
            return false;
        }
        LOG_INFO(F("Setting warm water mode to %s"), value);
        write_command(EMS_TYPE_wwSettings, 2, set, EMS_TYPE_wwSettings);
    }
    return true;
}

// Set ww temperature, ems+
bool Thermostat::set_wwtemp(const char * value, const int8_t id) {
    int t = 0;
    if (!Helpers::value2number(value, t)) {
        LOG_WARNING(F("Set warm water high temperature: Invalid value"));
        return false;
    }
    LOG_INFO(F("Setting warm water high temperature to %d"), t);
    write_command(0x031B, 0, t, 0x031B);
    return true;
}

// Set ww low temperature, ems+
bool Thermostat::set_wwtemplow(const char * value, const int8_t id) {
    int t = 0;
    if (!Helpers::value2number(value, t)) {
        LOG_WARNING(F("Set warm water low temperature: Invalid value"));
        return false;
    }
    LOG_INFO(F("Setting warm water low temperature to %d"), t);
    write_command(0x031B, 1, t, 0x031B);
    return true;
}

// Set ww onetime RC300, ems+
bool Thermostat::set_wwonetime(const char * value, const int8_t id) {
    bool b = false;
    if (!Helpers::value2bool(value, b)) {
        LOG_WARNING(F("Set warm water onetime: Invalid value"));
        return false;
    }
    char s[7];
    LOG_INFO(F("Setting warm water onetime to %s"), Helpers::render_boolean(s, b));
    write_command(0x02F5, 11, b ? 0xFF : 0x00, 0x031D);
    return true;
}


// sets the thermostat ww circulation working mode, where mode is a string
bool Thermostat::set_wwcircmode(const char * value, const int8_t id) {
    uint8_t set = 0xFF;

    if ((model() == EMS_DEVICE_FLAG_RC300) || (model() == EMS_DEVICE_FLAG_RC100)) {
        if (!Helpers::value2enum(value, set, {F("off"), F("on"), F("auto"), F("own")})) {
            LOG_WARNING(F("Set warm water circulation mode: Invalid mode"));
            return false;
        }
        LOG_INFO(F("Setting warm water circulation mode to %s"), value);
        write_command(0x02F5, 3, set, 0x02F5);
        return true;
    }
    if (!Helpers::value2enum(value, set, {F("off"), F("on"), F("auto")})) {
        LOG_WARNING(F("Set warm water circulation mode: Invalid mode"));
        return false;
    }
    LOG_INFO(F("Setting warm water circulation mode to %s"), value);
    write_command(EMS_TYPE_wwSettings, 3, set, EMS_TYPE_wwSettings);
    return true;
}

// set the holiday as string dd.mm.yyyy-dd.mm.yyyy
bool Thermostat::set_holiday(const char * value, const int8_t id) {
    std::string hd(30, '\0');
    if (!Helpers::value2string(value, hd)) {
        LOG_WARNING(F("Set holiday: Invalid value"));
        return false;
    }
    uint8_t                                     hc_num = (id == -1) ? AUTO_HEATING_CIRCUIT : id;
    std::shared_ptr<Thermostat::HeatingCircuit> hc     = heating_circuit(hc_num);
    if (hc == nullptr) {
        LOG_WARNING(F("Set holiday: Heating Circuit %d not found or activated for device ID 0x%02X"), hc_num, device_id());
        return false;
    }

    uint8_t data[6];
    data[0] = (hd[0] - '0') * 10 + (hd[1] - '0');
    data[1] = (hd[3] - '0') * 10 + (hd[4] - '0');
    data[2] = (hd[7] - '0') * 100 + (hd[8] - '0') * 10 + (hd[9] - '0');
    data[3] = (hd[11] - '0') * 10 + (hd[11] - '0');
    data[4] = (hd[14] - '0') * 10 + (hd[15] - '0');
    data[5] = (hd[18] - '0') * 100 + (hd[19] - '0') * 10 + (hd[20] - '0');

    LOG_INFO(F("Setting holiday for hc %d"), hc->hc_num());
    write_command(timer_typeids[hc->hc_num() - 1], 87, data, 6, 0);

    return true;
}

// set pause in hours
bool Thermostat::set_pause(const char * value, const int8_t id) {
    int hrs = 0;
    if (!Helpers::value2number(value, hrs)) {
        LOG_WARNING(F("Set pause: Invalid value"));
        return false;
    }

    uint8_t                                     hc_num = (id == -1) ? AUTO_HEATING_CIRCUIT : id;
    std::shared_ptr<Thermostat::HeatingCircuit> hc     = heating_circuit(hc_num);
    if (hc == nullptr) {
        LOG_WARNING(F("Set pause: Heating Circuit %d not found or activated for device ID 0x%02X"), hc_num, device_id());
        return false;
    }

    LOG_INFO(F("Setting pause: %d hours, hc: %d"), hrs, hc->hc_num());
    write_command(timer_typeids[hc->hc_num() - 1], 85, hrs);

    return true;
}

// set partymode in hours
bool Thermostat::set_party(const char * value, const int8_t id) {
    int hrs = 0;
    if (!Helpers::value2number(value, hrs)) {
        LOG_WARNING(F("Set party: Invalid value"));
        return false;
    }
    uint8_t hc_num = (id == -1) ? AUTO_HEATING_CIRCUIT : id;

    std::shared_ptr<Thermostat::HeatingCircuit> hc = heating_circuit(hc_num);
    if (hc == nullptr) {
        LOG_WARNING(F("Set party: Heating Circuit %d not found or activated for device ID 0x%02X"), hc_num, device_id());
        return false;
    }
    LOG_INFO(F("Setting party: %d hours, hc: %d"), hrs, hc->hc_num());
    write_command(timer_typeids[hc->hc_num() - 1], 86, hrs);

    return true;
}

// set date&time as string hh:mm:ss-dd.mm.yyyy-dw-dst or "NTP" for setting to internet-time
// dw - day of week (0..6), dst- summertime (0/1)
// id is ignored
bool Thermostat::set_datetime(const char * value, const int8_t id) {
    std::string dt(30, '\0');
    if (!Helpers::value2string(value, dt)) {
        LOG_WARNING(F("Set date: Invalid value"));
        return false;
    }

    uint8_t data[9];
    if (dt == "ntp") {
        time_t now = time(nullptr);
        tm *   tm_ = localtime(&now);
        if (tm_->tm_year < 110) { // no NTP time
            LOG_WARNING(F("No NTP time. Cannot set RCtime"));
            return false;
        }

        data[0] = tm_->tm_year - 100; // Bosch counts from 2000
        data[1] = tm_->tm_mon + 1;
        data[2] = tm_->tm_hour;
        data[3] = tm_->tm_mday;
        data[4] = tm_->tm_min;
        data[5] = tm_->tm_sec;
        data[6] = (tm_->tm_wday + 6) % 7; // Bosch counts from Mo, time from Su
        data[7] = tm_->tm_isdst + 2;      // set DST and flag for ext. clock
        char time_string[25];
        strftime(time_string, 25, "%FT%T%z", tm_);
        LOG_INFO(F("Date and time: %s"), time_string);
    } else {
        data[0] = (dt[16] - '0') * 100 + (dt[17] - '0') * 10 + (dt[18] - '0'); // year
        data[1] = (dt[12] - '0') * 10 + (dt[13] - '0');                        // month
        data[2] = (dt[0] - '0') * 10 + (dt[1] - '0');                          // hour
        data[3] = (dt[9] - '0') * 10 + (dt[10] - '0');                         // day
        data[4] = (dt[3] - '0') * 10 + (dt[4] - '0');                          // min
        data[5] = (dt[6] - '0') * 10 + (dt[7] - '0');                          // sec
        data[6] = (dt[20] - '0');                                              // day of week
        data[7] = (dt[22] - '0') + 2;                                          // DST and flag
    }

    LOG_INFO(F("Setting date and time"));
    write_command(EMS_TYPE_time, 0, data, 8, EMS_TYPE_time);

    return true;
}

// sets the thermostat working mode, where mode is a string
// converts string mode to HeatingCircuit::Mode
bool Thermostat::set_mode(const char * value, const int8_t id) {
    // quit if its numerical, as it could be mistaken as a temperature value
    if (value[0] < 'A') {
        return false;
    }

    std::string mode(10, '\0');
    if (!Helpers::value2string(value, mode)) {
        LOG_WARNING(F("Set mode: Invalid mode"));
        return false;
    }

    uint8_t hc_num = (id == -1) ? AUTO_HEATING_CIRCUIT : id;
    if (mode_tostring(HeatingCircuit::Mode::OFF) == mode) {
        return set_mode_n(HeatingCircuit::Mode::OFF, hc_num);
    }
    if (mode_tostring(HeatingCircuit::Mode::MANUAL) == mode) {
        return set_mode_n(HeatingCircuit::Mode::MANUAL, hc_num);
    }
    if (mode_tostring(HeatingCircuit::Mode::AUTO) == mode) {
        return set_mode_n(HeatingCircuit::Mode::AUTO, hc_num);
    }
    if (mode_tostring(HeatingCircuit::Mode::DAY) == mode) {
        return set_mode_n(HeatingCircuit::Mode::DAY, hc_num);
    }
    if (mode_tostring(HeatingCircuit::Mode::NIGHT) == mode) {
        return set_mode_n(HeatingCircuit::Mode::NIGHT, hc_num);
    }
    if (mode_tostring(HeatingCircuit::Mode::HEAT) == mode) {
        return set_mode_n(HeatingCircuit::Mode::HEAT, hc_num);
    }
    if (mode_tostring(HeatingCircuit::Mode::NOFROST) == mode) {
        return set_mode_n(HeatingCircuit::Mode::NOFROST, hc_num);
    }
    if (mode_tostring(HeatingCircuit::Mode::ECO) == mode) {
        return set_mode_n(HeatingCircuit::Mode::ECO, hc_num);
    }
    if (mode_tostring(HeatingCircuit::Mode::HOLIDAY) == mode) {
        return set_mode_n(HeatingCircuit::Mode::HOLIDAY, hc_num);
    }
    if (mode_tostring(HeatingCircuit::Mode::COMFORT) == mode) {
        return set_mode_n(HeatingCircuit::Mode::COMFORT, hc_num);
    }

    LOG_WARNING(F("Set mode: Invalid mode %s"), value);
    return false;
}

// Set the thermostat working mode
// mode is HeatingCircuit::Mode
bool Thermostat::set_mode_n(const uint8_t mode, const uint8_t hc_num) {
    // get hc based on number
    std::shared_ptr<Thermostat::HeatingCircuit> hc = heating_circuit(hc_num);
    if (hc == nullptr) {
        LOG_WARNING(F("Set mode: Heating Circuit %d not found or activated"), hc_num);
        return false;
    }

    uint8_t  set_mode_value, offset;
    uint16_t validate_typeid = 0;
    uint8_t  hc_p            = hc->hc_num() - 1;

    // set the value to send via EMS depending on the mode type
    switch (mode) {
    case HeatingCircuit::Mode::NIGHT:
    case HeatingCircuit::Mode::OFF:
        set_mode_value = 0;
        break;

    case HeatingCircuit::Mode::DAY:
    case HeatingCircuit::Mode::HEAT:
    case HeatingCircuit::Mode::MANUAL:
    case HeatingCircuit::Mode::NOFROST:
        set_mode_value = 1;
        break;

    default:
    case HeatingCircuit::Mode::AUTO:
    case HeatingCircuit::Mode::ECO:
        set_mode_value = 2;
        break;
    }

    switch (model()) {
    case EMSdevice::EMS_DEVICE_FLAG_RC20:
        offset          = EMS_OFFSET_RC20Set_mode;
        validate_typeid = set_typeids[hc_p];
        break;
    case EMSdevice::EMS_DEVICE_FLAG_RC20_2: // ES72
        offset          = EMS_OFFSET_RC20_2_Set_mode;
        validate_typeid = set_typeids[hc_p];
        break;
    case EMSdevice::EMS_DEVICE_FLAG_RC30:
        offset          = EMS_OFFSET_RC30Set_mode;
        validate_typeid = set_typeids[hc_p];
        break;
    case EMSdevice::EMS_DEVICE_FLAG_RC35:
    case EMSdevice::EMS_DEVICE_FLAG_RC30_1:
        offset          = EMS_OFFSET_RC35Set_mode;
        validate_typeid = set_typeids[hc_p];
        break;
    case EMSdevice::EMS_DEVICE_FLAG_RC300:
    case EMSdevice::EMS_DEVICE_FLAG_RC100:
        offset          = EMS_OFFSET_RCPLUSSet_mode;
        validate_typeid = monitor_typeids[hc_p];
        if (mode == HeatingCircuit::Mode::AUTO) {
            set_mode_value = 0xFF; // special value for auto
        } else {
            set_mode_value = 0; // everything else, like manual/day etc..
        }
        break;
    case EMSdevice::EMS_DEVICE_FLAG_JUNKERS:
        if (has_flags(EMS_DEVICE_FLAG_JUNKERS_OLD)) {
            offset = EMS_OFFSET_JunkersSetMessage2_set_mode;
        } else {
            offset = EMS_OFFSET_JunkersSetMessage_set_mode;
        }
        validate_typeid = monitor_typeids[hc_p];
        if (mode == HeatingCircuit::Mode::NOFROST) {
            set_mode_value = 0x01;
        } else if (mode == HeatingCircuit::Mode::ECO || (mode == HeatingCircuit::Mode::NIGHT)) {
            set_mode_value = 0x02;
        } else if ((mode == HeatingCircuit::Mode::DAY) || (mode == HeatingCircuit::Mode::HEAT)) {
            set_mode_value = 0x03; // comfort
        } else if (mode == HeatingCircuit::Mode::AUTO) {
            set_mode_value = 0x04;
        }
        break;
    default:
        offset = 0;
        break;
    }

    LOG_INFO(F("Setting thermostat mode to %s for heating circuit %d"), mode_tostring(mode).c_str(), hc->hc_num());

    // add the write command to the Tx queue
    // post validate is the corresponding monitor or set type IDs as they can differ per model
    write_command(set_typeids[hc->hc_num() - 1], offset, set_mode_value, validate_typeid);

    return true;
}

// sets the thermostat summermode for RC300
bool Thermostat::set_summermode(const char * value, const int8_t id) {
    uint8_t                                     hc_num = (id == -1) ? AUTO_HEATING_CIRCUIT : id;
    std::shared_ptr<Thermostat::HeatingCircuit> hc     = heating_circuit(hc_num);
    if (hc == nullptr) {
        LOG_WARNING(F("Setting summer mode: Heating Circuit %d not found or activated"), hc_num);
        return false;
    }
    uint8_t set = 0xFF;
    if (!Helpers::value2enum(value, set, {F("summer"), F("auto"), F("winter")})) {
        LOG_WARNING(F("Setting summer mode: Invalid mode"));
        return false;
    }
    LOG_INFO(F("Setting summer mode to %s for heating circuit %d"), value, hc->hc_num());
    write_command(summer_typeids[hc->hc_num() - 1], 7, set, summer_typeids[hc->hc_num() - 1]);
    return true;
}

// sets the thermostat reducemode for RC35
bool Thermostat::set_reducemode(const char * value, const int8_t id) {
    uint8_t                                     hc_num = (id == -1) ? AUTO_HEATING_CIRCUIT : id;
    std::shared_ptr<Thermostat::HeatingCircuit> hc     = heating_circuit(hc_num);
    if (hc == nullptr) {
        LOG_WARNING(F("Setting reduce mode: Heating Circuit %d not found or activated"), hc_num);
        return false;
    }
    uint8_t set = 0xFF;
    if (!Helpers::value2enum(value, set, {F("nofrost"), F("reduce"), F("room"), F("outdoor")})) {
        LOG_WARNING(F("Setting reduce mode: Invalid mode"));
        return false;
    }
    LOG_INFO(F("Setting reduce mode to %s for heating circuit %d"), value, hc->hc_num());
    write_command(set_typeids[hc->hc_num() - 1], 25, set, set_typeids[hc->hc_num() - 1]);
    return true;
}

// sets the thermostat controlmode for RC35, RC300
bool Thermostat::set_controlmode(const char * value, const int8_t id) {
    uint8_t                                     hc_num = (id == -1) ? AUTO_HEATING_CIRCUIT : id;
    std::shared_ptr<Thermostat::HeatingCircuit> hc     = heating_circuit(hc_num);
    if (hc == nullptr) {
        LOG_WARNING(F("Setting control mode: Heating Circuit %d not found or activated"), hc_num);
        return false;
    }
    uint8_t set = 0xFF;
    if (model() == EMS_DEVICE_FLAG_RC300 || model() == EMS_DEVICE_FLAG_RC100) {
        if (Helpers::value2enum(value, set, {F("off"), F("outdoor"), F("simple"), F("MPC"), F("room"), F("power"), F("const")})) {
            LOG_INFO(F("Setting control mode to %d for heating circuit %d"), set, hc->hc_num());
            write_command(curve_typeids[hc->hc_num() - 1], 0, set, curve_typeids[hc->hc_num() - 1]);
            return true;
        }
    } else if (model() == EMS_DEVICE_FLAG_RC35 || model() == EMS_DEVICE_FLAG_RC30_1) {
        if (Helpers::value2enum(value, set, {F("outdoor"), F("room")})) {
            LOG_INFO(F("Setting control mode to %d for heating circuit %d"), set, hc->hc_num());
            write_command(set_typeids[hc->hc_num() - 1], 33, set, set_typeids[hc->hc_num() - 1]);
            return true;
        }
    }
    LOG_WARNING(F("Setting control mode: Invalid mode"));
    return false;
}

// sets the thermostat program for RC35 and RC20
bool Thermostat::set_program(const char * value, const int8_t id) {
    uint8_t                                     hc_num = (id == -1) ? AUTO_HEATING_CIRCUIT : id;
    std::shared_ptr<Thermostat::HeatingCircuit> hc     = heating_circuit(hc_num);
    if (hc == nullptr) {
        LOG_WARNING(F("Setting program: Heating Circuit %d not found or activated"), hc_num);
        return false;
    }

    int set = 0xFF;
    if (!Helpers::value2number(value, set)) {
        LOG_WARNING(F("Setting program: Invalid number"));
        return false;
    }

    if (model() == EMS_DEVICE_FLAG_RC20_2 && set > 0 && set < 10) {
        write_command(set_typeids[hc->hc_num() - 1], 11, set, set_typeids[hc->hc_num() - 1]);
    } else if ((model() == EMS_DEVICE_FLAG_RC35 || model() == EMS_DEVICE_FLAG_RC30_1) && set < 11) {
        write_command(timer_typeids[hc->hc_num() - 1], 84, set, timer_typeids[hc->hc_num() - 1]);
    } else if ((model() == EMS_DEVICE_FLAG_RC300 || model() == EMS_DEVICE_FLAG_RC100) && (set == 1 || set == 2)) {
        write_command(set_typeids[hc->hc_num() - 1], 11, set, set_typeids[hc->hc_num() - 1]);
    } else {
        LOG_WARNING(F("Setting program: Invalid number"));
        return false;
    }
    LOG_INFO(F("Setting program to %d for heating circuit %d"), set, hc->hc_num());
    return true;
}

// sets the thermostat temp, where mode is a string
bool Thermostat::set_temperature(const float temperature, const std::string & mode, const uint8_t hc_num) {
    if (mode_tostring(HeatingCircuit::Mode::MANUAL) == mode) {
        return set_temperature(temperature, HeatingCircuit::Mode::MANUAL, hc_num);
    }
    if (mode_tostring(HeatingCircuit::Mode::AUTO) == mode) {
        return set_temperature(temperature, HeatingCircuit::Mode::AUTO, hc_num);
    }
    if (mode_tostring(HeatingCircuit::Mode::DAY) == mode) {
        return set_temperature(temperature, HeatingCircuit::Mode::DAY, hc_num);
    }
    if (mode_tostring(HeatingCircuit::Mode::NIGHT) == mode) {
        return set_temperature(temperature, HeatingCircuit::Mode::NIGHT, hc_num);
    }
    if (mode_tostring(HeatingCircuit::Mode::COMFORT) == mode) {
        return set_temperature(temperature, HeatingCircuit::Mode::COMFORT, hc_num);
    }
    if (mode_tostring(HeatingCircuit::Mode::HEAT) == mode) {
        return set_temperature(temperature, HeatingCircuit::Mode::HEAT, hc_num);
    }
    if (mode_tostring(HeatingCircuit::Mode::ECO) == mode) {
        return set_temperature(temperature, HeatingCircuit::Mode::ECO, hc_num);
    }
    if (mode_tostring(HeatingCircuit::Mode::NOFROST) == mode) {
        return set_temperature(temperature, HeatingCircuit::Mode::NOFROST, hc_num);
    }
    if (mode_tostring(HeatingCircuit::Mode::SUMMER) == mode) {
        return set_temperature(temperature, HeatingCircuit::Mode::SUMMER, hc_num);
    }
    if (mode_tostring(HeatingCircuit::Mode::HOLIDAY) == mode) {
        return set_temperature(temperature, HeatingCircuit::Mode::HOLIDAY, hc_num);
    }
    if (mode_tostring(HeatingCircuit::Mode::OFFSET) == mode) {
        return set_temperature(temperature, HeatingCircuit::Mode::OFFSET, hc_num);
    }
    if (mode_tostring(HeatingCircuit::Mode::DESIGN) == mode) {
        return set_temperature(temperature, HeatingCircuit::Mode::DESIGN, hc_num);
    }
    if (mode_tostring(HeatingCircuit::Mode::MINFLOW) == mode) {
        return set_temperature(temperature, HeatingCircuit::Mode::MINFLOW, hc_num);
    }
    if (mode_tostring(HeatingCircuit::Mode::MAXFLOW) == mode) {
        return set_temperature(temperature, HeatingCircuit::Mode::MAXFLOW, hc_num);
    }
    if (mode_tostring(HeatingCircuit::Mode::ROOMINFLUENCE) == mode) {
        return set_temperature(temperature, HeatingCircuit::Mode::ROOMINFLUENCE, hc_num);
    }

    LOG_WARNING(F("Set temperature: Invalid mode"));
    return false;
}

// Set the temperature of the thermostat
// the id passed into this function is the heating circuit number
bool Thermostat::set_temperature(const float temperature, const uint8_t mode, const uint8_t hc_num) {
    // get hc based on number
    std::shared_ptr<Thermostat::HeatingCircuit> hc = heating_circuit(hc_num);
    if (hc == nullptr) {
        LOG_WARNING(F("Set temperature: Heating Circuit %d not found or activated for device ID 0x%02X"), hc_num, device_id());
        return false;
    }

    uint8_t  model           = this->model();
    int8_t   offset          = -1; // we use -1 to check if there is a value
    uint8_t  factor          = 2;  // some temperatures only use 1
    uint16_t validate_typeid = monitor_typeids[hc->hc_num() - 1];
    uint16_t set_typeid      = set_typeids[hc->hc_num() - 1];

    if (model == EMS_DEVICE_FLAG_RC10) {
        offset = EMS_OFFSET_RC10Set_temp;

    } else if (model == EMS_DEVICE_FLAG_RC20) {
        offset = EMS_OFFSET_RC20Set_temp;

    } else if (model == EMS_DEVICE_FLAG_RC30) {
        offset = EMS_OFFSET_RC30Set_temp;

    } else if ((model == EMS_DEVICE_FLAG_RC300) || (model == EMS_DEVICE_FLAG_RC100)) {
        validate_typeid = set_typeids[hc->hc_num() - 1];
        switch (mode) {
        case HeatingCircuit::Mode::SUMMER:
            offset          = 0x06;
            set_typeid      = summer_typeids[hc->hc_num() - 1];
            validate_typeid = set_typeid;
            factor          = 1;
            break;
        case HeatingCircuit::Mode::MANUAL:
            offset = 0x0A; // manual offset
            break;
        case HeatingCircuit::Mode::COMFORT:
            offset = 0x02; // comfort offset level 2
            break;
        case HeatingCircuit::Mode::ECO:
            offset = 0x04; // eco offset
            break;
        case HeatingCircuit::Mode::OFFSET:
            offset          = 2;
            set_typeid      = summer_typeids[hc->hc_num() - 1];
            validate_typeid = set_typeid;
            factor          = 1;
            break;
        case HeatingCircuit::Mode::DESIGN:
            set_typeid      = summer_typeids[hc->hc_num() - 1];
            validate_typeid = set_typeid;
            if (hc->heatingtype == 3) {
                offset = 5;
            } else {
                offset = 4;
            }
            factor = 1;
            break;
        case HeatingCircuit::Mode::MINFLOW:
            set_typeid      = summer_typeids[hc->hc_num() - 1];
            validate_typeid = set_typeid;
            offset          = 8;
            factor          = 1;
            break;
        case HeatingCircuit::Mode::MAXFLOW:
            set_typeid      = curve_typeids[hc->hc_num() - 1];
            validate_typeid = set_typeid;
            if (hc->heatingtype == 3) {
                offset = 7;
            } else {
                offset = 8;
            }
            factor = 1;
            break;
        case HeatingCircuit::Mode::NOFROST:
            set_typeid      = curve_typeids[hc->hc_num() - 1];
            validate_typeid = set_typeid;
            offset          = 6;
            factor          = 1;
            break;
        case HeatingCircuit::Mode::ROOMINFLUENCE:
            set_typeid      = summer_typeids[hc->hc_num() - 1];
            validate_typeid = set_typeid;
            offset          = 0;
            factor          = 1;
            break;
        default:
        case HeatingCircuit::Mode::AUTO:
            uint8_t mode_ = hc->get_mode();
            if (mode_ == HeatingCircuit::Mode::MANUAL) {
                offset = 0x0A; // manual offset
            } else {
                offset = 0x08; // auto offset
            }
            validate_typeid = monitor_typeids[hc->hc_num() - 1]; // get setpoint roomtemp back
            break;
        }

    } else if (model == EMS_DEVICE_FLAG_RC20_2) {
        switch (mode) {
        case HeatingCircuit::Mode::NIGHT: // change the night temp
            offset = EMS_OFFSET_RC20_2_Set_temp_night;
            break;
        case HeatingCircuit::Mode::DAY: // change the day temp
            offset = EMS_OFFSET_RC20_2_Set_temp_day;
            break;
        default:
        case HeatingCircuit::Mode::AUTO: // automatic selection, if no type is defined, we use the standard code
            uint8_t modetype = hc->get_mode_type();
            offset           = (modetype == HeatingCircuit::Mode::NIGHT) ? EMS_OFFSET_RC20_2_Set_temp_night : EMS_OFFSET_RC20_2_Set_temp_day;
            break;
        }

    } else if ((model == EMS_DEVICE_FLAG_RC35) || (model == EMS_DEVICE_FLAG_RC30_1)) {
        validate_typeid = set_typeids[hc->hc_num() - 1];
        switch (mode) {
        case HeatingCircuit::Mode::NIGHT: // change the night temp
            offset = EMS_OFFSET_RC35Set_temp_night;
            break;
        case HeatingCircuit::Mode::DAY: // change the day temp
            offset = EMS_OFFSET_RC35Set_temp_day;
            break;
        case HeatingCircuit::Mode::HOLIDAY: // change the holiday temp
            offset = EMS_OFFSET_RC35Set_temp_holiday;
            break;
        case HeatingCircuit::Mode::OFFSET: // change the offset temp
            offset = EMS_OFFSET_RC35Set_temp_offset;
            break;
        case HeatingCircuit::Mode::FLOWOFFSET: // change the offset of flowtemp
            offset = EMS_OFFSET_RC35Set_temp_flowoffset;
            factor = 1;
            break;
        case HeatingCircuit::Mode::DESIGN:
            if (hc->heatingtype == 3) {
                offset = EMS_OFFSET_RC35Set_temp_design_floor;
            } else {
                offset = EMS_OFFSET_RC35Set_temp_design;
            }
            factor = 1;
            break;
        case HeatingCircuit::Mode::SUMMER:
            offset = EMS_OFFSET_RC35Set_temp_summer;
            factor = 1;
            break;
        case HeatingCircuit::Mode::NOFROST:
            offset = EMS_OFFSET_RC35Set_temp_nofrost;
            factor = 1;
            break;
        case HeatingCircuit::Mode::ROOMINFLUENCE:
            offset = 4;
            factor = 1;
            break;
        case HeatingCircuit::Mode::MINFLOW:
            offset = 16;
            factor = 1;
            break;
        case HeatingCircuit::Mode::MAXFLOW:
            if (hc->heatingtype == 3) {
                offset = 35;
            } else {
                offset = 15;
            }
            factor = 1;
            break;
        default:
        case HeatingCircuit::Mode::AUTO:                         // automatic selection, if no type is defined, we use the standard code
            validate_typeid = monitor_typeids[hc->hc_num() - 1]; //get setpoint roomtemp back
            if (model == EMS_DEVICE_FLAG_RC35) {
                uint8_t mode_ = hc->get_mode();
                if (mode_ == HeatingCircuit::Mode::NIGHT) {
                    offset = EMS_OFFSET_RC35Set_temp_night;
                } else if (mode_ == HeatingCircuit::Mode::DAY) {
                    offset = EMS_OFFSET_RC35Set_temp_day;
                } else {
                    offset = EMS_OFFSET_RC35Set_seltemp; // https://github.com/proddy/EMS-ESP/issues/310
                }
            } else {
                uint8_t modetype = hc->get_mode_type();
                offset           = (modetype == HeatingCircuit::Mode::NIGHT) ? EMS_OFFSET_RC35Set_temp_night : EMS_OFFSET_RC35Set_temp_day;
            }
            break;
        }

    } else if (model == EMS_DEVICE_FLAG_JUNKERS) {
        // figure out if we have older or new thermostats, Heating Circuits on 0x65 or 0x79
        // see https://github.com/proddy/EMS-ESP/issues/335#issuecomment-593324716)
        bool old_junkers = (has_flags(EMS_DEVICE_FLAG_JUNKERS_OLD));
        if (!old_junkers) {
            switch (mode) {
            case HeatingCircuit::Mode::NOFROST:
                offset = EMS_OFFSET_JunkersSetMessage_no_frost_temp;
                break;
            case HeatingCircuit::Mode::NIGHT:
            case HeatingCircuit::Mode::ECO:
                offset = EMS_OFFSET_JunkersSetMessage_night_temp;
                break;
            case HeatingCircuit::Mode::HEAT:
            case HeatingCircuit::Mode::DAY:
                offset = EMS_OFFSET_JunkersSetMessage_day_temp;
                break;
            default:
            case HeatingCircuit::Mode::AUTO: // automatic selection, if no type is defined, we use the standard code
                uint8_t modetype = hc->get_mode_type();
                if (modetype == HeatingCircuit::Mode::NIGHT || modetype == HeatingCircuit::Mode::ECO) {
                    offset = EMS_OFFSET_JunkersSetMessage_night_temp;
                } else if (modetype == HeatingCircuit::Mode::DAY || modetype == HeatingCircuit::Mode::HEAT) {
                    offset = EMS_OFFSET_JunkersSetMessage_day_temp;
                } else {
                    offset = EMS_OFFSET_JunkersSetMessage_no_frost_temp;
                }
                break;
            }

        } else {
            // older, like the FR100
            switch (mode) {
            case HeatingCircuit::Mode::NOFROST:
                offset = EMS_OFFSET_JunkersSetMessage2_no_frost_temp;
                break;
            case HeatingCircuit::Mode::ECO:
            case HeatingCircuit::Mode::NIGHT:
                offset = EMS_OFFSET_JunkersSetMessage2_eco_temp;
                break;
            case HeatingCircuit::Mode::HEAT:
            case HeatingCircuit::Mode::DAY:
                offset = EMS_OFFSET_JunkersSetMessage2_heat_temp;
                break;
            default:
            case HeatingCircuit::Mode::AUTO: // automatic selection, if no type is defined, we use the standard code
                uint8_t modetype = hc->get_mode_type();
                if (modetype == HeatingCircuit::Mode::NIGHT || modetype == HeatingCircuit::Mode::ECO) {
                    offset = EMS_OFFSET_JunkersSetMessage2_eco_temp;
                } else if (modetype == HeatingCircuit::Mode::DAY || modetype == HeatingCircuit::Mode::HEAT) {
                    offset = EMS_OFFSET_JunkersSetMessage2_heat_temp;
                } else {
                    offset = EMS_OFFSET_JunkersSetMessage2_no_frost_temp;
                }
                break;
            }
        }
    }

    // if we know what to send and to where, go and do it
    if (offset != -1) {
        char s[10];
        LOG_INFO(F("Setting thermostat temperature to %s for heating circuit %d, mode %s"),
                 Helpers::render_value(s, temperature, 2),
                 hc->hc_num(),
                 mode_tostring(mode).c_str());

        // add the write command to the Tx queue. value is *2
        // post validate is the corresponding monitor or set type IDs as they can differ per model
        write_command(set_typeid, offset, (uint8_t)((float)temperature * (float)factor), validate_typeid);
        return true;
    }

    LOG_WARNING(F("Set temperature: Invalid value"));
    return false;
}

bool Thermostat::set_temperature_value(const char * value, const int8_t id, const uint8_t mode) {
    float   f      = 0;
    uint8_t hc_num = (id == -1) ? AUTO_HEATING_CIRCUIT : id;
    if (Helpers::value2float(value, f)) {
        return set_temperature(f, mode, hc_num);
    } else {
        LOG_WARNING(F("Set temperature: Invalid value"));
        return false;
    }
}

bool Thermostat::set_temp(const char * value, const int8_t id) {
    return set_temperature_value(value, id, HeatingCircuit::Mode::AUTO);
}

bool Thermostat::set_nighttemp(const char * value, const int8_t id) {
    return set_temperature_value(value, id, HeatingCircuit::Mode::NIGHT);
}

bool Thermostat::set_daytemp(const char * value, const int8_t id) {
    return set_temperature_value(value, id, HeatingCircuit::Mode::DAY);
}

bool Thermostat::set_comforttemp(const char * value, const int8_t id) {
    return set_temperature_value(value, id, HeatingCircuit::Mode::COMFORT);
}

bool Thermostat::set_nofrosttemp(const char * value, const int8_t id) {
    return set_temperature_value(value, id, HeatingCircuit::Mode::NOFROST);
}

bool Thermostat::set_ecotemp(const char * value, const int8_t id) {
    return set_temperature_value(value, id, HeatingCircuit::Mode::ECO);
}

bool Thermostat::set_heattemp(const char * value, const int8_t id) {
    return set_temperature_value(value, id, HeatingCircuit::Mode::HEAT);
}

bool Thermostat::set_summertemp(const char * value, const int8_t id) {
    return set_temperature_value(value, id, HeatingCircuit::Mode::SUMMER);
}

bool Thermostat::set_designtemp(const char * value, const int8_t id) {
    return set_temperature_value(value, id, HeatingCircuit::Mode::DESIGN);
}

bool Thermostat::set_offsettemp(const char * value, const int8_t id) {
    return set_temperature_value(value, id, HeatingCircuit::Mode::OFFSET);
}

bool Thermostat::set_holidaytemp(const char * value, const int8_t id) {
    return set_temperature_value(value, id, HeatingCircuit::Mode::HOLIDAY);
}

bool Thermostat::set_manualtemp(const char * value, const int8_t id) {
    return set_temperature_value(value, id, HeatingCircuit::Mode::MANUAL);
}

bool Thermostat::set_flowtempoffset(const char * value, const int8_t id) {
    return set_temperature_value(value, id, HeatingCircuit::Mode::FLOWOFFSET);
}

bool Thermostat::set_maxflowtemp(const char * value, const int8_t id) {
    return set_temperature_value(value, id, HeatingCircuit::Mode::MAXFLOW);
}

bool Thermostat::set_minflowtemp(const char * value, const int8_t id) {
    return set_temperature_value(value, id, HeatingCircuit::Mode::MINFLOW);
}

bool Thermostat::set_roominfluence(const char * value, const int8_t id) {
    return set_temperature_value(value, id, HeatingCircuit::Mode::ROOMINFLUENCE);
}

// API commands for MQTT and Console
void Thermostat::add_commands() {
    // if this thermostat doesn't support write, don't add the commands
    if (has_flags(EMS_DEVICE_FLAG_NO_WRITE)) {
        return;
    }

    // common to all thermostats
    register_mqtt_cmd(F("temp"), [&](const char * value, const int8_t id) { return set_temp(value, id); });
    register_mqtt_cmd(F("mode"), [&](const char * value, const int8_t id) { return set_mode(value, id); });
    register_mqtt_cmd(F("datetime"), [&](const char * value, const int8_t id) { return set_datetime(value, id); });

    switch (model()) {
    case EMS_DEVICE_FLAG_RC100:
    case EMS_DEVICE_FLAG_RC300:
        register_mqtt_cmd(F("manualtemp"), [&](const char * value, const int8_t id) { return set_manualtemp(value, id); });
        register_mqtt_cmd(F("ecotemp"), [&](const char * value, const int8_t id) { return set_ecotemp(value, id); });
        register_mqtt_cmd(F("comforttemp"), [&](const char * value, const int8_t id) { return set_comforttemp(value, id); });
        register_mqtt_cmd(F("summermode"), [&](const char * value, const int8_t id) { return set_summermode(value, id); });
        register_mqtt_cmd(F("summertemp"), [&](const char * value, const int8_t id) { return set_summertemp(value, id); });
        register_mqtt_cmd(F("wwmode"), [&](const char * value, const int8_t id) { return set_wwmode(value, id); });
        register_mqtt_cmd(F("wwtemp"), [&](const char * value, const int8_t id) { return set_wwtemp(value, id); });
        register_mqtt_cmd(F("wwtemplow"), [&](const char * value, const int8_t id) { return set_wwtemplow(value, id); });
        register_mqtt_cmd(F("wwonetime"), [&](const char * value, const int8_t id) { return set_wwonetime(value, id); });
        register_mqtt_cmd(F("wwcircmode"), [&](const char * value, const int8_t id) { return set_wwcircmode(value, id); });
        register_mqtt_cmd(F("building"), [&](const char * value, const int8_t id) { return set_building(value, id); });
        register_mqtt_cmd(F("nofrosttemp"), [&](const char * value, const int8_t id) { return set_nofrosttemp(value, id); });
        register_mqtt_cmd(F("designtemp"), [&](const char * value, const int8_t id) { return set_designtemp(value, id); });
        register_mqtt_cmd(F("offsettemp"), [&](const char * value, const int8_t id) { return set_offsettemp(value, id); });
        register_mqtt_cmd(F("minflowtemp"), [&](const char * value, const int8_t id) { return set_minflowtemp(value, id); });
        register_mqtt_cmd(F("maxflowtemp"), [&](const char * value, const int8_t id) { return set_maxflowtemp(value, id); });
        register_mqtt_cmd(F("minexttemp"), [&](const char * value, const int8_t id) { return set_minexttemp(value, id); });
        register_mqtt_cmd(F("roominfluence"), [&](const char * value, const int8_t id) { return set_roominfluence(value, id); });
        register_mqtt_cmd(F("program"), [&](const char * value, const int8_t id) { return set_program(value, id); });
        register_mqtt_cmd(F("controlmode"), [&](const char * value, const int8_t id) { return set_controlmode(value, id); });
        break;
    case EMS_DEVICE_FLAG_RC20_2:
        register_mqtt_cmd(F("nighttemp"), [&](const char * value, const int8_t id) { return set_nighttemp(value, id); });
        register_mqtt_cmd(F("daytemp"), [&](const char * value, const int8_t id) { return set_daytemp(value, id); });
        register_mqtt_cmd(F("program"), [&](const char * value, const int8_t id) { return set_program(value, id); });
        break;
    case EMS_DEVICE_FLAG_RC30_1: // only RC30_1
        register_mqtt_cmd(F("clockoffset"), [&](const char * value, const int8_t id) { return set_clockoffset(value, id); });
        register_mqtt_cmd(F("language"), [&](const char * value, const int8_t id) { return set_language(value, id); });
        register_mqtt_cmd(F("display"), [&](const char * value, const int8_t id) { return set_display(value, id); });
    case EMS_DEVICE_FLAG_RC35: // RC30 and RC35
        register_mqtt_cmd(F("nighttemp"), [&](const char * value, const int8_t id) { return set_nighttemp(value, id); });
        register_mqtt_cmd(F("daytemp"), [&](const char * value, const int8_t id) { return set_daytemp(value, id); });
        register_mqtt_cmd(F("nofrosttemp"), [&](const char * value, const int8_t id) { return set_nofrosttemp(value, id); });
        register_mqtt_cmd(F("remotetemp"), [&](const char * value, const int8_t id) { return set_remotetemp(value, id); });
        register_mqtt_cmd(F("minexttemp"), [&](const char * value, const int8_t id) { return set_minexttemp(value, id); });
        register_mqtt_cmd(F("calinttemp"), [&](const char * value, const int8_t id) { return set_calinttemp(value, id); });
        register_mqtt_cmd(F("building"), [&](const char * value, const int8_t id) { return set_building(value, id); });
        register_mqtt_cmd(F("control"), [&](const char * value, const int8_t id) { return set_control(value, id); });
        register_mqtt_cmd(F("pause"), [&](const char * value, const int8_t id) { return set_pause(value, id); });
        register_mqtt_cmd(F("party"), [&](const char * value, const int8_t id) { return set_party(value, id); });
        register_mqtt_cmd(F("holiday"), [&](const char * value, const int8_t id) { return set_holiday(value, id); });
        register_mqtt_cmd(F("summertemp"), [&](const char * value, const int8_t id) { return set_summertemp(value, id); });
        register_mqtt_cmd(F("designtemp"), [&](const char * value, const int8_t id) { return set_designtemp(value, id); });
        register_mqtt_cmd(F("offsettemp"), [&](const char * value, const int8_t id) { return set_offsettemp(value, id); });
        register_mqtt_cmd(F("holidaytemp"), [&](const char * value, const int8_t id) { return set_holidaytemp(value, id); });
        register_mqtt_cmd(F("wwmode"), [&](const char * value, const int8_t id) { return set_wwmode(value, id); });
        register_mqtt_cmd(F("wwcircmode"), [&](const char * value, const int8_t id) { return set_wwcircmode(value, id); });
        register_mqtt_cmd(F("roominfluence"), [&](const char * value, const int8_t id) { return set_roominfluence(value, id); });
        register_mqtt_cmd(F("flowtempoffset"), [&](const char * value, const int8_t id) { return set_flowtempoffset(value, id); });
        register_mqtt_cmd(F("minflowtemp"), [&](const char * value, const int8_t id) { return set_minflowtemp(value, id); });
        register_mqtt_cmd(F("maxflowtemp"), [&](const char * value, const int8_t id) { return set_maxflowtemp(value, id); });
        register_mqtt_cmd(F("reducemode"), [&](const char * value, const int8_t id) { return set_reducemode(value, id); });
        register_mqtt_cmd(F("program"), [&](const char * value, const int8_t id) { return set_program(value, id); });
        register_mqtt_cmd(F("controlmode"), [&](const char * value, const int8_t id) { return set_controlmode(value, id); });
        break;
    case EMS_DEVICE_FLAG_JUNKERS:
        register_mqtt_cmd(F("nofrosttemp"), [&](const char * value, const int8_t id) { return set_nofrosttemp(value, id); });
        register_mqtt_cmd(F("ecotemp"), [&](const char * value, const int8_t id) { return set_ecotemp(value, id); });
        register_mqtt_cmd(F("heattemp"), [&](const char * value, const int8_t id) { return set_heattemp(value, id); });
        break;
    default:
        break;
    }
}

// register main device values, top level for all thermostats (non heating circuit)
void Thermostat::register_device_values() {
    uint8_t model = this->model();

    // Common for all thermostats
    register_device_value(DeviceValueTAG::TAG_NONE, &dateTime_, DeviceValueType::TEXT, {}, F("dateTime"), F("Date/Time"), DeviceValueUOM::NONE);
    register_device_value(DeviceValueTAG::TAG_NONE, &errorCode_, DeviceValueType::TEXT, {}, F("errorCode"), F("Error code"), DeviceValueUOM::NONE);
    register_device_value(DeviceValueTAG::TAG_NONE, &lastCode_, DeviceValueType::TEXT, {}, F("lastCode"), F("Last error"), DeviceValueUOM::NONE);
    register_device_value(DeviceValueTAG::TAG_NONE, &wwTemp_, DeviceValueType::UINT, {}, F("wwTemp"), F("Warm water high temperature"), DeviceValueUOM::DEGREES);
    register_device_value(DeviceValueTAG::TAG_NONE, &wwTempLow_, DeviceValueType::UINT, {}, F("wwTempLow"), F("Warm water low temperature"), DeviceValueUOM::DEGREES);
    register_device_value(DeviceValueTAG::TAG_NONE, &wwExtra1_, DeviceValueType::UINT, {}, F("wwExtra1"), F("Warm water circuit 1 extra"), DeviceValueUOM::DEGREES);
    register_device_value(DeviceValueTAG::TAG_NONE, &wwExtra2_, DeviceValueType::UINT, {}, F("wwExtra2"), F("Warm water circuit 2 extra"), DeviceValueUOM::DEGREES);
    register_device_value(DeviceValueTAG::TAG_NONE,
                          &tempsensor1_,
                          DeviceValueType::USHORT,
                          flash_string_vector{F("10")},
                          F("inttemp1"),
                          F("Temperature sensor 1"),
                          DeviceValueUOM::DEGREES);
    register_device_value(DeviceValueTAG::TAG_NONE,
                          &tempsensor2_,
                          DeviceValueType::USHORT,
                          flash_string_vector{F("10")},
                          F("inttemp2"),
                          F("Temperature sensor 2"),
                          DeviceValueUOM::DEGREES);
    register_device_value(DeviceValueTAG::TAG_NONE,
                          &ibaCalIntTemperature_,
                          DeviceValueType::INT,
                          flash_string_vector{F("2")},
                          F("intoffset"),
                          F("Offset int. temperature"),
                          DeviceValueUOM::DEGREES);
    register_device_value(DeviceValueTAG::TAG_NONE,
                          &ibaMinExtTemperature_,
                          DeviceValueType::INT,
                          {},
                          F("minexttemp"),
                          F("Min ext. temperature"),
                          DeviceValueUOM::DEGREES); // min ext temp for heating curve, in deg.

    // RC30 only
    if (model == EMSdevice::EMS_DEVICE_FLAG_RC30_1) {
        register_device_value(DeviceValueTAG::TAG_NONE,
                              &ibaMainDisplay_,
                              DeviceValueType::ENUM,
                              flash_string_vector{F("internal temperature"),
                                                  F("internal setpoint"),
                                                  F("external temperature"),
                                                  F("burner temperature"),
                                                  F("WW temperature"),
                                                  F("functioning mode"),
                                                  F("time"),
                                                  F("date"),
                                                  F("smoke temperature")},
                              F("ibaMainDisplay"),
                              F("Display"),
                              DeviceValueUOM::NONE);
        register_device_value(DeviceValueTAG::TAG_NONE,
                              &ibaLanguage_,
                              DeviceValueType::ENUM,
                              flash_string_vector{F("German"), F("Dutch"), F("French"), F("Italian")},
                              F("ibaLanguage"),
                              F("Language"),
                              DeviceValueUOM::NONE);
        register_device_value(DeviceValueTAG::TAG_NONE,
                              &ibaClockOffset_,
                              DeviceValueType::UINT,
                              {},
                              F("ibaClockOffset"),
                              F("Clock offset"),
                              DeviceValueUOM::NONE); // offset (in sec) to clock, 0xff=-1s, 0x02=2s
    }

    // RC300 and RC100
    if (model == EMS_DEVICE_FLAG_RC300 || model == EMS_DEVICE_FLAG_RC100) {
        register_device_value(DeviceValueTAG::TAG_NONE,
                              &floordrystatus_,
                              DeviceValueType::ENUM,
                              flash_string_vector{F("off"), F("start"), F("heat"), F("hold"), F("cool"), F("end")},
                              F("floordry"),
                              F("Floor drying"),
                              DeviceValueUOM::NONE);
        register_device_value(DeviceValueTAG::TAG_NONE,
                              &dampedoutdoortemp2_,
                              DeviceValueType::SHORT,
                              flash_string_vector{F("10")},
                              F("dampedtemp"),
                              F("Damped outdoor temperature"),
                              DeviceValueUOM::DEGREES);
        register_device_value(
            DeviceValueTAG::TAG_NONE, &floordrytemp_, DeviceValueType::UINT, {}, F("floordrytemp"), F("Floor drying temperature"), DeviceValueUOM::DEGREES);
        register_device_value(DeviceValueTAG::TAG_NONE,
                              &ibaBuildingType_,
                              DeviceValueType::ENUM,
                              flash_string_vector{F(""), F("light"), F("medium"), F("heavy")},
                              F("building"),
                              F("Building"),
                              DeviceValueUOM::NONE);
        register_device_value(DeviceValueTAG::TAG_NONE,
                              &wwMode_,
                              DeviceValueType::ENUM,
                              flash_string_vector{F("off"), F("low"), F("high"), F("auto"), F("own_prog")},
                              F("wwmode"),
                              F("Warm water mode"),
                              DeviceValueUOM::NONE);
        register_device_value(DeviceValueTAG::TAG_NONE,
                              &wwCircMode_,
                              DeviceValueType::ENUM,
                              flash_string_vector{F("off"), F("on"), F("auto"), F("own_prog")},
                              F("wwcircmode"),
                              F("Warm water circulation mode"),
                              DeviceValueUOM::NONE);
    }

    // RC30 and RC35
    if (model == EMS_DEVICE_FLAG_RC35 || model == EMS_DEVICE_FLAG_RC30_1) {
        register_device_value(DeviceValueTAG::TAG_NONE,
                              &dampedoutdoortemp_,
                              DeviceValueType::SHORT,
                              {},
                              F("dampedtemp"),
                              F("Damped outdoor temperature"),
                              DeviceValueUOM::DEGREES);
        register_device_value(DeviceValueTAG::TAG_NONE,
                              &ibaBuildingType_,
                              DeviceValueType::ENUM,
                              flash_string_vector{F("light"), F("medium"), F("heavy")},
                              F("building"),
                              F("Building"),
                              DeviceValueUOM::NONE);
        register_device_value(DeviceValueTAG::TAG_NONE,
                              &wwMode_,
                              DeviceValueType::ENUM,
                              flash_string_vector{F("off"), F("on"), F("auto")},
                              F("wwmode"),
                              F("Warm water mode"),
                              DeviceValueUOM::NONE);
        register_device_value(DeviceValueTAG::TAG_NONE,
                              &wwCircMode_,
                              DeviceValueType::ENUM,
                              flash_string_vector{F("off"), F("on"), F("auto")},
                              F("wwcircmode"),
                              F("Warm water circulation mode"),
                              DeviceValueUOM::NONE);
    }
}

// registers the values for a heating circuit
void Thermostat::register_device_values_hc(std::shared_ptr<emsesp::Thermostat::HeatingCircuit> hc) {
    uint8_t model = hc->get_model();

    // heating circuit
    uint8_t tag = DeviceValueTAG::TAG_HC1 + hc->hc_num() - 1;

    // different logic on how temperature values are stored, depending on model
    flash_string_vector setpoint_temp_divider, curr_temp_divider;
    if (model == EMS_DEVICE_FLAG_EASY) {
        setpoint_temp_divider = flash_string_vector{F("100")};
        curr_temp_divider     = flash_string_vector{F("100")};
    } else if (model == EMS_DEVICE_FLAG_JUNKERS) {
        setpoint_temp_divider = flash_string_vector{F("10")};
        curr_temp_divider     = flash_string_vector{F("10")};
    } else {
        setpoint_temp_divider = flash_string_vector{F("2")};
        curr_temp_divider     = flash_string_vector{F("10")};
    }
    register_device_value(
        tag, &hc->setpoint_roomTemp, DeviceValueType::SHORT, setpoint_temp_divider, F("seltemp"), F("Setpoint room temperature"), DeviceValueUOM::DEGREES);
    register_device_value(tag, &hc->curr_roomTemp, DeviceValueType::SHORT, curr_temp_divider, F("currtemp"), F("Current room temperature"), DeviceValueUOM::DEGREES);

    // special handling for Home Assistant
    // we create special values called hatemp and hamode, which have empty fullnames so not shown in the web or console
    if (Mqtt::ha_enabled()) {
        uint8_t option = Mqtt::ha_climate_format();
        if (option == Mqtt::HA_Climate_Format::CURRENT) {
            register_device_value(tag, &hc->curr_roomTemp, DeviceValueType::SHORT, curr_temp_divider, F("hatemp"), nullptr, DeviceValueUOM::DEGREES);
        } else if (option == Mqtt::HA_Climate_Format::SETPOINT) {
            register_device_value(tag,
                                  &hc->setpoint_roomTemp,
                                  DeviceValueType::SHORT,
                                  setpoint_temp_divider,
                                  F("hatemp"),
                                  F("HA current room temperature"),
                                  DeviceValueUOM::DEGREES);
        } else if (option == Mqtt::HA_Climate_Format::ZERO) {
            register_device_value(tag, &zero_value_, DeviceValueType::UINT, {}, F("hatemp"), nullptr, DeviceValueUOM::DEGREES);
        }

        // if we're sending to HA the only valid mode types are heat, auto and off
        // manual & day = heat
        // night & off = off
        // everything else auto
        register_device_value(tag,
                              &hc->mode,
                              DeviceValueType::ENUM,
                              flash_string_vector{F("off"), F("heat"), F("auto"), F("heat"), F("off"), F("heat"), F("auto"), F("auto"), F("auto"), F("auto")},
                              F("hamode"),
                              nullptr,
                              DeviceValueUOM::NONE);
    }

    if (model == EMSdevice::EMS_DEVICE_FLAG_RC300 || model == EMSdevice::EMS_DEVICE_FLAG_RC100) {
<<<<<<< HEAD
        register_device_value(hc_name, &hc->mode, DeviceValueType::ENUM, {F("manual"), F("auto")}, F("mode"), F("Mode"), DeviceValueUOM::NONE);
        register_device_value(hc_name, &hc->modetype, DeviceValueType::ENUM, {F("eco"), F("comfort")}, F("modetype"), F("Mode type"), DeviceValueUOM::NONE);

        register_device_value(hc_name, &hc->nighttemp, DeviceValueType::UINT, {F("2")}, F("ecotemp"), F("Eco temperature"), DeviceValueUOM::DEGREES);
        register_device_value(hc_name, &hc->manualtemp, DeviceValueType::UINT, {F("2")}, F("manualtemp"), F("Manual temperature"), DeviceValueUOM::DEGREES);
        register_device_value(hc_name, &hc->daytemp, DeviceValueType::UINT, {F("2")}, F("comforttemp"), F("Comfort temperature"), DeviceValueUOM::DEGREES);

        register_device_value(hc_name, &hc->summertemp, DeviceValueType::UINT, {}, F("summertemp"), F("Summer temperature"), DeviceValueUOM::DEGREES);
        register_device_value(hc_name, &hc->designtemp, DeviceValueType::UINT, {}, F("designtemp"), F("Design temperature"), DeviceValueUOM::DEGREES);
        register_device_value(hc_name, &hc->offsettemp, DeviceValueType::INT, {}, F("offsettemp"), F("Offset temperature"), DeviceValueUOM::DEGREES);
        register_device_value(hc_name, &hc->minflowtemp, DeviceValueType::UINT, {}, F("minflowtemp"), F("Min flow temperature"), DeviceValueUOM::DEGREES);
        register_device_value(hc_name, &hc->maxflowtemp, DeviceValueType::UINT, {}, F("maxflowtemp"), F("Max flow temperature"), DeviceValueUOM::DEGREES);
        register_device_value(hc_name, &hc->roominfluence, DeviceValueType::UINT, {}, F("roominfluence"), F("Room influence"), DeviceValueUOM::NONE);
        register_device_value(hc_name, &hc->nofrosttemp, DeviceValueType::INT, {}, F("nofrosttemp"), F("Nofrost temperature"), DeviceValueUOM::DEGREES);
        register_device_value(hc_name, &hc->targetflowtemp, DeviceValueType::UINT, {}, F("targetflowtemp"), F("Target flow temperature"), DeviceValueUOM::DEGREES);
        register_device_value(hc_name, &hc->heatingtype, DeviceValueType::ENUM, {F("off"), F("radiator"), F("convector"), F("floor")}, F("heatingtype"), F("Heating type"), DeviceValueUOM::NONE);
        register_device_value(hc_name,
=======
        register_device_value(tag, &hc->mode, DeviceValueType::ENUM, flash_string_vector{F("manual"), F("auto")}, F("mode"), F("Mode"), DeviceValueUOM::NONE);
        register_device_value(
            tag, &hc->modetype, DeviceValueType::ENUM, flash_string_vector{F("eco"), F("comfort")}, F("modetype"), F("Mode type"), DeviceValueUOM::NONE);

        register_device_value(tag, &hc->nighttemp, DeviceValueType::UINT, flash_string_vector{F("2")}, F("ecotemp"), F("Eco temperature"), DeviceValueUOM::DEGREES);
        register_device_value(
            tag, &hc->manualtemp, DeviceValueType::UINT, flash_string_vector{F("2")}, F("manualtemp"), F("Manual temperature"), DeviceValueUOM::DEGREES);
        register_device_value(
            tag, &hc->daytemp, DeviceValueType::UINT, flash_string_vector{F("2")}, F("comforttemp"), F("Comfort temperature"), DeviceValueUOM::DEGREES);

        register_device_value(tag, &hc->summertemp, DeviceValueType::UINT, {}, F("summertemp"), F("Summer temperature"), DeviceValueUOM::DEGREES);
        register_device_value(tag, &hc->designtemp, DeviceValueType::UINT, {}, F("designtemp"), F("Design temperature"), DeviceValueUOM::DEGREES);
        register_device_value(tag, &hc->offsettemp, DeviceValueType::INT, {}, F("offsettemp"), F("Offset temperature"), DeviceValueUOM::DEGREES);
        register_device_value(tag, &hc->minflowtemp, DeviceValueType::UINT, {}, F("minflowtemp"), F("Min flow temperature"), DeviceValueUOM::DEGREES);
        register_device_value(tag, &hc->maxflowtemp, DeviceValueType::UINT, {}, F("maxflowtemp"), F("Max flow temperature"), DeviceValueUOM::DEGREES);
        register_device_value(tag, &hc->roominfluence, DeviceValueType::UINT, {}, F("roominfluence"), F("Room influence"), DeviceValueUOM::NONE);
        register_device_value(tag, &hc->nofrosttemp, DeviceValueType::INT, {}, F("nofrosttemp"), F("Nofrost temperature"), DeviceValueUOM::DEGREES);
        register_device_value(tag, &hc->targetflowtemp, DeviceValueType::UINT, {}, F("targetflowtemp"), F("Target flow temperature"), DeviceValueUOM::DEGREES);
        register_device_value(tag, &hc->heatingtype, DeviceValueType::UINT, {}, F("heatingtype"), F("Heating type"), DeviceValueUOM::NONE);
        register_device_value(tag,
>>>>>>> 06be0351
                              &hc->summer_setmode,
                              DeviceValueType::ENUM,
                              flash_string_vector{F("summer"), F("auto"), F("winter")},
                              F("summermode"),
                              F("Summer mode"),
                              DeviceValueUOM::NONE);
        register_device_value(tag,
                              &hc->controlmode,
                              DeviceValueType::ENUM,
                              flash_string_vector{F("off"), F("outdoor"), F("simple"), F("MPC"), F("room"), F("power"), F("const.")},
                              F("controlmode"),
                              F("Control mode"),
                              DeviceValueUOM::NONE);
        register_device_value(tag, &hc->program, DeviceValueType::UINT, {}, F("program"), F("Program"), DeviceValueUOM::NONE);
    }

    if (model == EMS_DEVICE_FLAG_RC20) {
        register_device_value(tag, &hc->mode, DeviceValueType::ENUM, flash_string_vector{F("off"), F("manual"), F("auto")}, F("mode"), F("Mode"), DeviceValueUOM::NONE);
        register_device_value(tag, &hc->modetype, DeviceValueType::ENUM, flash_string_vector{F("day")}, F("modetype"), F("Mode type"), DeviceValueUOM::NONE);
    }

    if (model == EMS_DEVICE_FLAG_RC20_2) {
        register_device_value(tag, &hc->mode, DeviceValueType::ENUM, flash_string_vector{F("off"), F("manual"), F("auto")}, F("mode"), F("Mode"), DeviceValueUOM::NONE);
        register_device_value(tag, &hc->modetype, DeviceValueType::ENUM, flash_string_vector{F("day")}, F("modetype"), F("Mode type"), DeviceValueUOM::NONE);
        register_device_value(tag, &hc->daytemp, DeviceValueType::UINT, flash_string_vector{F("2")}, F("daytemp"), F("Day temperature"), DeviceValueUOM::DEGREES);
        register_device_value(tag, &hc->nighttemp, DeviceValueType::UINT, flash_string_vector{F("2")}, F("nighttemp"), F("Night temperature"), DeviceValueUOM::DEGREES);
        register_device_value(tag, &hc->program, DeviceValueType::UINT, {}, F("program"), F("Program"), DeviceValueUOM::NONE);
    }

    if (model == EMS_DEVICE_FLAG_RC35 || model == EMS_DEVICE_FLAG_RC30_1) {
<<<<<<< HEAD
        register_device_value(hc_name, &hc->mode, DeviceValueType::ENUM, {F("night"), F("day"), F("auto")}, F("mode"), F("Mode"), DeviceValueUOM::NONE);
        register_device_value(hc_name, &hc->modetype, DeviceValueType::ENUM, {F("night"), F("day")}, F("modetype"), F("Mode type"), DeviceValueUOM::NONE);
        register_device_value(hc_name, &hc->daytemp, DeviceValueType::UINT, {F("2")}, F("daytemp"), F("Day temperature"), DeviceValueUOM::DEGREES);
        register_device_value(hc_name, &hc->nighttemp, DeviceValueType::UINT, {F("2")}, F("nighttemp"), F("Night temperature"), DeviceValueUOM::DEGREES);
        register_device_value(hc_name, &hc->designtemp, DeviceValueType::UINT, {}, F("designtemp"), F("Design temperature"), DeviceValueUOM::DEGREES);
        register_device_value(hc_name, &hc->offsettemp, DeviceValueType::INT, {F("2")}, F("offsettemp"), F("Offset temperature"), DeviceValueUOM::DEGREES);
        register_device_value(hc_name, &hc->holidaytemp, DeviceValueType::UINT, {F("2")}, F("holidaytemp"), F("Holiday temperature"), DeviceValueUOM::DEGREES);
        register_device_value(hc_name, &hc->targetflowtemp, DeviceValueType::UINT, {}, F("targetflowtemp"), F("Target flow temperature"), DeviceValueUOM::DEGREES);
        register_device_value(hc_name, &hc->summertemp, DeviceValueType::UINT, {}, F("summertemp"), F("Summer temperature"), DeviceValueUOM::DEGREES);
        register_device_value(hc_name, &hc->summermode, DeviceValueType::BOOL, {}, F("summermode"), F("Summer mode"), DeviceValueUOM::NONE);
        register_device_value(hc_name, &hc->holidaymode, DeviceValueType::BOOL, {}, F("holidaymode"), F("Holiday mode"), DeviceValueUOM::NONE);
        register_device_value(hc_name, &hc->nofrosttemp, DeviceValueType::INT, {}, F("nofrosttemp"), F("Nofrost temperature"), DeviceValueUOM::DEGREES);
        register_device_value(hc_name, &hc->roominfluence, DeviceValueType::UINT, {}, F("roominfluence"), F("Room influence"), DeviceValueUOM::NONE);
        register_device_value(hc_name, &hc->minflowtemp, DeviceValueType::UINT, {}, F("minflowtemp"), F("Min flow temperature"), DeviceValueUOM::DEGREES);
        register_device_value(hc_name, &hc->maxflowtemp, DeviceValueType::UINT, {}, F("maxflowtemp"), F("Max flow temperature"), DeviceValueUOM::DEGREES);
        register_device_value(hc_name, &hc->flowtempoffset, DeviceValueType::UINT, {}, F("flowtempoffset"), F("Flow temperature offset"), DeviceValueUOM::DEGREES);
        register_device_value(hc_name, &hc->heatingtype, DeviceValueType::ENUM, {F("off"), F("radiator"), F("convector"), F("floor")}, F("heatingtype"), F("Heating type"), DeviceValueUOM::NONE);
        register_device_value(hc_name,
=======
        register_device_value(tag, &hc->mode, DeviceValueType::ENUM, flash_string_vector{F("night"), F("day"), F("auto")}, F("mode"), F("Mode"), DeviceValueUOM::NONE);
        register_device_value(
            tag, &hc->modetype, DeviceValueType::ENUM, flash_string_vector{F("night"), F("day")}, F("modetype"), F("Mode type"), DeviceValueUOM::NONE);
        register_device_value(tag, &hc->daytemp, DeviceValueType::UINT, flash_string_vector{F("2")}, F("daytemp"), F("Day temperature"), DeviceValueUOM::DEGREES);
        register_device_value(tag, &hc->nighttemp, DeviceValueType::UINT, flash_string_vector{F("2")}, F("nighttemp"), F("Night temperature"), DeviceValueUOM::DEGREES);
        register_device_value(tag, &hc->designtemp, DeviceValueType::UINT, {}, F("designtemp"), F("Design temperature"), DeviceValueUOM::DEGREES);
        register_device_value(
            tag, &hc->offsettemp, DeviceValueType::INT, flash_string_vector{F("2")}, F("offsettemp"), F("Offset temperature"), DeviceValueUOM::DEGREES);
        register_device_value(
            tag, &hc->holidaytemp, DeviceValueType::UINT, flash_string_vector{F("2")}, F("holidaytemp"), F("Holiday temperature"), DeviceValueUOM::DEGREES);
        register_device_value(tag, &hc->targetflowtemp, DeviceValueType::UINT, {}, F("targetflowtemp"), F("Target flow temperature"), DeviceValueUOM::DEGREES);
        register_device_value(tag, &hc->summertemp, DeviceValueType::UINT, {}, F("summertemp"), F("Summer temperature"), DeviceValueUOM::DEGREES);
        register_device_value(tag, &hc->summermode, DeviceValueType::BOOL, {}, F("summermode"), F("Summer mode"), DeviceValueUOM::NONE);
        register_device_value(tag, &hc->holidaymode, DeviceValueType::BOOL, {}, F("holidaymode"), F("Holiday mode"), DeviceValueUOM::NONE);
        register_device_value(tag, &hc->nofrosttemp, DeviceValueType::INT, {}, F("nofrosttemp"), F("Nofrost temperature"), DeviceValueUOM::DEGREES);
        register_device_value(tag, &hc->roominfluence, DeviceValueType::UINT, {}, F("roominfluence"), F("Room influence"), DeviceValueUOM::NONE);
        register_device_value(tag, &hc->minflowtemp, DeviceValueType::UINT, {}, F("minflowtemp"), F("Min flow temperature"), DeviceValueUOM::DEGREES);
        register_device_value(tag, &hc->maxflowtemp, DeviceValueType::UINT, {}, F("maxflowtemp"), F("Max flow temperature"), DeviceValueUOM::DEGREES);
        register_device_value(tag, &hc->flowtempoffset, DeviceValueType::UINT, {}, F("flowtempoffset"), F("Flow temperature offset"), DeviceValueUOM::DEGREES);
        register_device_value(tag, &hc->heatingtype, DeviceValueType::UINT, {}, F("heatingtype"), F("Heating type"), DeviceValueUOM::NONE);
        register_device_value(tag,
>>>>>>> 06be0351
                              &hc->reducemode,
                              DeviceValueType::ENUM,
                              flash_string_vector{F("nofrost"), F("reduce"), F("room"), F("outdoor")},
                              F("reducemode"),
                              F("Reduce mode"),
                              DeviceValueUOM::NONE);
        register_device_value(tag,
                              &hc->controlmode,
                              DeviceValueType::ENUM,
                              flash_string_vector{F("outdoor"), F("room")},
                              F("controlmode"),
                              F("Control mode"),
                              DeviceValueUOM::NONE);
        register_device_value(tag, &hc->program, DeviceValueType::UINT, {}, F("program"), F("Program"), DeviceValueUOM::NONE);
    }

    if (model == EMSdevice::EMS_DEVICE_FLAG_JUNKERS) {
        register_device_value(
            tag, &hc->mode, DeviceValueType::ENUM, flash_string_vector{F("manual"), F("auto"), F("holiday")}, F("mode"), F("Mode"), DeviceValueUOM::NONE);
        register_device_value(tag,
                              &hc->modetype,
                              DeviceValueType::ENUM,
                              flash_string_vector{F("heat"), F("eco"), F("nofrost")},
                              F("modetype"),
                              F("Mode type"),
                              DeviceValueUOM::NONE);
        register_device_value(tag, &hc->daytemp, DeviceValueType::UINT, flash_string_vector{F("2")}, F("heattemp"), F("Heat temperature"), DeviceValueUOM::DEGREES);
        register_device_value(tag, &hc->nighttemp, DeviceValueType::UINT, flash_string_vector{F("2")}, F("ecotemp"), F("Eco temperature"), DeviceValueUOM::DEGREES);
        register_device_value(
            tag, &hc->nofrosttemp, DeviceValueType::INT, flash_string_vector{F("2")}, F("nofrosttemp"), F("Nofrost temperature"), DeviceValueUOM::DEGREES);
    }
}

} // namespace emsesp<|MERGE_RESOLUTION|>--- conflicted
+++ resolved
@@ -2243,7 +2243,6 @@
     }
 
     if (model == EMSdevice::EMS_DEVICE_FLAG_RC300 || model == EMSdevice::EMS_DEVICE_FLAG_RC100) {
-<<<<<<< HEAD
         register_device_value(hc_name, &hc->mode, DeviceValueType::ENUM, {F("manual"), F("auto")}, F("mode"), F("Mode"), DeviceValueUOM::NONE);
         register_device_value(hc_name, &hc->modetype, DeviceValueType::ENUM, {F("eco"), F("comfort")}, F("modetype"), F("Mode type"), DeviceValueUOM::NONE);
 
@@ -2260,29 +2259,7 @@
         register_device_value(hc_name, &hc->nofrosttemp, DeviceValueType::INT, {}, F("nofrosttemp"), F("Nofrost temperature"), DeviceValueUOM::DEGREES);
         register_device_value(hc_name, &hc->targetflowtemp, DeviceValueType::UINT, {}, F("targetflowtemp"), F("Target flow temperature"), DeviceValueUOM::DEGREES);
         register_device_value(hc_name, &hc->heatingtype, DeviceValueType::ENUM, {F("off"), F("radiator"), F("convector"), F("floor")}, F("heatingtype"), F("Heating type"), DeviceValueUOM::NONE);
-        register_device_value(hc_name,
-=======
-        register_device_value(tag, &hc->mode, DeviceValueType::ENUM, flash_string_vector{F("manual"), F("auto")}, F("mode"), F("Mode"), DeviceValueUOM::NONE);
-        register_device_value(
-            tag, &hc->modetype, DeviceValueType::ENUM, flash_string_vector{F("eco"), F("comfort")}, F("modetype"), F("Mode type"), DeviceValueUOM::NONE);
-
-        register_device_value(tag, &hc->nighttemp, DeviceValueType::UINT, flash_string_vector{F("2")}, F("ecotemp"), F("Eco temperature"), DeviceValueUOM::DEGREES);
-        register_device_value(
-            tag, &hc->manualtemp, DeviceValueType::UINT, flash_string_vector{F("2")}, F("manualtemp"), F("Manual temperature"), DeviceValueUOM::DEGREES);
-        register_device_value(
-            tag, &hc->daytemp, DeviceValueType::UINT, flash_string_vector{F("2")}, F("comforttemp"), F("Comfort temperature"), DeviceValueUOM::DEGREES);
-
-        register_device_value(tag, &hc->summertemp, DeviceValueType::UINT, {}, F("summertemp"), F("Summer temperature"), DeviceValueUOM::DEGREES);
-        register_device_value(tag, &hc->designtemp, DeviceValueType::UINT, {}, F("designtemp"), F("Design temperature"), DeviceValueUOM::DEGREES);
-        register_device_value(tag, &hc->offsettemp, DeviceValueType::INT, {}, F("offsettemp"), F("Offset temperature"), DeviceValueUOM::DEGREES);
-        register_device_value(tag, &hc->minflowtemp, DeviceValueType::UINT, {}, F("minflowtemp"), F("Min flow temperature"), DeviceValueUOM::DEGREES);
-        register_device_value(tag, &hc->maxflowtemp, DeviceValueType::UINT, {}, F("maxflowtemp"), F("Max flow temperature"), DeviceValueUOM::DEGREES);
-        register_device_value(tag, &hc->roominfluence, DeviceValueType::UINT, {}, F("roominfluence"), F("Room influence"), DeviceValueUOM::NONE);
-        register_device_value(tag, &hc->nofrosttemp, DeviceValueType::INT, {}, F("nofrosttemp"), F("Nofrost temperature"), DeviceValueUOM::DEGREES);
-        register_device_value(tag, &hc->targetflowtemp, DeviceValueType::UINT, {}, F("targetflowtemp"), F("Target flow temperature"), DeviceValueUOM::DEGREES);
-        register_device_value(tag, &hc->heatingtype, DeviceValueType::UINT, {}, F("heatingtype"), F("Heating type"), DeviceValueUOM::NONE);
         register_device_value(tag,
->>>>>>> 06be0351
                               &hc->summer_setmode,
                               DeviceValueType::ENUM,
                               flash_string_vector{F("summer"), F("auto"), F("winter")},
@@ -2313,7 +2290,6 @@
     }
 
     if (model == EMS_DEVICE_FLAG_RC35 || model == EMS_DEVICE_FLAG_RC30_1) {
-<<<<<<< HEAD
         register_device_value(hc_name, &hc->mode, DeviceValueType::ENUM, {F("night"), F("day"), F("auto")}, F("mode"), F("Mode"), DeviceValueUOM::NONE);
         register_device_value(hc_name, &hc->modetype, DeviceValueType::ENUM, {F("night"), F("day")}, F("modetype"), F("Mode type"), DeviceValueUOM::NONE);
         register_device_value(hc_name, &hc->daytemp, DeviceValueType::UINT, {F("2")}, F("daytemp"), F("Day temperature"), DeviceValueUOM::DEGREES);
@@ -2332,29 +2308,6 @@
         register_device_value(hc_name, &hc->flowtempoffset, DeviceValueType::UINT, {}, F("flowtempoffset"), F("Flow temperature offset"), DeviceValueUOM::DEGREES);
         register_device_value(hc_name, &hc->heatingtype, DeviceValueType::ENUM, {F("off"), F("radiator"), F("convector"), F("floor")}, F("heatingtype"), F("Heating type"), DeviceValueUOM::NONE);
         register_device_value(hc_name,
-=======
-        register_device_value(tag, &hc->mode, DeviceValueType::ENUM, flash_string_vector{F("night"), F("day"), F("auto")}, F("mode"), F("Mode"), DeviceValueUOM::NONE);
-        register_device_value(
-            tag, &hc->modetype, DeviceValueType::ENUM, flash_string_vector{F("night"), F("day")}, F("modetype"), F("Mode type"), DeviceValueUOM::NONE);
-        register_device_value(tag, &hc->daytemp, DeviceValueType::UINT, flash_string_vector{F("2")}, F("daytemp"), F("Day temperature"), DeviceValueUOM::DEGREES);
-        register_device_value(tag, &hc->nighttemp, DeviceValueType::UINT, flash_string_vector{F("2")}, F("nighttemp"), F("Night temperature"), DeviceValueUOM::DEGREES);
-        register_device_value(tag, &hc->designtemp, DeviceValueType::UINT, {}, F("designtemp"), F("Design temperature"), DeviceValueUOM::DEGREES);
-        register_device_value(
-            tag, &hc->offsettemp, DeviceValueType::INT, flash_string_vector{F("2")}, F("offsettemp"), F("Offset temperature"), DeviceValueUOM::DEGREES);
-        register_device_value(
-            tag, &hc->holidaytemp, DeviceValueType::UINT, flash_string_vector{F("2")}, F("holidaytemp"), F("Holiday temperature"), DeviceValueUOM::DEGREES);
-        register_device_value(tag, &hc->targetflowtemp, DeviceValueType::UINT, {}, F("targetflowtemp"), F("Target flow temperature"), DeviceValueUOM::DEGREES);
-        register_device_value(tag, &hc->summertemp, DeviceValueType::UINT, {}, F("summertemp"), F("Summer temperature"), DeviceValueUOM::DEGREES);
-        register_device_value(tag, &hc->summermode, DeviceValueType::BOOL, {}, F("summermode"), F("Summer mode"), DeviceValueUOM::NONE);
-        register_device_value(tag, &hc->holidaymode, DeviceValueType::BOOL, {}, F("holidaymode"), F("Holiday mode"), DeviceValueUOM::NONE);
-        register_device_value(tag, &hc->nofrosttemp, DeviceValueType::INT, {}, F("nofrosttemp"), F("Nofrost temperature"), DeviceValueUOM::DEGREES);
-        register_device_value(tag, &hc->roominfluence, DeviceValueType::UINT, {}, F("roominfluence"), F("Room influence"), DeviceValueUOM::NONE);
-        register_device_value(tag, &hc->minflowtemp, DeviceValueType::UINT, {}, F("minflowtemp"), F("Min flow temperature"), DeviceValueUOM::DEGREES);
-        register_device_value(tag, &hc->maxflowtemp, DeviceValueType::UINT, {}, F("maxflowtemp"), F("Max flow temperature"), DeviceValueUOM::DEGREES);
-        register_device_value(tag, &hc->flowtempoffset, DeviceValueType::UINT, {}, F("flowtempoffset"), F("Flow temperature offset"), DeviceValueUOM::DEGREES);
-        register_device_value(tag, &hc->heatingtype, DeviceValueType::UINT, {}, F("heatingtype"), F("Heating type"), DeviceValueUOM::NONE);
-        register_device_value(tag,
->>>>>>> 06be0351
                               &hc->reducemode,
                               DeviceValueType::ENUM,
                               flash_string_vector{F("nofrost"), F("reduce"), F("room"), F("outdoor")},

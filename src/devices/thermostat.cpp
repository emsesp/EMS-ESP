/*
 * EMS-ESP - https://github.com/proddy/EMS-ESP
 * Copyright 2019  Paul Derbyshire
 * 
 * This program is free software: you can redistribute it and/or modify
 * it under the terms of the GNU General Public License as published by
 * the Free Software Foundation, either version 3 of the License, or
 * (at your option) any later version.
 *
 * This program is distributed in the hope that it will be useful,
 * but WITHOUT ANY WARRANTY; without even the implied warranty of
 * MERCHANTABILITY or FITNESS FOR A PARTICULAR PURPOSE.  See the
 * GNU General Public License for more details.
 *
 * You should have received a copy of the GNU General Public License
 * along with this program.  If not, see <http://www.gnu.org/licenses/>.
 */

#include "thermostat.h"

MAKE_PSTR_WORD(thermostat)
MAKE_PSTR_WORD(master)
MAKE_PSTR_WORD(temp)
MAKE_PSTR_WORD(mode)
MAKE_PSTR_WORD(wwmode)

MAKE_PSTR(hc_optional, "[heating circuit]")
MAKE_PSTR(mode_mandatory, "<mode>")
MAKE_PSTR(mode_optional, "[mode]")
MAKE_PSTR(master_thermostat_fmt, "Master Thermostat device ID = %s")

namespace emsesp {

REGISTER_FACTORY(Thermostat, EMSdevice::DeviceType::THERMOSTAT);
MAKE_PSTR(logger_name, "thermostat")
uuid::log::Logger Thermostat::logger_{F_(logger_name), uuid::log::Facility::CONSOLE};

Thermostat::Thermostat(uint8_t device_type, uint8_t device_id, uint8_t product_id, const std::string & version, const std::string & name, uint8_t flags, uint8_t brand)
    : EMSdevice(device_type, device_id, product_id, version, name, flags, brand) {
    // common telegram handlers
    register_telegram_type(EMS_TYPE_RCOutdoorTemp, F("RCOutdoorTemp"), false, std::bind(&Thermostat::process_RCOutdoorTemp, this, _1));
    register_telegram_type(EMS_TYPE_RCTime, F("RCTime"), true, std::bind(&Thermostat::process_RCTime, this, _1)); // 0x06

    // RC10
    if (flags == EMSdevice::EMS_DEVICE_FLAG_RC10) {
        monitor_typeids = {0xB1};
        set_typeids     = {0xB0};
        for (uint8_t i = 0; i < monitor_typeids.size(); i++) {
            register_telegram_type(monitor_typeids[i], F("RC10Monitor"), false, std::bind(&Thermostat::process_RC10Monitor, this, _1));
            register_telegram_type(set_typeids[i], F("RC10Set"), false, std::bind(&Thermostat::process_RC10Set, this, _1));
        }

        // RC35
    } else if ((flags == EMSdevice::EMS_DEVICE_FLAG_RC35) || (flags == EMSdevice::EMS_DEVICE_FLAG_RC30_1)) {
        monitor_typeids = {0x3E, 0x48, 0x52, 0x5C};
        set_typeids     = {0x3D, 0x47, 0x51, 0x5B};
        for (uint8_t i = 0; i < monitor_typeids.size(); i++) {
            register_telegram_type(monitor_typeids[i], F("RC35Monitor"), false, std::bind(&Thermostat::process_RC35Monitor, this, _1));
            register_telegram_type(set_typeids[i], F("RC35Set"), false, std::bind(&Thermostat::process_RC35Set, this, _1));
        }
        register_telegram_type(EMS_TYPE_IBASettings, F("IBASettings"), true, std::bind(&Thermostat::process_IBASettings, this, _1));
        register_telegram_type(EMS_TYPE_wwSettings, F("WWSettings"), true, std::bind(&Thermostat::process_RC35wwSettings, this, _1));

        // RC20
    } else if (flags == EMSdevice::EMS_DEVICE_FLAG_RC20) {
        monitor_typeids = {0x91};
        set_typeids     = {0xA8};
        for (uint8_t i = 0; i < monitor_typeids.size(); i++) {
            register_telegram_type(monitor_typeids[i], F("RC20Monitor"), false, std::bind(&Thermostat::process_RC20Monitor, this, _1));
            register_telegram_type(set_typeids[i], F("RC20Set"), false, std::bind(&Thermostat::process_RC20Set, this, _1));
        }
        register_telegram_type(0xAF, F("RC20Remote"), false, std::bind(&Thermostat::process_RC20Remote, this, _1));

        // RC20 newer
    } else if (flags == EMSdevice::EMS_DEVICE_FLAG_RC20_2) {
        monitor_typeids = {0xAE};
        set_typeids     = {0xAD};
        for (uint8_t i = 0; i < monitor_typeids.size(); i++) {
            register_telegram_type(monitor_typeids[i], F("RC20Monitor"), false, std::bind(&Thermostat::process_RC20Monitor_2, this, _1));
            register_telegram_type(set_typeids[i], F("RC20Set"), false, std::bind(&Thermostat::process_RC20Set_2, this, _1));
        }
        register_telegram_type(0xAF, F("RC20Remote"), false, std::bind(&Thermostat::process_RC20Remote, this, _1));

        // RC30
    } else if (flags == EMSdevice::EMS_DEVICE_FLAG_RC30) {
        monitor_typeids = {0x41};
        set_typeids     = {0xA7};
        for (uint8_t i = 0; i < monitor_typeids.size(); i++) {
            register_telegram_type(monitor_typeids[i], F("RC30Monitor"), false, std::bind(&Thermostat::process_RC30Monitor, this, _1));
            register_telegram_type(set_typeids[i], F("RC30Set"), false, std::bind(&Thermostat::process_RC30Set, this, _1));
        }

        // EASY
    } else if (flags == EMSdevice::EMS_DEVICE_FLAG_EASY) {
        monitor_typeids = {0x0A};
        set_typeids     = {};
        register_telegram_type(monitor_typeids[0], F("EasyMonitor"), false, std::bind(&Thermostat::process_EasyMonitor, this, _1));

        // RC300/RC100
    } else if ((flags == EMSdevice::EMS_DEVICE_FLAG_RC300) || (flags == EMSdevice::EMS_DEVICE_FLAG_RC100)) {
        monitor_typeids = {0x02A5, 0x02A6, 0x02A7, 0x02A8};
        set_typeids     = {0x02B9, 0x02BA, 0x02BB, 0x02BC};
        for (uint8_t i = 0; i < monitor_typeids.size(); i++) {
            register_telegram_type(monitor_typeids[i], F("RC300Monitor"), false, std::bind(&Thermostat::process_RC300Monitor, this, _1));
            register_telegram_type(set_typeids[i], F("RC300Set"), false, std::bind(&Thermostat::process_RC300Set, this, _1));
        }
        register_telegram_type(0x31D, F("RC300WWmode"), false, std::bind(&Thermostat::process_RC300WWmode, this, _1));
        register_telegram_type(0x31E, F("RC300WWmode"), false, std::bind(&Thermostat::process_RC300WWmode, this, _1));

        // JUNKERS/HT3
    } else if (flags == EMSdevice::EMS_DEVICE_FLAG_JUNKERS) {
        monitor_typeids = {0x016F, 0x0170, 0x0171, 0x0172};
        set_typeids     = {0x0165, 0x0166, 0x0167, 0x0168};
        for (uint8_t i = 0; i < monitor_typeids.size(); i++) {
            register_telegram_type(monitor_typeids[i], F("JunkersMonitor"), false, std::bind(&Thermostat::process_JunkersMonitor, this, _1));
            register_telegram_type(set_typeids[i], F("JunkersSet"), false, std::bind(&Thermostat::process_JunkersSet, this, _1));
        }

    } else if (flags == (EMSdevice::EMS_DEVICE_FLAG_JUNKERS | EMSdevice::EMS_DEVICE_FLAG_JUNKERS_2)) {
        monitor_typeids = {0x016F, 0x0170, 0x0171, 0x0172};
        set_typeids     = {0x0179, 0x017A, 0x017B, 0x017C};
        for (uint8_t i = 0; i < monitor_typeids.size(); i++) {
            register_telegram_type(monitor_typeids[i], F("JunkersMonitor"), false, std::bind(&Thermostat::process_JunkersMonitor, this, _1));
            register_telegram_type(set_typeids[i], F("JunkersSet"), false, std::bind(&Thermostat::process_JunkersSet, this, _1));
        }
    }

    Settings settings;
    uint8_t  master_thermostat        = settings.master_thermostat();                                 // what the user has defined
    uint8_t  actual_master_thermostat = EMSESP::actual_master_thermostat();                           // what we're actually using
    uint8_t  num_devices              = EMSESP::count_devices(EMSdevice::DeviceType::THERMOSTAT) + 1; // including this thermostat
    mqtt_format_                      = settings.mqtt_format();                                       // single, nested or ha

    // if we're on auto mode, register this thermostat if it has a device id of 0x10 or 0x17
    // or if its the master thermostat we defined
    // see https://github.com/proddy/EMS-ESP/issues/362#issuecomment-629628161
    if (((num_devices == 1) && (actual_master_thermostat == EMSESP_DEFAULT_MASTER_THERMOSTAT) && ((device_id == 0x10) || (device_id == 0x17)))
        || (master_thermostat == device_id)) {
        EMSESP::actual_master_thermostat(device_id);
        LOG_DEBUG(F("Registering new thermostat with device ID 0x%02X (as the master)"), device_id);
        init_mqtt();
    } else {
        LOG_DEBUG(F("Registering new thermostat with device ID 0x%02X"), device_id);
    }


    // for the thermostat, go a query all the heating circuits. This is only done once. The automatic fetch will from now on
    // only update the active heating circuits
    for (uint8_t i = 0; i < monitor_typeids.size(); i++) {
        EMSESP::send_read_request(set_typeids[i], device_id);
    }
    for (uint8_t i = 0; i < monitor_typeids.size(); i++) {
        EMSESP::send_read_request(monitor_typeids[i], device_id);
    }
}

// for the master thermostat initialize the MQTT subscribes
void Thermostat::init_mqtt() {
    register_mqtt_topic("thermostat_cmd", std::bind(&Thermostat::thermostat_cmd, this, _1)); // generic commands

    // if the MQTT format type is ha then send the config to HA (via the mqtt discovery service)
    // for each of the heating circuits
    if (mqtt_format_ == Settings::MQTT_format::HA) {
        for (uint8_t hc = 0; hc < monitor_typeids.size(); hc++) {
            StaticJsonDocument<EMSESP_MAX_JSON_SIZE_MEDIUM> doc;

            std::string hc_text(10, '\0');
            snprintf_P(&hc_text[0], hc_text.capacity() + 1, PSTR("hc%d"), hc + 1);
            doc["name"]    = hc_text;
            doc["uniq_id"] = hc_text;

            doc["~"]           = "homeassistant/climate/ems-esp";
            doc["mode_cmd_t"]  = "~/cmd_mode";
            doc["mode_stat_t"] = "~/state";
            doc["temp_cmd_t"]  = "~/cmd_temp";
            doc["temp_stat_t"] = "~/state";
            doc["curr_temp_t"] = "~/state";

            std::string mode_str(30, '\0');
            snprintf_P(&mode_str[0], 30, PSTR("{{value_json.hc%d.mode}}"), hc + 1);
            doc["mode_stat_tpl"] = mode_str;

            std::string seltemp_str(30, '\0');
            snprintf_P(&seltemp_str[0], 30, PSTR("{{value_json.hc%d.seltemp}}"), hc + 1);
            doc["temp_stat_tpl"] = seltemp_str;

            std::string currtemp_str(30, '\0');
            snprintf_P(&currtemp_str[0], 30, PSTR("{{value_json.hc%d.currtemp}}"), hc + 1);
            doc["curr_temp_tpl"] = currtemp_str;

            doc["min_temp"]  = "5";
            doc["max_temp"]  = "40";
            doc["temp_step"] = "0.5";

            JsonArray modes = doc.createNestedArray("modes");
            modes.add("off");
            modes.add("heat");
            modes.add("auto");

            std::string topic(100, '\0'); // e.g homeassistant/climate/hc1/thermostat/config
            snprintf_P(&topic[0], topic.capacity() + 1, PSTR("homeassistant/climate/ems-esp/hc%d/config"), hc + 1);
            // Mqtt::publish(topic); // empty payload, this remove any previous config sent to HA
            Mqtt::publish(topic, doc, true); // publish the config payload with retain flag

            // subscribe to the temp and mode commands
            snprintf_P(&topic[0], topic.capacity() + 1, PSTR("homeassistant/climate/hc%d/thermostat/cmd_temp"), hc + 1);
            register_mqtt_topic(topic, std::bind(&Thermostat::thermostat_cmd_temp, this, _1));
            snprintf_P(&topic[0], topic.capacity() + 1, PSTR("homeassistant/climate/hc%d/thermostat/cmd_mode"), hc + 1);
            register_mqtt_topic(topic, std::bind(&Thermostat::thermostat_cmd_mode, this, _1));
        }
    } else {
        // these will be prefixed with hostname and base
        register_mqtt_topic("thermostat_cmd_temp", std::bind(&Thermostat::thermostat_cmd_temp, this, _1));
        register_mqtt_topic("thermostat_cmd_mode", std::bind(&Thermostat::thermostat_cmd_mode, this, _1));
    }
}

// only add the menu for the master thermostat
void Thermostat::add_context_menu() {
    if (device_id() != EMSESP::actual_master_thermostat()) {
        return;
    }

    EMSESPShell::commands->add_command(ShellContext::MAIN,
                                       CommandFlags::USER,
                                       flash_string_vector{F_(thermostat)},
                                       [&](Shell & shell, const std::vector<std::string> & arguments __attribute__((unused))) {
                                           Thermostat::console_commands(shell, ShellContext::THERMOSTAT);
                                       });
}

// general MQTT command for controlling thermostat
// e.g. { "cmd":"daytemp2", "data": 20 }
void Thermostat::thermostat_cmd(const char * message) {
    StaticJsonDocument<EMSESP_MAX_JSON_SIZE_SMALL> doc;
    DeserializationError                           error = deserializeJson(doc, message);
    if (error) {
        LOG_DEBUG(F("MQTT error: payload %s, error %s"), message, error.c_str());
        return;
    }

    // check for nested commands like {"hc2":{"temp":21}}
    for (const auto & hc : heating_circuits_) {
        char hc_name[6], s[3]; // hc{1-4}
        strlcpy(hc_name, "hc", 6);
        uint8_t hc_num = hc->hc_num();
        strlcat(hc_name, Helpers::itoa(s, hc_num), 6);
        if (nullptr != doc[hc_name]["mode"]) {
            std::string mode = doc[hc_name]["mode"]; // first check mode
            set_mode(mode, hc_num);
        }
        if (float f = doc[hc_name]["temp"]) {
            set_temperature(f, HeatingCircuit::Mode::AUTO, hc_num);
        }
        if (float f = doc[hc_name]["nighttemp"]) {
            set_temperature(f, HeatingCircuit::Mode::NIGHT, hc_num);
        }
        if (float f = doc[hc_name]["daytemp"]) {
            set_temperature(f, HeatingCircuit::Mode::DAY, hc_num);
        }
        if (float f = doc[hc_name]["nofrosttemp"]) {
            set_temperature(f, HeatingCircuit::Mode::NOFROST, hc_num);
        }
        if (float f = doc[hc_name]["ecotemp"]) {
            set_temperature(f, HeatingCircuit::Mode::ECO, hc_num);
        }
        if (float f = doc[hc_name]["heattemp"]) {
            set_temperature(f, HeatingCircuit::Mode::HEAT, hc_num);
        }
        if (float f = doc[hc_name]["summertemp"]) {
            set_temperature(f, HeatingCircuit::Mode::SUMMER, hc_num);
        }
        if (float f = doc[hc_name]["designtemp"]) {
            set_temperature(f, HeatingCircuit::Mode::DESIGN, hc_num);
        }
        if (float f = doc[hc_name]["offsettemp"]) {
            set_temperature(f, HeatingCircuit::Mode::OFFSET, hc_num);
        }
        if (float f = doc[hc_name]["holidaytemp"]) { //
            set_temperature(f, HeatingCircuit::Mode::HOLIDAY, hc_num);
        }
        if (float f = doc[hc_name]["remotetemp"]) {
            if (f > 100 || f < 0) {
                Roomctrl::set_remotetemp(hc_num - 1, EMS_VALUE_SHORT_NOTSET);
            } else {
                Roomctrl::set_remotetemp(hc_num - 1, (int16_t)(f * 10));
            }
        }
        if (nullptr != doc[hc_name]["control"]) {
            uint8_t ctrl = doc[hc_name]["control"];
            set_control(ctrl, hc_num);
        }
    }
    if (nullptr != doc["wwmode"]) {
        std::string mode = doc["wwmode"];
        set_ww_mode(mode);
    }
    if (float ct = doc["calinttemp"]) {
        set_settings_calinttemp((int8_t)(ct * 10));
    }
    if (nullptr != doc["minexttemp"]) {
        int8_t mt = doc["minexttemp"];
        set_settings_minexttemp(mt);
    }
    if (nullptr != doc["building"]) {
        std::string bds = doc["building"];
        uint8_t     bd  = doc["building"];
        if (strcmp(bds.c_str(), "light") == 0) {
            bd = 0;
        } else if (strcmp(bds.c_str(), "medium") == 0) {
            bd = 1;
        } else if (strcmp(bds.c_str(), "heavy") == 0) {
            bd = 2;
        }
        set_settings_building(bd);
    }
    if (nullptr != doc["language"]) {
        uint8_t lg = doc["language"];
        set_settings_language(lg);
    }
    if (nullptr != doc["display"]) {
        uint8_t dp = doc["display"];
        set_settings_display(dp);
    }
    if (nullptr != doc["clockoffset"]) {
        int8_t co = doc["clockoffset"];
        set_settings_clockoffset(co);
    }

    // get heating circuit if it exists
    uint8_t hc_num = doc["hc"] | AUTO_HEATING_CIRCUIT;

    // check for unnested commands like {"temp":21} or {"hc":2,"temp":21,"mode":"auto"}
    if (nullptr != doc["mode"]) {
        std::string mode = doc["mode"]; // first check mode
        set_mode(mode, hc_num);
    }
    if (float f = doc["temp"]) {
        set_temperature(f, HeatingCircuit::Mode::AUTO, hc_num);
    }
    if (float f = doc["nighttemp"]) {
        set_temperature(f, HeatingCircuit::Mode::NIGHT, hc_num);
    }
    if (float f = doc["daytemp"]) {
        set_temperature(f, HeatingCircuit::Mode::DAY, hc_num);
    }
    if (float f = doc["nofrosttemp"]) {
        set_temperature(f, HeatingCircuit::Mode::NOFROST, hc_num);
    }
    if (float f = doc["ecotemp"]) {
        set_temperature(f, HeatingCircuit::Mode::ECO, hc_num);
    }
    if (float f = doc["heattemp"]) {
        set_temperature(f, HeatingCircuit::Mode::HEAT, hc_num);
    }
    if (float f = doc["summertemp"]) {
        set_temperature(f, HeatingCircuit::Mode::SUMMER, hc_num);
    }
    if (float f = doc["designtemp"]) {
        set_temperature(f, HeatingCircuit::Mode::DESIGN, hc_num);
    }
    if (float f = doc["offsettemp"]) {
        set_temperature(f, HeatingCircuit::Mode::OFFSET, hc_num);
    }
    if (float f = doc["holidaytemp"]) { //
        set_temperature(f, HeatingCircuit::Mode::HOLIDAY, hc_num);
    }
    if (float f = doc["remotetemp"]) {
        if (f > 100 || f < 0) {
            Roomctrl::set_remotetemp(hc_num - 1, EMS_VALUE_SHORT_NOTSET);
        } else {
            Roomctrl::set_remotetemp(hc_num - 1, (int16_t)(f * 10));
        }
    }
    if (nullptr != doc["control"]) {
        uint8_t ctrl = doc["control"];
        set_control(ctrl, hc_num);
    }

    // check for commands like {"hc":2,"cmd":"temp","data":21}
    const char * command = doc["cmd"];
    if (command == nullptr) {
        return;
    }

    if (strcmp(command, "temp") == 0) {
        float f = doc["data"];
        if (f) {
            set_temperature(f, HeatingCircuit::Mode::AUTO, hc_num);
        }
        return;
    }

    // thermostat mode changes
    if (strcmp(command, "mode") == 0) {
        std::string mode = doc["data"];
        if (mode.empty()) {
            return;
        }
        set_mode(mode, hc_num);
        return;
    }

    if (strcmp(command, "nighttemp") == 0) {
        float f = doc["data"];
        if (f) {
            set_temperature(f, HeatingCircuit::Mode::NIGHT, hc_num);
        }
        return;
    }

    if (strcmp(command, "daytemp") == 0) {
        float f = doc["data"];
        if (f) {
            set_temperature(f, HeatingCircuit::Mode::DAY, hc_num);
        }
        return;
    }

    if (strcmp(command, "holidaytemp") == 0) {
        float f = doc["data"];
        if (f) {
            set_temperature(f, HeatingCircuit::Mode::HOLIDAY, hc_num);
        }
        return;
    }

    if (strcmp(command, "ecotemp") == 0) {
        float f = doc["data"];
        if (f) {
            set_temperature(f, HeatingCircuit::Mode::ECO, hc_num);
        }
        return;
    }

    if (strcmp(command, "heattemp") == 0) {
        float f = doc["data"];
        if (f) {
            set_temperature(f, HeatingCircuit::Mode::HEAT, hc_num);
        }
        return;
    }

    if (strcmp(command, "nofrosttemp") == 0) {
        float f = doc["data"];
        if (f) {
            set_temperature(f, HeatingCircuit::Mode::NOFROST, hc_num);
        }
        return;
    }

    if (strcmp(command, "summertemp") == 0) {
        float f = doc["data"];
        if (f) {
            set_temperature(f, HeatingCircuit::Mode::SUMMER, hc_num);
        }
        return;
    }

    if (strcmp(command, "designtemp") == 0) {
        float f = doc["data"];
        if (f) {
            set_temperature(f, HeatingCircuit::Mode::DESIGN, hc_num);
        }
        return;
    }

    if (strcmp(command, "offsettemp") == 0) {
        float f = doc["data"];
        if (f) {
            set_temperature(f, HeatingCircuit::Mode::OFFSET, hc_num);
        }
        return;
    }
}

void Thermostat::thermostat_cmd_temp(const char * message) {
    float f = strtof((char *)message, 0);
    set_temperature(f, HeatingCircuit::Mode::AUTO, AUTO_HEATING_CIRCUIT);
}

// message payload holds the text name of the mode e.g. "auto"
void Thermostat::thermostat_cmd_mode(const char * message) {
    std::string s(message);
    set_mode(s, AUTO_HEATING_CIRCUIT);
}

// this function is called post the telegram handler function has been executed
// we check if any of the thermostat values have changed and then republish if necessary
bool Thermostat::updated_values() {
    // only publish on the master thermostat
    if (EMSESP::actual_master_thermostat() != device_id()) {
        return false;
    }

    // quick hack to see if it changed. We simply just add up all the raw values
    uint16_t        new_value      = 0;
    static uint16_t current_value_ = 0;
    for (const auto & hc : heating_circuits_) {
        // don't publish if we haven't yet received some data
        if (!Helpers::hasValue(hc->setpoint_roomTemp)) {
            return false;
        }
        new_value += hc->setpoint_roomTemp + hc->curr_roomTemp + hc->mode;
    }

    if (new_value != current_value_) {
        current_value_ = new_value;
        return true;
    }

    return false;
}

// publish values via MQTT
void Thermostat::publish_values() {
    // only publish on the master thermostat
    if (EMSESP::actual_master_thermostat() != device_id()) {
        return;
    }

    LOG_DEBUG(F("Performing a thermostat publish (device ID 0x%02X)"), device_id());

    uint8_t flags    = (this->flags() & 0x0F); // specific thermostat characteristics, stripping the option bits
    bool    has_data = false;

    StaticJsonDocument<EMSESP_MAX_JSON_SIZE_MEDIUM> doc;
    JsonObject                                      rootThermostat = doc.to<JsonObject>();
    JsonObject                                      dataThermostat;

    // add external temp
    if ((flags == EMS_DEVICE_FLAG_RC35 || flags == EMS_DEVICE_FLAG_RC30_1)
        && (mqtt_format_ == Settings::MQTT_format::SINGLE || mqtt_format_ == Settings::MQTT_format::CUSTOM)) {
        if (datetime_.size()) {
            rootThermostat["time"] = datetime_.c_str();
        }
        if (Helpers::hasValue(dampedoutdoortemp_)) {
            rootThermostat["dampedtemp"] = dampedoutdoortemp_;
        }
        if (Helpers::hasValue(tempsensor1_)) {
            rootThermostat["inttemp1"] = (float)tempsensor1_ / 10;
        }
        if (Helpers::hasValue(tempsensor2_)) {
            rootThermostat["inttemp2"] = (float)tempsensor2_ / 10;
        }
        if (Helpers::hasValue(ibaCalIntTemperature_)) {
            rootThermostat["intoffset"] = (float)ibaCalIntTemperature_ / 2;
        }
        if (Helpers::hasValue(ibaMinExtTemperature_)) {
            rootThermostat["minexttemp"] = (float)ibaMinExtTemperature_; // min ext temp for heating curve, in deg.
        }
        if (Helpers::hasValue(ibaBuildingType_)) {
            if (ibaBuildingType_ == 0) {
                rootThermostat["building"] = "light";
            } else if (ibaBuildingType_ == 1) {
                rootThermostat["building"] = "medium";
            } else if (ibaBuildingType_ == 2) {
                rootThermostat["building"] = "heavy";
            }
        }
        if (Helpers::hasValue(wwMode_)) {
            if (wwMode_ == 0) {
                rootThermostat["wwmode"] = "off";
            } else if (wwMode_ == 1) {
                rootThermostat["wwmode"] = "on";
            } else if (wwMode_ == 2) {
                rootThermostat["wwmode"] = "auto";
            }
        }
        if (mqtt_format_ == Settings::MQTT_format::SINGLE) {
            Mqtt::publish("thermostat_data", doc);
            rootThermostat = doc.to<JsonObject>(); // clear object
        }
    }

    // go through all the heating circuits
    for (const auto & hc : heating_circuits_) {
        if (!Helpers::hasValue(hc->setpoint_roomTemp)) {
            break; // skip this HC
        }

        has_data = true;
        // if the MQTT format is 'nested' or 'ha' then create the parent object hc<n>
        if (mqtt_format_ != Settings::MQTT_format::SINGLE) {
            // create nested json for each HC
            char hc_name[10]; // hc{1-4}
            strlcpy(hc_name, "hc", 10);
            char s[3]; // for formatting strings
            strlcat(hc_name, Helpers::itoa(s, hc->hc_num()), 10);
            dataThermostat = rootThermostat.createNestedObject(hc_name);
        } else {
            dataThermostat = rootThermostat;
        }

        // different logic on how temperature values are stored, depending on model
        uint8_t setpoint_temp_divider;
        uint8_t curr_temp_divider;
        if (flags == EMS_DEVICE_FLAG_EASY) {
            setpoint_temp_divider = 100;
            curr_temp_divider     = 100;
        } else if (flags == EMS_DEVICE_FLAG_JUNKERS) {
            setpoint_temp_divider = 10;
            curr_temp_divider     = 10;
        } else {
            setpoint_temp_divider = 2;
            curr_temp_divider     = 10;
        }

        if (Helpers::hasValue(hc->setpoint_roomTemp)) {
            dataThermostat["seltemp"] = Helpers::round2((float)hc->setpoint_roomTemp / setpoint_temp_divider);
        }

        if (Helpers::hasValue(hc->curr_roomTemp)) {
            dataThermostat["currtemp"] = Helpers::round2((float)hc->curr_roomTemp / curr_temp_divider);
        }

        if (Helpers::hasValue(hc->daytemp)) {
            dataThermostat["daytemp"] = (float)hc->daytemp / 2;
        }
        if (Helpers::hasValue(hc->nighttemp)) {
            dataThermostat["nighttemp"] = (float)hc->nighttemp / 2;
        }
        if (Helpers::hasValue(hc->holidaytemp)) {
            dataThermostat["holidaytemp"] = (float)hc->holidaytemp / 2;
        }

        if (Helpers::hasValue(hc->heatingtype)) {
            dataThermostat["heatingtype"] = hc->heatingtype;
        }

        if (Helpers::hasValue(hc->targetflowtemp)) {
            dataThermostat["targetflowtemp"] = hc->targetflowtemp;
        }

        if (Helpers::hasValue(hc->offsettemp)) {
            dataThermostat["offsettemp"] = hc->offsettemp / 2;
        }

        if (Helpers::hasValue(hc->designtemp)) {
            dataThermostat["designtemp"] = hc->designtemp;
        }
        if (Helpers::hasValue(hc->summertemp)) {
            dataThermostat["summertemp"] = hc->summertemp;
        }

        // when using HA always send the mode otherwise it'll break the component/widget and report an error
        if ((Helpers::hasValue(hc->mode)) || (mqtt_format_ == Settings::MQTT_format::HA)) {
            uint8_t hc_mode = hc->get_mode(flags);
            // if we're sending to HA the only valid mode types are heat, auto and off
            if (mqtt_format_ == Settings::MQTT_format::HA) {
                if ((hc_mode == HeatingCircuit::Mode::MANUAL) || (hc_mode == HeatingCircuit::Mode::DAY)) {
                    hc_mode = HeatingCircuit::Mode::HEAT;
                } else if ((hc_mode == HeatingCircuit::Mode::NIGHT) || (hc_mode == HeatingCircuit::Mode::OFF)) {
                    hc_mode = HeatingCircuit::Mode::OFF;
                } else {
                    hc_mode = HeatingCircuit::Mode::AUTO;
                }
            }
            dataThermostat["mode"] = mode_tostring(hc_mode);
        }

        // special handling of mode type, for the RC35 replace with summer/holiday if set
        // https://github.com/proddy/EMS-ESP/issues/373#issuecomment-619810209
        if (Helpers::hasValue(hc->summer_mode) && hc->summer_mode) {
            dataThermostat["modetype"] = F("summer");
        } else if (Helpers::hasValue(hc->holiday_mode) && hc->holiday_mode) {
            dataThermostat["modetype"] = F("holiday");
        } else if (Helpers::hasValue(hc->mode_type)) {
            dataThermostat["modetype"] = mode_tostring(hc->get_mode_type(flags));
        }

        // if format is single, send immediately and clear object for next hc
        if (mqtt_format_ == Settings::MQTT_format::SINGLE) {
            char topic[30];
            char s[3]; // for formatting strings
            strlcpy(topic, "thermostat_data", 30);
            strlcat(topic, Helpers::itoa(s, hc->hc_num()), 30); // append hc to topic
            Mqtt::publish(topic, doc);
            rootThermostat = doc.to<JsonObject>(); // clear object
        }
    }

    if (!has_data) {
        return; // nothing to send
    }

    // if we're using nested json, send all in one go
    if (mqtt_format_ == Settings::MQTT_format::NESTED) {
        Mqtt::publish("thermostat_data", doc);
    } else if (mqtt_format_ == Settings::MQTT_format::HA) {
        Mqtt::publish("homeassistant/climate/ems-esp/state", doc);
    } else if (mqtt_format_ == Settings::MQTT_format::CUSTOM) {
        Mqtt::publish("thermostat_data", doc);
    }
}

// returns the heating circuit object based on the hc number
// of nullptr if it doesn't exist yet
std::shared_ptr<Thermostat::HeatingCircuit> Thermostat::heating_circuit(const uint8_t hc_num) {
    // uint8_t hc = (hc_num) ? hc_num : DEFAULT_HEATING_CIRCUIT;
    if (hc_num == 0) {
        // return first existing hc
        for (const auto & heating_circuit : heating_circuits_) {
            return heating_circuit;
        }
    }
    for (const auto & heating_circuit : heating_circuits_) {
        if (heating_circuit->hc_num() == hc_num) {
            return heating_circuit;
        }
    }

    return nullptr; // not found
}

// determine which heating circuit the type ID is referring too
// returns pointer to the HeatingCircuit or nullptr if it can't be found
// if its a new one, the object will be created and also the fetch flags set
std::shared_ptr<Thermostat::HeatingCircuit> Thermostat::heating_circuit(std::shared_ptr<const Telegram> telegram) {
    // look through the Monitor and Set arrays to see if there is a match
    uint8_t hc_num  = 0;
    bool    toggle_ = false;
    // search set message types
    for (uint8_t i = 0; i < monitor_typeids.size(); i++) {
        if (monitor_typeids[i] == telegram->type_id) {
            hc_num  = i + 1;
            toggle_ = true;
            break;
        }
    }

    // not found, search status message types
    if (hc_num == 0) {
        for (uint8_t i = 0; i < set_typeids.size(); i++) {
            if (set_typeids[i] == telegram->type_id) {
                hc_num = i + 1;
                break;
            }
        }
    }

    // not found, search device-id types for remote thermostats
    if (telegram->src >= 0x18 && telegram->src <= 0x1B) {
        hc_num = telegram->src - 0x17;
    }

    // still didn't recognize it, ignore it
    if (hc_num == 0) {
        return nullptr;
    }

    // if we have the heating circuit already present, returns its object
    // otherwise create a new object and add it
    for (const auto & heating_circuit : heating_circuits_) {
        if (heating_circuit->hc_num() == hc_num) {
            return heating_circuit;
        }
    }

    // create a new heating circuit object
    heating_circuits_.emplace_back(new HeatingCircuit(hc_num, monitor_typeids[hc_num - 1], set_typeids[hc_num - 1]));

    std::sort(heating_circuits_.begin(), heating_circuits_.end()); // sort based on hc number

    // set the flag saying we want its data during the next auto fetch
    toggle_fetch(monitor_typeids[hc_num - 1], toggle_);
    toggle_fetch(set_typeids[hc_num - 1], toggle_);

    return heating_circuits_.back(); // even after sorting, this should still point back to the newly created HC
}

// decodes the thermostat mode for the heating circuit based on the thermostat type
// modes are off, manual, auto, day and night
uint8_t Thermostat::HeatingCircuit::get_mode(uint8_t flags) const {
    if (!Helpers::hasValue(mode)) {
        return HeatingCircuit::Mode::UNKNOWN;
    }

    flags &= 0x0F; // strip top 4 bits

    if (flags == EMSdevice::EMS_DEVICE_FLAG_RC20) {
        if (mode == 0) {
            return HeatingCircuit::Mode::OFF;
        } else if (mode == 1) {
            return HeatingCircuit::Mode::MANUAL;
        } else if (mode == 2) {
            return HeatingCircuit::Mode::AUTO;
        }
    } else if ((flags == EMSdevice::EMS_DEVICE_FLAG_RC300) || (flags == EMSdevice::EMS_DEVICE_FLAG_RC100)) {
        if (mode == 0) {
            return HeatingCircuit::Mode::MANUAL;
        } else if (mode == 1) {
            return HeatingCircuit::Mode::AUTO;
        }
    } else if (flags == EMSdevice::EMS_DEVICE_FLAG_JUNKERS) {
        if (mode == 1) {
            return HeatingCircuit::Mode::MANUAL;
        } else if (mode == 2) {
            return HeatingCircuit::Mode::AUTO;
        } else if (mode == 3) {
            return HeatingCircuit::Mode::HOLIDAY;
        }
    } else { // default for all other thermostats
        if (mode == 0) {
            return HeatingCircuit::Mode::NIGHT;
        } else if (mode == 1) {
            return HeatingCircuit::Mode::DAY;
        } else if (mode == 2) {
            return HeatingCircuit::Mode::AUTO;
        }
    }

    return HeatingCircuit::Mode::UNKNOWN;
}

// figures out the thermostat day/night mode depending on the thermostat type
// mode types are day, night, eco, comfort
uint8_t Thermostat::HeatingCircuit::get_mode_type(uint8_t flags) const {
    flags &= 0x0F; // strip top 4 bits

    if (flags == EMS_DEVICE_FLAG_JUNKERS) {
        if (mode_type == 3) {
            return HeatingCircuit::Mode::HEAT;
        } else if (mode_type == 2) {
            return HeatingCircuit::Mode::ECO;
        } else if (mode_type == 1) {
            return HeatingCircuit::Mode::NOFROST;
        }
    } else if ((flags == EMS_DEVICE_FLAG_RC35) || (flags == EMS_DEVICE_FLAG_RC30_1)) {
        if (mode_type == 0) {
            return HeatingCircuit::Mode::NIGHT;
        } else if (mode_type == 1) {
            return HeatingCircuit::Mode::DAY;
        }
    } else if (flags == EMS_DEVICE_FLAG_RC300) {
        if (mode_type == 0) {
            return HeatingCircuit::Mode::ECO;
        } else if (mode_type == 1) {
            return HeatingCircuit::Mode::COMFORT;
        }
    } else if (flags == EMS_DEVICE_FLAG_RC100) {
        return HeatingCircuit::Mode::DAY; // no modes on these devices
    }

    return HeatingCircuit::Mode::DAY;
}

// decodes the thermostat mode based on the thermostat type
// works with both modes and mode_types
std::string Thermostat::mode_tostring(uint8_t mode) const {
    switch (mode) {
    case HeatingCircuit::Mode::OFF:
        return read_flash_string(F("off"));
        break;
    case HeatingCircuit::Mode::MANUAL:
        return read_flash_string(F("manual"));
        break;
    case HeatingCircuit::Mode::DAY:
        return read_flash_string(F("day"));
        break;
    case HeatingCircuit::Mode::NIGHT:
        return read_flash_string(F("night"));
        break;
    case HeatingCircuit::Mode::ECO:
        return read_flash_string(F("eco"));
        break;
    case HeatingCircuit::Mode::COMFORT:
        return read_flash_string(F("comfort"));
        break;
    case HeatingCircuit::Mode::HEAT:
        return read_flash_string(F("heat"));
        break;
    case HeatingCircuit::Mode::HOLIDAY:
        return read_flash_string(F("holiday"));
        break;
    case HeatingCircuit::Mode::NOFROST:
        return read_flash_string(F("nofrost"));
        break;
    case HeatingCircuit::Mode::AUTO:
        return read_flash_string(F("auto"));
        break;
    case HeatingCircuit::Mode::SUMMER:
        return read_flash_string(F("summer"));
        break;
    case HeatingCircuit::Mode::OFFSET:
        return read_flash_string(F("offset"));
        break;
    case HeatingCircuit::Mode::DESIGN:
        return read_flash_string(F("design"));
        break;
    default:
    case HeatingCircuit::Mode::UNKNOWN:
        return read_flash_string(F("unknown"));
        break;
    }
}

// display all thermostat values into the shell console
void Thermostat::show_values(uuid::console::Shell & shell) {
    EMSdevice::show_values(shell); // always call this to show header

    uint8_t flags = (this->flags() & 0x0F); // specific thermostat characteristics, strip the option bits

    if (datetime_.size()) {
        shell.printfln(F("  Clock: %s"), datetime_.c_str());
        if (Helpers::hasValue(ibaClockOffset_) && flags == EMS_DEVICE_FLAG_RC30_1) {
            print_value(shell, 2, F("Offset clock"), ibaClockOffset_, nullptr); // offset (in sec) to clock, 0xff = -1 s, 0x02 = 2 s
        }
    }
    if (Helpers::hasValue(wwMode_)) {
        if (wwMode_ == 0) {
            shell.printfln(F("  Warm Water mode: off"));
        } else if (wwMode_ == 1) {
            shell.printfln(F("  Warm Water mode: on"));
        } else if (wwMode_ == 2) {
            shell.printfln(F("  Warm Water mode: auto"));
        }
    }
    if (flags == EMS_DEVICE_FLAG_RC35) {
        print_value(shell, 2, F("Damped Outdoor temperature"), dampedoutdoortemp_, F_(degrees));
        print_value(shell, 2, F("Temp sensor 1"), tempsensor1_, F_(degrees), 10);
        print_value(shell, 2, F("Temp sensor 2"), tempsensor2_, F_(degrees), 10);
    }
    if (flags == EMS_DEVICE_FLAG_RC30_1) {
        // settings parameters
        if (Helpers::hasValue(ibaMainDisplay_)) {
            if (ibaMainDisplay_ == 0) {
                shell.printfln(F("  Display: internal temperature"));
            } else if (ibaMainDisplay_ == 1) {
                shell.printfln(F("  Display: internal setpoint"));
            } else if (ibaMainDisplay_ == 2) {
                shell.printfln(F("  Display: external temperature"));
            } else if (ibaMainDisplay_ == 3) {
                shell.printfln(F("  Display: burner temperature"));
            } else if (ibaMainDisplay_ == 4) {
                shell.printfln(F("  Display: WW temperature"));
            } else if (ibaMainDisplay_ == 5) {
                shell.printfln(F("  Display: functioning mode"));
            } else if (ibaMainDisplay_ == 6) {
                shell.printfln(F("  Display: time"));
            } else if (ibaMainDisplay_ == 7) {
                shell.printfln(F("  Display: date"));
            } else if (ibaMainDisplay_ == 9) {
                shell.printfln(F("  Display: smoke temperature"));
            }
        }

        if (Helpers::hasValue(ibaLanguage_)) {
            if (ibaLanguage_ == 0) {
                shell.printfln(F("  Language: German"));
            } else if (ibaLanguage_ == 1) {
                shell.printfln(F("  Language: Dutch"));
            } else if (ibaLanguage_ == 2) {
                shell.printfln(F("  Language: French"));
            } else if (ibaLanguage_ == 3) {
                shell.printfln(F("  Language: Italian"));
            }
        }
    }
    if (flags == EMS_DEVICE_FLAG_RC35 || flags == EMS_DEVICE_FLAG_RC30_1) {
        if (Helpers::hasValue(ibaCalIntTemperature_)) {
            print_value(shell, 2, F("Offset int. temperature"), ibaCalIntTemperature_, F_(degrees), 2);
        }

        if (Helpers::hasValue(ibaMinExtTemperature_)) {
            print_value(shell, 2, F("Min ext. temperature"), ibaMinExtTemperature_, F_(degrees)); // min ext temp for heating curve, in deg.
        }

        if (Helpers::hasValue(ibaBuildingType_)) {
            if (ibaBuildingType_ == 0) {
                shell.printfln(F("  Building: light"));
            } else if (ibaBuildingType_ == 1) {
                shell.printfln(F("  Building: medium"));
            } else if (ibaBuildingType_ == 2) {
                shell.printfln(F("  Building: heavy"));
            }
        }
    }

    // std::sort(heating_circuits_.begin(), heating_circuits_.end()); // sort based on hc number. This has moved to the heating_circuit() function

    for (const auto & hc : heating_circuits_) {
        if (!Helpers::hasValue(hc->setpoint_roomTemp)) {
            break; // skip this HC
        }
        shell.printfln(F("  Heating Circuit %d:"), hc->hc_num());

        // different thermostat types store their temperature values differently
        uint8_t format_setpoint, format_curr;
        switch (flags) {
        case EMS_DEVICE_FLAG_EASY:
            format_setpoint = 100; // *100
            format_curr     = 100; // *100
            break;
        case EMS_DEVICE_FLAG_JUNKERS:
            format_setpoint = 10; // *10
            format_curr     = 10; // *10
            break;
        default:                  // RC30, RC35 etc...
            format_setpoint = 2;  // *2
            format_curr     = 10; // *10
            break;
        }

        print_value(shell, 4, F("Current room temperature"), hc->curr_roomTemp, F_(degrees), format_curr);
        print_value(shell, 4, F("Setpoint room temperature"), hc->setpoint_roomTemp, F_(degrees), format_setpoint);
        if (Helpers::hasValue(hc->mode)) {
            print_value(shell, 4, F("Mode"), mode_tostring(hc->get_mode(flags)).c_str());
        }
        if (Helpers::hasValue(hc->mode_type)) {
            print_value(shell, 4, F("Mode Type"), mode_tostring(hc->get_mode_type(flags)).c_str());
        }

        if (Helpers::hasValue(hc->summer_mode) && hc->summer_mode) {
            shell.printfln(F("    Program is set to Summer mode"));
        } else if (Helpers::hasValue(hc->holiday_mode) && hc->holiday_mode) {
            shell.printfln(F("    Program is set to Holiday mode"));
        }

        if (Helpers::hasValue(hc->daytemp)) {
            print_value(shell, 4, F("Day temperature"), hc->daytemp, F_(degrees), 2);
        }
        if (Helpers::hasValue(hc->nighttemp)) {
            print_value(shell, 4, F("Night temperature"), hc->nighttemp, F_(degrees), 2);
        }
        if (Helpers::hasValue(hc->holidaytemp)) {
            print_value(shell, 4, F("Holiday temperature"), hc->holidaytemp, F_(degrees), 2);
        }
        if (Helpers::hasValue(hc->offsettemp)) {
            print_value(shell, 4, F("Offset temperature"), hc->offsettemp, F_(degrees), 2);
        }
        if (Helpers::hasValue(hc->designtemp)) {
            print_value(shell, 4, F("Design temperature"), hc->designtemp, F_(degrees));
        }
        if (Helpers::hasValue(hc->summertemp)) {
            print_value(shell, 4, F("Summer temperature"), hc->summertemp, F_(degrees));
        }
        if (Helpers::hasValue(hc->targetflowtemp)) {
            print_value(shell, 4, F("Target flow temperature"), hc->targetflowtemp, F_(degrees));
        }
    }
}

// 0xA8 - for reading the mode from the RC20 thermostat (0x17)
void Thermostat::process_RC20Set(std::shared_ptr<const Telegram> telegram) {
    std::shared_ptr<Thermostat::HeatingCircuit> hc = heating_circuit(telegram);

    telegram->read_value(hc->mode, 23);
}

// type 0xAE - data from the RC20 thermostat (0x17)
void Thermostat::process_RC20Monitor_2(std::shared_ptr<const Telegram> telegram) {
    std::shared_ptr<Thermostat::HeatingCircuit> hc = heating_circuit(telegram);

    telegram->read_bitvalue(hc->mode_type, 0, 7);      // day/night MSB 7th bit is day
    telegram->read_value(hc->setpoint_roomTemp, 2, 1); // is * 2, force as single byte
    telegram->read_value(hc->curr_roomTemp, 3);        // is * 10
}

// 0xAD - for reading the mode from the RC20/ES72 thermostat (0x17)
// see https://github.com/proddy/EMS-ESP/issues/334#issuecomment-611698259
void Thermostat::process_RC20Set_2(std::shared_ptr<const Telegram> telegram) {
    std::shared_ptr<Thermostat::HeatingCircuit> hc = heating_circuit(telegram);

    telegram->read_value(hc->mode, 3);
}

// 0xAF - for reading the roomtemperature from the RC20/ES72 thermostat (0x18, 0x19, ..)
void Thermostat::process_RC20Remote(std::shared_ptr<const Telegram> telegram) {
    std::shared_ptr<Thermostat::HeatingCircuit> hc = heating_circuit(telegram);
    telegram->read_value(hc->curr_roomTemp, 0);
}

// type 0xB1 - data from the RC10 thermostat (0x17)
void Thermostat::process_RC10Monitor(std::shared_ptr<const Telegram> telegram) {
    std::shared_ptr<Thermostat::HeatingCircuit> hc = heating_circuit(telegram);

    telegram->read_value(hc->setpoint_roomTemp, 1, 1); // is * 2, force as single byte
    telegram->read_value(hc->curr_roomTemp, 2);        // is * 10
}

#pragma GCC diagnostic push
#pragma GCC diagnostic ignored "-Wunused-parameter"

// type 0xB0 - for reading the mode from the RC10 thermostat (0x17)
void Thermostat::process_RC10Set(std::shared_ptr<const Telegram> telegram) {
    // mode not implemented yet
}

// not sure about this one yet
// data comes in but i don't think we need to process it as its covered in the Monitor type_id?
void Thermostat::process_JunkersSet(std::shared_ptr<const Telegram> telegram) {
}

#pragma GCC diagnostic pop

// type 0xA3 - for external temp settings from the the RC* thermostats (e.g. RC35)
void Thermostat::process_RCOutdoorTemp(std::shared_ptr<const Telegram> telegram) {
    telegram->read_value(dampedoutdoortemp_, 0);
    telegram->read_value(tempsensor1_, 3); // sensor 1 - is * 10
    telegram->read_value(tempsensor2_, 5); // sensor 2 - is * 10
}

// 0x91 - data from the RC20 thermostat (0x17) - 15 bytes long
void Thermostat::process_RC20Monitor(std::shared_ptr<const Telegram> telegram) {
    std::shared_ptr<Thermostat::HeatingCircuit> hc = heating_circuit(telegram);

    telegram->read_value(hc->setpoint_roomTemp, 1, 1); // is * 2, force as single byte
    telegram->read_value(hc->curr_roomTemp, 2);        // is * 10
}

// type 0x0A - data from the Nefit Easy/TC100 thermostat (0x18) - 31 bytes long
void Thermostat::process_EasyMonitor(std::shared_ptr<const Telegram> telegram) {
    std::shared_ptr<Thermostat::HeatingCircuit> hc = heating_circuit(telegram);

    telegram->read_value(hc->curr_roomTemp, 8);      // is * 100
    telegram->read_value(hc->setpoint_roomTemp, 10); // is * 100
}

// Settings Parameters - 0xA5 - RC30_1
void Thermostat::process_IBASettings(std::shared_ptr<const Telegram> telegram) {
    // 22 - display line on RC35
    telegram->read_value(ibaMainDisplay_,
                         0); // display on Thermostat: 0 int. temp, 1 int. setpoint, 2 ext. temp., 3 burner temp., 4 ww temp, 5 functioning mode, 6 time, 7 data, 9 smoke temp
    telegram->read_value(ibaLanguage_, 1);          // language on Thermostat: 0 german, 1 dutch, 2 french, 3 italian
    telegram->read_value(ibaCalIntTemperature_, 2); // offset int. temperature sensor, by * 0.1 Kelvin
    telegram->read_value(ibaBuildingType_, 6);      // building type: 0 = light, 1 = medium, 2 = heavy
    telegram->read_value(ibaMinExtTemperature_, 5); // min ext temp for heating curve, in deg., 0xF6=-10, 0x0 = 0, 0xFF=-1
    telegram->read_value(ibaClockOffset_, 12);      // offset (in sec) to clock, 0xff = -1 s, 0x02 = 2 s
}

// Settings WW 0x37 - RC35
void Thermostat::process_RC35wwSettings(std::shared_ptr<const Telegram> telegram) {
    telegram->read_value(wwMode_, 2); // 0 off, 1-on, 2-auto
}

// type 0x6F - FR10/FR50/FR100 Junkers
void Thermostat::process_JunkersMonitor(std::shared_ptr<const Telegram> telegram) {
    // ignore single byte telegram messages
    if (telegram->message_length <= 1) {
        return;
    }

    std::shared_ptr<Thermostat::HeatingCircuit> hc = heating_circuit(telegram);

    telegram->read_value(hc->curr_roomTemp, 4);     // value is * 10
    telegram->read_value(hc->setpoint_roomTemp, 2); // value is * 10

    telegram->read_value(hc->mode_type, 0); // 1 = nofrost, 2 = eco, 3 = heat
    telegram->read_value(hc->mode, 1);      // 1 = manual, 2 = auto
}

// type 0x02A5 - data from the Nefit RC1010/3000 thermostat (0x18) and RC300/310s on 0x10
void Thermostat::process_RC300Monitor(std::shared_ptr<const Telegram> telegram) {
    std::shared_ptr<Thermostat::HeatingCircuit> hc = heating_circuit(telegram);

    telegram->read_value(hc->curr_roomTemp, 0); // is * 10

    telegram->read_bitvalue(hc->mode_type, 10, 1);
    telegram->read_bitvalue(hc->mode, 10, 0); // bit 1, mode (auto=1 or manual=0)

    // if manual, take the current setpoint temp at pos 6
    // if auto, take the next setpoint temp at pos 7
    // pos 3 is the current target temp and sometimes can be 0
    // see https://github.com/proddy/EMS-ESP/issues/256#issuecomment-585171426
    // pos 3 actual setpoint (optimized), i.e. changes with temporary change, summer/holiday-modes
    // pos 6 actual setpoint according to programmed changes eco/comfort
    // pos 7 next setpoint in the future, time to next setpoint in pos 8/9
    telegram->read_value(hc->setpoint_roomTemp, 3, 1); // is * 2, force as single byte
    telegram->read_bitvalue(hc->summer_mode, 2, 4);
    telegram->read_value(hc->targetflowtemp, 4);
}

// type 0x02B9 EMS+ for reading from RC300/RC310 thermostat
void Thermostat::process_RC300Set(std::shared_ptr<const Telegram> telegram) {
    std::shared_ptr<Thermostat::HeatingCircuit> hc = heating_circuit(telegram);

    // NOTE when setting the room temp we pick from two values, hopefully one is correct!
    // manual is position 10
    // comfort is position 2
    // I think auto is position 8?
    // actual setpoint taken from RC300Monitor (Michael 12.06.2020)
    // telegram->read_value(hc->setpoint_roomTemp, 8, 1);  // single byte conversion, value is * 2 - auto?
    // telegram->read_value(hc->setpoint_roomTemp, 10, 1); // single byte conversion, value is * 2 - manual

    // check why mode is both in the Monitor and Set for the RC300. It'll be read twice!
    // telegram->read_value(hc->mode, 0); // Auto = xFF, Manual = x00 eg. 10 00 FF 08 01 B9 FF

    telegram->read_value(hc->daytemp, 2);   // is * 2
    telegram->read_value(hc->nighttemp, 4); // is * 2
}

// types 0x31D and 0x31E
void Thermostat::process_RC300WWmode(std::shared_ptr<const Telegram> telegram) {
    // 0x31D for WW system 1, 0x31E for WW system 2
    wwSystem_ = telegram->type_id - 0x31D + 1;
    telegram->read_value(wwExtra_, 0); // 0=no, 1=yes
    // pos 1 = holiday mode
    // pos 2 = current status of DHW setpoint
    // pos 3 = current status of DHW circulation pump
}

// type 0x41 - data from the RC30 thermostat(0x10) - 14 bytes long
void Thermostat::process_RC30Monitor(std::shared_ptr<const Telegram> telegram) {
    std::shared_ptr<Thermostat::HeatingCircuit> hc = heating_circuit(telegram);

    telegram->read_value(hc->setpoint_roomTemp, 1, 1); // is * 2, force as single byte
    telegram->read_value(hc->curr_roomTemp, 2);
}

// type 0xA7 - for reading the mode from the RC30 thermostat (0x10)
void Thermostat::process_RC30Set(std::shared_ptr<const Telegram> telegram) {
    std::shared_ptr<Thermostat::HeatingCircuit> hc = heating_circuit(telegram);

    telegram->read_value(hc->mode, 23);
}

// type 0x3E (HC1), 0x48 (HC2), 0x52 (HC3), 0x5C (HC4) - data from the RC35 thermostat (0x10) - 16 bytes
void Thermostat::process_RC35Monitor(std::shared_ptr<const Telegram> telegram) {
    // exit if the 15th byte (second from last) is 0x00, which I think is calculated flow setpoint temperature
    // with weather controlled RC35s this value is >=5, otherwise can be zero and our setpoint temps will be incorrect
    // see https://github.com/proddy/EMS-ESP/issues/373#issuecomment-627907301
    if (telegram->message_data[14] == 0x00) {
        return;
    }

    std::shared_ptr<Thermostat::HeatingCircuit> hc = heating_circuit(telegram);

    telegram->read_value(hc->setpoint_roomTemp, 2, 1); // is * 2, force to single byte, is 0 in summermode
    telegram->read_value(hc->curr_roomTemp, 3);        // is * 10 - or 0x7D00 if thermostat is mounted on boiler

    telegram->read_bitvalue(hc->mode_type, 1, 1);
    telegram->read_bitvalue(hc->summer_mode, 1, 0);
    telegram->read_bitvalue(hc->holiday_mode, 0, 5);

    telegram->read_value(hc->targetflowtemp, 14);
}

// type 0x3D (HC1), 0x47 (HC2), 0x51 (HC3), 0x5B (HC4) - Working Mode Heating - for reading the mode from the RC35 thermostat (0x10)
void Thermostat::process_RC35Set(std::shared_ptr<const Telegram> telegram) {
    // check to see we have a valid type
    // heating: 1 radiator, 2 convectors, 3 floors, 4 room supply
    if (telegram->message_data[0] == 0x00) {
        return;
    }

    std::shared_ptr<Thermostat::HeatingCircuit> hc = heating_circuit(telegram);

    telegram->read_value(hc->mode, 7);        // night, day, auto
    telegram->read_value(hc->daytemp, 2);     // is * 2
    telegram->read_value(hc->nighttemp, 1);   // is * 2
    telegram->read_value(hc->holidaytemp, 3); // is * 2
    telegram->read_value(hc->heatingtype, 0); // 0- off, 1-radiator, 2-convector, 3-floor

    telegram->read_value(hc->summertemp, 22);  // is * 1
    telegram->read_value(hc->nofrosttemp, 23); // is * 1
    telegram->read_value(hc->designtemp, 17);  // is * 1
    telegram->read_value(hc->offsettemp, 6);   // is * 2
}

// process_RCTime - type 0x06 - date and time from a thermostat - 14 bytes long
void Thermostat::process_RCTime(std::shared_ptr<const Telegram> telegram) {
    if (flags() == EMS_DEVICE_FLAG_EASY) {
        return; // not supported
    }

    if (datetime_.empty()) {
        datetime_.resize(25, '\0');
    }

    // render time to HH:MM:SS DD/MM/YYYY
    // had to create separate buffers because of how printf works
    char buf1[6];
    char buf2[6];
    char buf3[6];
    char buf4[6];
    char buf5[6];
    char buf6[6];
    snprintf_P(&datetime_[0],
               datetime_.capacity() + 1,
               PSTR("%s:%s:%s %s/%s/%s"),
               Helpers::smallitoa(buf1, telegram->message_data[2]),      // hour
               Helpers::smallitoa(buf2, telegram->message_data[4]),      // minute
               Helpers::smallitoa(buf3, telegram->message_data[5]),      // second
               Helpers::smallitoa(buf4, telegram->message_data[3]),      // day
               Helpers::smallitoa(buf5, telegram->message_data[1]),      // month
               Helpers::itoa(buf6, telegram->message_data[0] + 2000, 10) // year
    );
}

// 0xA5 - Set minimum external temperature
void Thermostat::set_settings_minexttemp(const int8_t mt) {
    if (((flags() & 0x0F) == EMS_DEVICE_FLAG_RC30_1) || ((flags() & 0x0F) == EMS_DEVICE_FLAG_RC35)) {
        LOG_INFO(F("Setting min external temperature to %d"), mt);
        write_command(EMS_TYPE_IBASettings, 5, mt);
    }
}

// 0xA5 - Clock offset
void Thermostat::set_settings_clockoffset(const int8_t co) {
    if ((flags() & 0x0F) == EMS_DEVICE_FLAG_RC30_1) {
        LOG_INFO(F("Setting clock offset to %d"), co);
        write_command(EMS_TYPE_IBASettings, 12, co);
    }
}
// 0xA5 - Calibrate internal temperature
void Thermostat::set_settings_calinttemp(const int8_t ct) {
    if (((flags() & 0x0F) == EMS_DEVICE_FLAG_RC30_1) || ((flags() & 0x0F) == EMS_DEVICE_FLAG_RC35)) {
        LOG_INFO(F("Calibrating internal temperature to %d.%d"), ct / 10, ct < 0 ? -ct % 10 : ct % 10);
        write_command(EMS_TYPE_IBASettings, 2, ct);
    }
}

// 0xA5 - Set the display settings
void Thermostat::set_settings_display(const uint8_t ds) {
    if ((flags() & 0x0F) == EMS_DEVICE_FLAG_RC30_1) {
        LOG_INFO(F("Setting display to %d"), ds);
        write_command(EMS_TYPE_IBASettings, 0, ds);
    }
}

// 0xA5 - Set the building settings
void Thermostat::set_settings_building(const uint8_t bg) {
    if (((flags() & 0x0F) == EMS_DEVICE_FLAG_RC30_1) || ((flags() & 0x0F) == EMS_DEVICE_FLAG_RC35)) {
        LOG_INFO(F("Setting building to %d"), bg);
        write_command(EMS_TYPE_IBASettings, 6, bg);
    }
}

// 0xA5 Set the language settings
void Thermostat::set_settings_language(const uint8_t lg) {
    if ((flags() & 0x0F) == EMS_DEVICE_FLAG_RC30_1) {
        LOG_INFO(F("Setting language to %d"), lg);
        write_command(EMS_TYPE_IBASettings, 1, lg);
    }
}

// Set the control-mode for hc 0-off, 1-RC20, 2-RC3x
void Thermostat::set_control(const uint8_t ctrl, const uint8_t hc_num) {
    std::shared_ptr<Thermostat::HeatingCircuit> hc = heating_circuit(hc_num);
    if (hc == nullptr) {
        LOG_WARNING(F("set control: Heating Circuit %d not found or activated"), hc_num);
        return;
    }
    if (ctrl > 2) {
        LOG_WARNING(F("set control: Invalid control mode: %d"), ctrl);
        return;
    }
    if ((flags() & 0x0F) == EMS_DEVICE_FLAG_RC35 || (flags() & 0x0F) == EMS_DEVICE_FLAG_RC30_1) {
        LOG_INFO(F("Setting circuit-control for hc%d to %d"), hc_num, ctrl);
        write_command(set_typeids[hc->hc_num() - 1], 26, ctrl);
    } else {
        LOG_INFO(F("set circuit-control not supported"));
    }
}

// sets the thermostat ww working mode, where mode is a string
void Thermostat::set_ww_mode(const std::string & mode) {
    if (strcasecmp("off", mode.c_str()) == 0) {
        LOG_INFO(F("Setting thermostat warm water mode to %s"), mode.c_str());
        write_command(EMS_TYPE_wwSettings, 2, 0);
    } else if (strcasecmp("on", mode.c_str()) == 0) {
        LOG_INFO(F("Setting thermostat warm water mode to %s"), mode.c_str());
        write_command(EMS_TYPE_wwSettings, 2, 1);
    } else if (strcasecmp("auto", mode.c_str()) == 0) {
        LOG_INFO(F("Setting thermostat warm water mode to %s"), mode.c_str());
        write_command(EMS_TYPE_wwSettings, 2, 2);
    } else {
        LOG_WARNING(F("set thermostat warm water mode: Invalid mode: %s"), mode.c_str());
    }
}

// sets the thermostat working mode, where mode is a string
void Thermostat::set_mode(const std::string & mode, const uint8_t hc_num) {
    if (mode_tostring(HeatingCircuit::Mode::OFF) == mode) {
        set_mode(HeatingCircuit::Mode::OFF, hc_num);
    } else if (mode_tostring(HeatingCircuit::Mode::MANUAL) == mode) {
        set_mode(HeatingCircuit::Mode::MANUAL, hc_num);
    } else if (mode_tostring(HeatingCircuit::Mode::AUTO) == mode) {
        set_mode(HeatingCircuit::Mode::AUTO, hc_num);
    } else if (mode_tostring(HeatingCircuit::Mode::DAY) == mode) {
        set_mode(HeatingCircuit::Mode::DAY, hc_num);
    } else if (mode_tostring(HeatingCircuit::Mode::NIGHT) == mode) {
        set_mode(HeatingCircuit::Mode::NIGHT, hc_num);
    } else if (mode_tostring(HeatingCircuit::Mode::HEAT) == mode) {
        set_mode(HeatingCircuit::Mode::HEAT, hc_num);
    } else if (mode_tostring(HeatingCircuit::Mode::NOFROST) == mode) {
        set_mode(HeatingCircuit::Mode::NOFROST, hc_num);
    } else if (mode_tostring(HeatingCircuit::Mode::ECO) == mode) {
        set_mode(HeatingCircuit::Mode::ECO, hc_num);
    // } else if (mode_tostring(HeatingCircuit::Mode::HOLIDAY) == mode) {
    //    set_mode(HeatingCircuit::Mode::HOLIDAY, hc_num);
    } else if (mode_tostring(HeatingCircuit::Mode::COMFORT) == mode) {
        set_mode(HeatingCircuit::Mode::COMFORT, hc_num);
    } else {
        LOG_WARNING(F("Invalid mode %s. Cannot set"), mode.c_str());
    }
}

// Set the thermostat working mode
void Thermostat::set_mode(const uint8_t mode, const uint8_t hc_num) {
    if (can_write()) {
        LOG_WARNING(F("Write not supported for this model Thermostat"));
        return;
    }

    // get hc based on number
    std::shared_ptr<Thermostat::HeatingCircuit> hc = heating_circuit(hc_num);
    if (hc == nullptr) {
        LOG_WARNING(F("set mode: Heating Circuit %d not found or activated"), hc_num);
        return;
    }

    uint8_t  set_mode_value, offset;
    uint16_t validate_typeid = 0;
    uint8_t  hc_p            = hc->hc_num() - 1;

    // set the value to send via EMS depending on the mode type
    switch (mode) {
    case HeatingCircuit::Mode::NIGHT:
    case HeatingCircuit::Mode::OFF:
        set_mode_value = 0;
        break;

    case HeatingCircuit::Mode::DAY:
    case HeatingCircuit::Mode::HEAT:
    case HeatingCircuit::Mode::MANUAL:
    case HeatingCircuit::Mode::NOFROST:
        set_mode_value = 1;
        break;

    default:
    case HeatingCircuit::Mode::AUTO:
    // case HeatingCircuit::Mode::HOLIDAY:
    case HeatingCircuit::Mode::ECO:
        set_mode_value = 2;
        break;
    }

    switch (flags() & 0x0F) {
    case EMSdevice::EMS_DEVICE_FLAG_RC20:
        offset          = EMS_OFFSET_RC20Set_mode;
        validate_typeid = set_typeids[hc_p];
        break;
    case EMSdevice::EMS_DEVICE_FLAG_RC20_2: // ES72
        offset          = EMS_OFFSET_RC20_2_Set_mode;
        validate_typeid = set_typeids[hc_p];
        break;
    case EMSdevice::EMS_DEVICE_FLAG_RC30:
        offset          = EMS_OFFSET_RC30Set_mode;
        validate_typeid = set_typeids[hc_p];
        break;
    case EMSdevice::EMS_DEVICE_FLAG_RC35:
    case EMSdevice::EMS_DEVICE_FLAG_RC30_1:
        offset          = EMS_OFFSET_RC35Set_mode;
        validate_typeid = monitor_typeids[hc_p];
        break;
    case EMSdevice::EMS_DEVICE_FLAG_RC300:
    case EMSdevice::EMS_DEVICE_FLAG_RC100:
        offset          = EMS_OFFSET_RCPLUSSet_mode;
        validate_typeid = monitor_typeids[hc_p];
        if (mode == HeatingCircuit::Mode::AUTO) {
            set_mode_value = 0xFF; // special value for auto
        } else {
            set_mode_value = 0; // everything else, like manual/day etc..
        }
        break;
    case EMSdevice::EMS_DEVICE_FLAG_JUNKERS:
        if ((flags() & EMS_DEVICE_FLAG_JUNKERS_2) == EMS_DEVICE_FLAG_JUNKERS_2) {
            offset = EMS_OFFSET_JunkersSetMessage2_set_mode;
        } else {
            offset = EMS_OFFSET_JunkersSetMessage_set_mode;
        }
        validate_typeid = monitor_typeids[hc_p];
        if (mode == HeatingCircuit::Mode::NOFROST) {
            set_mode_value = 0x01;
        } else if (mode == HeatingCircuit::Mode::ECO || (mode == HeatingCircuit::Mode::NIGHT)) {
            set_mode_value = 0x02;
        } else if ((mode == HeatingCircuit::Mode::DAY) || (mode == HeatingCircuit::Mode::HEAT)) {
            set_mode_value = 0x03; // comfort
        } else if (mode == HeatingCircuit::Mode::AUTO) {
            set_mode_value = 0x04;
        }
        break;
    default:
        offset = 0;
        break;
    }

    LOG_INFO(F("Setting thermostat mode to %s for heating circuit %d"), mode_tostring(mode).c_str(), hc->hc_num());

    // add the write command to the Tx queue
    // post validate is the corresponding monitor or set type IDs as they can differ per model
    write_command(set_typeids[hc_p], offset, set_mode_value, validate_typeid);
}

// sets the thermostat temp, where mode is a string
void Thermostat::set_temperature(const float temperature, const std::string & mode, const uint8_t hc_num) {
    if (mode_tostring(HeatingCircuit::Mode::MANUAL) == mode) {
        set_temperature(temperature, HeatingCircuit::Mode::MANUAL, hc_num);
    } else if (mode_tostring(HeatingCircuit::Mode::AUTO) == mode) {
        set_temperature(temperature, HeatingCircuit::Mode::AUTO, hc_num);
    } else if (mode_tostring(HeatingCircuit::Mode::DAY) == mode) {
        set_temperature(temperature, HeatingCircuit::Mode::DAY, hc_num);
    } else if (mode_tostring(HeatingCircuit::Mode::NIGHT) == mode) {
        set_temperature(temperature, HeatingCircuit::Mode::NIGHT, hc_num);
    } else if (mode_tostring(HeatingCircuit::Mode::COMFORT) == mode) {
        set_temperature(temperature, HeatingCircuit::Mode::COMFORT, hc_num);
    } else if (mode_tostring(HeatingCircuit::Mode::HEAT) == mode) {
        set_temperature(temperature, HeatingCircuit::Mode::HEAT, hc_num);
    } else if (mode_tostring(HeatingCircuit::Mode::NOFROST) == mode) {
        set_temperature(temperature, HeatingCircuit::Mode::NOFROST, hc_num);
    } else if (mode_tostring(HeatingCircuit::Mode::SUMMER) == mode) {
        set_temperature(temperature, HeatingCircuit::Mode::SUMMER, hc_num);
    } else if (mode_tostring(HeatingCircuit::Mode::HOLIDAY) == mode) {
        set_temperature(temperature, HeatingCircuit::Mode::HOLIDAY, hc_num);
    } else if (mode_tostring(HeatingCircuit::Mode::OFFSET) == mode) {
        set_temperature(temperature, HeatingCircuit::Mode::OFFSET, hc_num);
    } else if (mode_tostring(HeatingCircuit::Mode::DESIGN) == mode) {
        set_temperature(temperature, HeatingCircuit::Mode::DESIGN, hc_num);
    } else {
        LOG_WARNING(F("Invalid mode %s."), mode.c_str());
    }
}

// Set the temperature of the thermostat
void Thermostat::set_temperature(const float temperature, const uint8_t mode, const uint8_t hc_num) {
    if (can_write()) {
        LOG_WARNING(F("Write not supported for this model Thermostat"));
        return;
    }

    // get hc based on number
    std::shared_ptr<Thermostat::HeatingCircuit> hc = heating_circuit(hc_num);
    if (hc == nullptr) {
        LOG_WARNING(F("set temperature: Heating Circuit %d not found or activated for device ID 0x%02X"), hc_num, device_id());
        return;
    }

    uint8_t model  = flags() & 0x0F;
    int8_t  offset = -1; // we use -1 to check if there is a value
    uint8_t factor = 2;  // some temperatures only use 1 

    if (model == EMS_DEVICE_FLAG_RC10) {
        offset = EMS_OFFSET_RC10Set_temp;

    } else if (model == EMS_DEVICE_FLAG_RC20) {
        offset = EMS_OFFSET_RC20Set_temp;

    } else if (model == EMS_DEVICE_FLAG_RC30) {
        offset = EMS_OFFSET_RC30Set_temp;

    } else if ((model == EMS_DEVICE_FLAG_RC300) || (model == EMS_DEVICE_FLAG_RC100)) {
        if (mode == HeatingCircuit::Mode::AUTO) {
            offset = 0x08; // auto offset
        } else if (mode == HeatingCircuit::Mode::MANUAL) {
            offset = 0x0A; // manual offset
        } else if (mode == HeatingCircuit::Mode::COMFORT) {
            offset = 0x02; // comfort offset
        }

    } else if (model == EMS_DEVICE_FLAG_RC20_2) {
        switch (mode) {
        case HeatingCircuit::Mode::NIGHT: // change the night temp
            offset = EMS_OFFSET_RC20_2_Set_temp_night;
            break;
        case HeatingCircuit::Mode::DAY: // change the day temp
            offset = EMS_OFFSET_RC20_2_Set_temp_day;
            break;
        }

    } else if ((model == EMS_DEVICE_FLAG_RC35) || (model == EMS_DEVICE_FLAG_RC30_1)) {
        switch (mode) {
        case HeatingCircuit::Mode::NIGHT: // change the night temp
            offset = EMS_OFFSET_RC35Set_temp_night;
            break;
        case HeatingCircuit::Mode::DAY: // change the day temp
            offset = EMS_OFFSET_RC35Set_temp_day;
            break;
        case HeatingCircuit::Mode::HOLIDAY: // change the holiday temp
            offset = EMS_OFFSET_RC35Set_temp_holiday;
            break;
        case HeatingCircuit::Mode::OFFSET: // change the offset temp
            offset = EMS_OFFSET_RC35Set_temp_offset;
            break;
        case HeatingCircuit::Mode::DESIGN:
            offset = EMS_OFFSET_RC35Set_temp_design;
            factor = 1;
            break;
        case HeatingCircuit::Mode::SUMMER:
            offset = EMS_OFFSET_RC35Set_temp_summer;
            factor = 1;
            break;
        case HeatingCircuit::Mode::NOFROST:
            offset = EMS_OFFSET_RC35Set_temp_nofrost;
            factor = 1;
            break;
        default:
        case HeatingCircuit::Mode::AUTO: // automatic selection, if no type is defined, we use the standard code
            if (model == EMS_DEVICE_FLAG_RC35) {
                uint8_t mode_ = hc->get_mode(flags());
                if (mode_ == HeatingCircuit::Mode::NIGHT) {
                    offset = EMS_OFFSET_RC35Set_temp_night;
                } else if (mode_ == HeatingCircuit::Mode::DAY) {
                    offset = EMS_OFFSET_RC35Set_temp_day;
                } else {
                    offset = EMS_OFFSET_RC35Set_seltemp; // https://github.com/proddy/EMS-ESP/issues/310
                }
            } else {
                uint8_t mode_type = hc->get_mode_type(flags());
                offset            = (mode_type == HeatingCircuit::Mode::NIGHT) ? EMS_OFFSET_RC35Set_temp_night : EMS_OFFSET_RC35Set_temp_day;
            }
            break;
        }

    } else if (model == EMS_DEVICE_FLAG_JUNKERS) {
        // figure out if we have older or new thermostats, Heating Circuits on 0x65 or 0x79
        // see https://github.com/proddy/EMS-ESP/issues/335#issuecomment-593324716)
        bool old_junkers = ((flags() & EMS_DEVICE_FLAG_JUNKERS_2) == EMS_DEVICE_FLAG_JUNKERS_2);
        if (!old_junkers) {
            switch (mode) {
            case HeatingCircuit::Mode::NOFROST:
                offset = EMS_OFFSET_JunkersSetMessage_no_frost_temp;
                break;
            case HeatingCircuit::Mode::NIGHT:
            case HeatingCircuit::Mode::ECO:
                offset = EMS_OFFSET_JunkersSetMessage_night_temp;
                break;
            case HeatingCircuit::Mode::HEAT:
            case HeatingCircuit::Mode::DAY:
                offset = EMS_OFFSET_JunkersSetMessage_day_temp;
                break;
            default:
            case HeatingCircuit::Mode::AUTO: // automatic selection, if no type is defined, we use the standard code
                uint8_t mode_type = hc->get_mode_type(flags());
                offset = (mode_type == HeatingCircuit::Mode::NIGHT || mode_type == HeatingCircuit::Mode::ECO) ? EMS_OFFSET_JunkersSetMessage_night_temp
                                                                                                              : EMS_OFFSET_JunkersSetMessage_day_temp;
                break;
            }

        } else {
            // older, like the FR100
            switch (mode) {
            case HeatingCircuit::Mode::NOFROST:
                offset = EMS_OFFSET_JunkersSetMessage2_no_frost_temp;
                break;
            case HeatingCircuit::Mode::ECO:
            case HeatingCircuit::Mode::NIGHT:
                offset = EMS_OFFSET_JunkersSetMessage2_eco_temp;
                break;
            default:
            case HeatingCircuit::Mode::HEAT:
            case HeatingCircuit::Mode::DAY:
                offset = EMS_OFFSET_JunkersSetMessage3_heat;
                break;
            }
        }
    }

    // if we know what to send and to where, go and do it
    if (offset != -1) {
        char s[10];
        LOG_INFO(F("Setting thermostat temperature to %s for heating circuit %d, mode %s"),
                 Helpers::render_value(s, temperature, 2),
                 hc->hc_num(),
                 mode_tostring(mode).c_str());

        // add the write command to the Tx queue
        // post validate is the corresponding monitor type_id
        write_command(set_typeids[hc->hc_num() - 1], offset, (uint8_t)((float)temperature * (float)factor), monitor_typeids[hc->hc_num() - 1]);
    }
}

// add console commands
void Thermostat::console_commands(Shell & shell, unsigned int context) {
    EMSESPShell::commands->add_command(ShellContext::THERMOSTAT,
                                       CommandFlags::ADMIN,
                                       flash_string_vector{F_(set), F_(master)},
                                       flash_string_vector{F_(deviceid_optional)},
                                       [](Shell & shell, const std::vector<std::string> & arguments) {
                                           uint8_t value;
                                           if (arguments.empty()) {
                                               value = EMSESP_DEFAULT_MASTER_THERMOSTAT;
                                           } else {
                                               value = Helpers::hextoint(arguments.front().c_str());
                                           }
                                           Settings settings;
                                           settings.master_thermostat(value);
                                           settings.commit();
                                           EMSESP::actual_master_thermostat(value); // set the internal value too
                                           char buffer[5];
                                           shell.printfln(F_(master_thermostat_fmt),
                                                          settings.master_thermostat() == 0 ? uuid::read_flash_string(F_(auto)).c_str()
                                                                                            : Helpers::hextoa(buffer, settings.master_thermostat()));
                                       });

    EMSESPShell::commands->add_command(ShellContext::THERMOSTAT,
                                       CommandFlags::ADMIN,
                                       flash_string_vector{F_(read)},
                                       flash_string_vector{F_(typeid_mandatory)},
                                       [=](Shell & shell __attribute__((unused)), const std::vector<std::string> & arguments) {
                                           uint16_t type_id = Helpers::hextoint(arguments.front().c_str());
                                           EMSESP::send_read_request(type_id, device_id());
                                       });

    EMSESPShell::commands->add_command(ShellContext::THERMOSTAT,
                                       CommandFlags::ADMIN,
                                       flash_string_vector{F_(change), F_(temp)},
                                       flash_string_vector{F_(degrees_mandatory), F_(hc_optional), F_(mode_optional)},
                                       [=](Shell & shell __attribute__((unused)), const std::vector<std::string> & arguments) {
                                           uint8_t hc = (arguments.size() >= 2) ? arguments[1].at(0) - '0' : AUTO_HEATING_CIRCUIT;
                                           if ((arguments.size() == 3)) {
                                               set_temperature(atof(arguments.front().c_str()), arguments.back().c_str(), hc);
                                           } else if (arguments[1].at(0) >= 'A') {
                                               set_temperature(atof(arguments.front().c_str()), arguments.back().c_str(), AUTO_HEATING_CIRCUIT);
                                           } else {
                                               set_temperature(atof(arguments.front().c_str()), HeatingCircuit::Mode::AUTO, hc);
                                           }
                                       });

    EMSESPShell::commands->add_command(
        ShellContext::THERMOSTAT,
        CommandFlags::ADMIN,
        flash_string_vector{F_(change), F_(mode)},
        flash_string_vector{F_(mode_mandatory), F_(hc_optional)},
        [=](Shell & shell __attribute__((unused)), const std::vector<std::string> & arguments) {
            uint8_t hc = (arguments.size() == 2) ? arguments[1].at(0) - '0' : AUTO_HEATING_CIRCUIT;
            set_mode(arguments.front(), hc);
        },
        [](Shell & shell __attribute__((unused)), const std::vector<std::string> & arguments __attribute__((unused))) -> const std::vector<std::string> {
            return std::vector<std::string>{read_flash_string(F("off")),
                                            read_flash_string(F("manual")),
                                            read_flash_string(F("day")),
                                            read_flash_string(F("night")),
                                            read_flash_string(F("eco")),
                                            read_flash_string(F("comfort")),
                                            read_flash_string(F("heat")),
                                            // read_flash_string(F("holiday")),
                                            read_flash_string(F("nofrost")),
                                            read_flash_string(F("auto"))

            };
        });

    EMSESPShell::commands->add_command(
        ShellContext::THERMOSTAT,
        CommandFlags::ADMIN,
        flash_string_vector{F_(change), F_(wwmode)},
        flash_string_vector{F_(mode_mandatory)},
        [=](Shell & shell __attribute__((unused)), const std::vector<std::string> & arguments) { set_ww_mode(arguments.front()); },
        [](Shell & shell __attribute__((unused)), const std::vector<std::string> & arguments __attribute__((unused))) -> const std::vector<std::string> {
            return std::vector<std::string>{read_flash_string(F("off")), read_flash_string(F("on")), read_flash_string(F("auto"))
<<<<<<< HEAD
            
=======

>>>>>>> 782cde1b
            };
        });

    EMSESPShell::commands->add_command(ShellContext::THERMOSTAT,
                                       CommandFlags::USER,
                                       flash_string_vector{F_(show)},
                                       [&](Shell & shell, const std::vector<std::string> & arguments __attribute__((unused))) { show_values(shell); });

    EMSESPShell::commands->add_command(ShellContext::THERMOSTAT,
                                       CommandFlags::USER,
                                       flash_string_vector{F_(set)},
                                       [](Shell & shell, const std::vector<std::string> & arguments __attribute__((unused))) {
                                           Settings settings;
                                           char     buffer[4];
                                           shell.printfln(F_(master_thermostat_fmt),
                                                          settings.master_thermostat() == 0 ? uuid::read_flash_string(F_(auto)).c_str()
                                                                                            : Helpers::hextoa(buffer, settings.master_thermostat()));
                                           shell.println();
                                       });

    // enter the context
    Console::enter_custom_context(shell, context);
}

} // namespace emsesp<|MERGE_RESOLUTION|>--- conflicted
+++ resolved
@@ -1750,11 +1750,6 @@
         [=](Shell & shell __attribute__((unused)), const std::vector<std::string> & arguments) { set_ww_mode(arguments.front()); },
         [](Shell & shell __attribute__((unused)), const std::vector<std::string> & arguments __attribute__((unused))) -> const std::vector<std::string> {
             return std::vector<std::string>{read_flash_string(F("off")), read_flash_string(F("on")), read_flash_string(F("auto"))
-<<<<<<< HEAD
-            
-=======
-
->>>>>>> 782cde1b
             };
         });
 

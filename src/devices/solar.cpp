--- conflicted
+++ resolved
@@ -134,15 +134,6 @@
 
     if (Helpers::hasValue(cylinderPumpModulation_)) {
         doc["cylinderPumpModulation"] = cylinderPumpModulation_;
-<<<<<<< HEAD
-    }
-
-    if (Helpers::hasValue(solarPump_, VALUE_BOOL)) {
-        doc["solarPump"] = Helpers::render_value(s, solarPump_, EMS_VALUE_BOOL);
-    }
-
-    if (Helpers::hasValue(valveStatus_, VALUE_BOOL)) {
-=======
     }
 
     if (Helpers::hasValue(solarPump_, EMS_VALUE_BOOL)) {
@@ -150,7 +141,6 @@
     }
 
     if (Helpers::hasValue(valveStatus_, EMS_VALUE_BOOL)) {
->>>>>>> 8f5eff9e
         doc["valveStatus"] = Helpers::render_value(s, valveStatus_, EMS_VALUE_BOOL);
     }
 
@@ -162,11 +152,7 @@
         doc["tankHeated"] = Helpers::render_value(s, tankHeated_, EMS_VALUE_BOOL);
     }
 
-<<<<<<< HEAD
-    if (Helpers::hasValue(collectorShutdown_, VALUE_BOOL)) {
-=======
     if (Helpers::hasValue(collectorShutdown_, EMS_VALUE_BOOL)) {
->>>>>>> 8f5eff9e
         doc["collectorShutdown"] = Helpers::render_value(s, collectorShutdown_, EMS_VALUE_BOOL);
     }
 
@@ -196,13 +182,8 @@
 
 // SM10Monitor - type 0x97
 void Solar::process_SM10Monitor(std::shared_ptr<const Telegram> telegram) {
-<<<<<<< HEAD
-    telegram->read_value(collectorTemp_, 2);  // collector temp from SM10, is *10
-    telegram->read_value(tankBottomTemp_, 5);     // bottom temp from SM10, is *10
-=======
     telegram->read_value(collectorTemp_, 2);       // collector temp from SM10, is *10
     telegram->read_value(tankBottomTemp_, 5);      // bottom temp from SM10, is *10
->>>>>>> 8f5eff9e
     telegram->read_value(solarPumpModulation_, 4); // modulation solar pump
     telegram->read_bitvalue(solarPump_, 7, 1);
     telegram->read_value(pumpWorkMin_, 8);
@@ -210,10 +191,6 @@
 
 /*
  * SM100Monitor - type 0x0362 EMS+ - for MS/SM100 and MS/SM200
-<<<<<<< HEAD
- * e.g. B0 0B FF 00 02 62 00 44 02 7A 80 00 80 00 80 00 80 00 80 00 80 00 00 7C 80 00 80 00 80 00 80
-=======
->>>>>>> 8f5eff9e
  * e.g. B0 0B FF 00 02 62 00 77 01 D4 80 00 80 00 80 00 80 00 80 00 80 00 80 00 80 00 00 F9 80 00 80 9E - for heat exchanger temp
  * e.g, 30 00 FF 00 02 62 01 AC
  *      30 00 FF 18 02 62 80 00
@@ -251,25 +228,9 @@
 
 /*
  * SM100Status - type 0x0364 EMS+ for pump modulations - for MS/SM100 and MS/SM200
-<<<<<<< HEAD
  - PS1: Solar circuit pump for collector array 1
  - PS5: Cylinder primary pump when using an external heat exchanger
  * e.g. 30 00 FF 09 02 64 64 = 100%
- *      30 00 FF 09 02 64 1E = 30%
- */
-void Solar::process_SM100Status(std::shared_ptr<const Telegram> telegram) {
-    uint8_t solarpumpmod = solarPumpModulation_;
-    uint8_t cylinderpumpmod = cylinderPumpModulation_;
-    telegram->read_value(cylinderPumpModulation_, 8);
-    telegram->read_value(solarPumpModulation_, 9);
-    if (solarpumpmod == 0 && solarPumpModulation_ == 100) { // mask out boosts
-        solarPumpModulation_ = 15;                          // set to minimum
-    }
-=======
- *  PS1: Solar circuit pump for collector array 1
- *  PS5: Cylinder primary pump when using an external heat exchanger
- *  e.g. 30 00 FF 09 02 64 64 = 100%
- *       30 00 FF 09 02 64 1E = 30%
  */
 void Solar::process_SM100Status(std::shared_ptr<const Telegram> telegram) {
     uint8_t solarpumpmod    = solarPumpModulation_;
@@ -281,16 +242,10 @@
         solarPumpModulation_ = 15;                          // set to minimum
     }
 
->>>>>>> 8f5eff9e
     if (cylinderpumpmod == 0 && cylinderPumpModulation_ == 100) { // mask out boosts
         cylinderPumpModulation_ = 15;                             // set to minimum
     }
-
-<<<<<<< HEAD
-    telegram->read_bitvalue(tankHeated_, 3, 1);     // issue #422
-=======
     telegram->read_bitvalue(tankHeated_, 3, 1);        // issue #422
->>>>>>> 8f5eff9e
     telegram->read_bitvalue(collectorShutdown_, 3, 0); // collector shutdown
 }
 
@@ -320,34 +275,23 @@
  *  e.g. B0 00 FF 00 00 03 32 00 00 00 00 13 00 D6 00 00 00 FB D0 F0
  */
 void Solar::process_ISM1StatusMessage(std::shared_ptr<const Telegram> telegram) {
-<<<<<<< HEAD
-    telegram->read_value(collectorTemp_, 4);     // Collector Temperature
-    telegram->read_value(tankBottomTemp_, 6);    // Temperature Bottom of Solar Boiler
-=======
     telegram->read_value(collectorTemp_, 4);  // Collector Temperature
     telegram->read_value(tankBottomTemp_, 6); // Temperature Bottom of Solar Boiler
->>>>>>> 8f5eff9e
     uint16_t Wh = 0xFFFF;
     telegram->read_value(Wh, 2); // Solar Energy produced in last hour only ushort, is not * 10
+
     if (Wh != 0xFFFF) {
         energyLastHour_ = Wh * 10; // set to *10
     }
-<<<<<<< HEAD
-    telegram->read_bitvalue(solarPump_, 8, 0);           // PS1 Solar pump on (1) or off (0)
-    telegram->read_value(pumpWorkMin_, 10, 3);           // force to 3 bytes
-    telegram->read_bitvalue(collectorShutdown_, 9, 0);   // collector shutdown on/off
-    telegram->read_bitvalue(tankHeated_, 9, 2);          // tank full
-=======
+
     telegram->read_bitvalue(solarPump_, 8, 0);         // PS1 Solar pump on (1) or off (0)
     telegram->read_value(pumpWorkMin_, 10, 3);         // force to 3 bytes
     telegram->read_bitvalue(collectorShutdown_, 9, 0); // collector shutdown on/off
     telegram->read_bitvalue(tankHeated_, 9, 2);        // tank full
->>>>>>> 8f5eff9e
 }
 
 /*
  * Junkers ISM1 Solar Module - type 0x0101 EMS+ for setting values
- * e.g. 90 30 FF 06 00 01 50
  */
 void Solar::process_ISM1Set(std::shared_ptr<const Telegram> telegram) {
     telegram->read_value(setpoint_maxBottomTemp_, 6);

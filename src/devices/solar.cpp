--- conflicted
+++ resolved
@@ -249,13 +249,8 @@
     telegram->read_bitvalue(pump_, 8, 0);      // Solar pump on (1) or off (0)
     telegram->read_value(pumpWorkMin_, 10, 3); // force to 3 bytes
 
-<<<<<<< HEAD
-    telegram->read_bitvalue(tankHeated_, 9, 2); // issue #422
-    telegram->read_bitvalue(collectorOnOff_, 9, 0);
-=======
     telegram->read_bitvalue(collectorOnOff_, 9, 0); // collector on/off
     telegram->read_bitvalue(tankHeated_, 9, 2);     // tank full
->>>>>>> 76e4a32e
 }
 
 /*

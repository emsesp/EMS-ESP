--- conflicted
+++ resolved
@@ -27,11 +27,7 @@
 // used with the 'test' command, under su/admin
 void Test::run_test(uuid::console::Shell & shell, const std::string & command) {
     if (command == "default") {
-<<<<<<< HEAD
         run_test(shell, "mixer"); // add the default test case here
-=======
-        run_test(shell, "general"); // add the default test case here
->>>>>>> 9ee95985
     }
 
     if (command.empty()) {

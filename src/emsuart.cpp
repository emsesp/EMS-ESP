--- conflicted
+++ resolved
@@ -208,12 +208,8 @@
         }
         emsuart_tx_brk(); // send <BRK>
     } else {
-<<<<<<< HEAD
-        /* smart Tx - take two - activated via 'set tx_delay 2'
-=======
         /* smart Tx - take two - https://github.com/proddy/EMS-ESP/issues/103 by @susisstrolch
         * changed logic...
->>>>>>> 9ce1a5b4
         * we emit the whole telegram, with Rx interrupt disabled, collecting busmaster response in FIFO.
         * after sending the last char we poll the Rx status until either
         * - size(Rx FIFO) == size(Tx-Telegram)
@@ -222,38 +218,6 @@
         */
 
         ETS_UART_INTR_DISABLE(); // disable rx interrupt
-<<<<<<< HEAD
-        USIC(EMSUART_UART) = (1 << UIBD); // INT clear the BREAK detect interrupt
-        emsuart_flush_fifos();
-
-        // throw out the telegram...
-        for (uint8_t i = 0; i < len; i++)
-            USF(EMSUART_UART) = buf[i]; // send byte
-
-        uint8_t waitcount = 100;      // we abort after 100 trials...
-        do {
-            // wait until we received sizeof(telegram) or RxBRK (== collision detect)
-            delayMicroseconds(22 * EMSUART_BIT_TIME);   // approx. 2 chars delay
-            if ((--waitcount==0) ||
-                (USIS(EMSUART_UART) & ((1 << UIBD))))
-                break;
-        } while (((USS(EMSUART_UART) >> USRXC) & 0xFF) < len);
-
-        // we got the whole telegram in Rx buffer
-        // save the Rx-BRK state 
-        uint32_t break_detect = (USIS(EMSUART_UART) & ((1 << UIBD)));
-        if (!break_detect) {
-            // no bus collision - send terminating BRK signal
-            // because we already saw the last Tx-char as Rx-echo we don't need to clear the Tx-FIFO
-            USC0(EMSUART_UART) |= (1 << UCBRK);          // set <BRK>
-            delayMicroseconds(34 * EMSUART_BIT_TIME);
-            USC0(EMSUART_UART) &= ~(1 << UCBRK);         // clear <BRK>
-        }
-
-        emsuart_flush_fifos(); // flush Rx buffer to be sure
-        ETS_UART_INTR_ENABLE();     // receive anything from FIFO...
-    }   // end else
-=======
 
         // clear Rx status register - https://github.com/proddy/EMS-ESP/issues/103#issuecomment-495605798
         USC0(EMSUART_UART) |= (1 << UCRXRST); // reset uart rx fifo
@@ -292,7 +256,6 @@
         emsuart_flush_fifos();  // flush Rx buffer to be sure
         ETS_UART_INTR_ENABLE(); // receive anything from FIFO...
     }
->>>>>>> 9ce1a5b4
 }
 
 /*

--- conflicted
+++ resolved
@@ -72,11 +72,7 @@
  */
 static void ICACHE_FLASH_ATTR emsuart_recvTask(os_event_t * events) {
     _EMSRxBuf * pCurrent = pEMSRxBuf;
-<<<<<<< HEAD
-    ems_parseTelegram((uint8_t *)pCurrent->buffer, (pCurrent->writePtr) - 1); //  transmit EMS buffer, excluding the BRK
-=======
     ems_parseTelegram((uint8_t *)pCurrent->buffer, (pCurrent->writePtr) - 1); // transmit EMS buffer, excluding the BRK
->>>>>>> 2548e879
     pEMSRxBuf = paEMSRxBuf[++emsRxBufIdx % EMS_MAXBUFFERS];                   // next free EMS Receive buffer
 }
 

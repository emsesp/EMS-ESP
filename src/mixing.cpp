/*
 * EMS-ESP - https://github.com/proddy/EMS-ESP
 * Copyright 2019  Paul Derbyshire
 * 
 * This program is free software: you can redistribute it and/or modify
 * it under the terms of the GNU General Public License as published by
 * the Free Software Foundation, either version 3 of the License, or
 * (at your option) any later version.
 *
 * This program is distributed in the hope that it will be useful,
 * but WITHOUT ANY WARRANTY; without even the implied warranty of
 * MERCHANTABILITY or FITNESS FOR A PARTICULAR PURPOSE.  See the
 * GNU General Public License for more details.
 *
 * You should have received a copy of the GNU General Public License
 * along with this program.  If not, see <http://www.gnu.org/licenses/>.
 */

#include "mixing.h"

namespace emsesp {

REGISTER_FACTORY(Mixing, EMSdevice::DeviceType::MIXING);
MAKE_PSTR(logger_name, "mixing")
uuid::log::Logger Mixing::logger_{F_(logger_name), uuid::log::Facility::CONSOLE};

Mixing::Mixing(uint8_t device_type, uint8_t device_id, uint8_t product_id, const std::string & version, const std::string & name, uint8_t flags, uint8_t brand)
    : EMSdevice(device_type, device_id, product_id, version, name, flags, brand) {
    LOG_DEBUG(F("Registering new Mixing module with device ID 0x%02X"), device_id);

    if (flags == EMSdevice::EMS_DEVICE_FLAG_MMPLUS) {
        if (device_id < 0x28) {
            // telegram handlers 0x20 - 0x27 for HC
<<<<<<< HEAD
            register_telegram_type(device_id -0x20 + 0x02D7, F("MMPLUSStatusMessage_HC"), true, std::bind(&Mixing::process_MMPLUSStatusMessage_HC, this, _1));
=======
            register_telegram_type(device_id - 0x20 + 0x02D7, F("MMPLUSStatusMessage_HC"), true, std::bind(&Mixing::process_MMPLUSStatusMessage_HC, this, _1));
>>>>>>> c976d330
        } else {
            // telegram handlers for warm water/DHW 0x28, 0x29
            register_telegram_type(device_id - 0x28 + 0x0331, F("MMPLUSStatusMessage_WWC"), true, std::bind(&Mixing::process_MMPLUSStatusMessage_WWC, this, _1));
        }
    }
<<<<<<< HEAD
=======

>>>>>>> c976d330
    // EMS 1.0
    if (flags == EMSdevice::EMS_DEVICE_FLAG_MM10) {
        register_telegram_type(0x00AA, F("MMConfigMessage"), false, nullptr);
        register_telegram_type(0x00AB, F("MMStatusMessage"), true, std::bind(&Mixing::process_MMStatusMessage, this, _1));
        register_telegram_type(0x00AC, F("MMSetMessage"), false, nullptr);
    }
<<<<<<< HEAD
    Settings settings;
    mqtt_format_ = settings.mqtt_format(); // single, nested or ha
=======
>>>>>>> c976d330

    // MQTT callbacks
    // register_mqtt_topic("cmd", std::bind(&Mixing::cmd, this, _1));
}

// add context submenu
void Mixing::add_context_menu() {
}

// check to see if values have been updated
bool Mixing::updated_values() {
    return false;
}

// add console commands
void Mixing::console_commands() {
}

// display all values into the shell console
void Mixing::show_values(uuid::console::Shell & shell) {
    EMSdevice::show_values(shell); // always call this to show header

    if (type_ == Type::NONE) {
        return; // don't have any values yet
    }

    char buffer[10]; // used for formatting

    if (type_ == Type::WWC) {
        shell.printfln(F("  Warm Water Circuit #: %d"), hc_);
    } else {
        shell.printfln(F("  Heating Circuit #: %d"), hc_);
    }
<<<<<<< HEAD
    print_value(shell, 4, F("Current flow temperature"), F_(degrees), Helpers::render_value(buffer, flowTemp_, 10));
    print_value(shell, 4, F("Setpoint flow temperature"), F_(degrees), Helpers::render_value(buffer, flowSetTemp_, 1));
    print_value(shell, 4, F("Current pump modulation"), Helpers::render_value(buffer, pumpMod_, 1));
    print_value(shell, 4, F("Current valve status"), Helpers::render_value(buffer, status_, 1));
=======

    print_value(shell, 2, F("Current flow temperature"), F_(degrees), Helpers::render_value(buffer, flowTemp_, 10));
    print_value(shell, 2, F("Setpoint flow temperature"), F_(degrees), Helpers::render_value(buffer, flowSetTemp_, 1));
    print_value(shell, 2, F("Current pump modulation"), Helpers::render_value(buffer, pumpMod_, 1));
    print_value(shell, 2, F("Current valve status"), Helpers::render_value(buffer, status_, 1));
>>>>>>> c976d330
}

// publish values via MQTT
// ideally we should group up all the mixing units together into a nested JSON but for now we'll send them individually
void Mixing::publish_values() {
<<<<<<< HEAD
    static DynamicJsonDocument doc(EMSESP_MAX_JSON_SIZE_MEDIUM);
//    StaticJsonDocument<EMSESP_MAX_JSON_SIZE_MEDIUM> doc;
    JsonObject          rootMixing = doc.to<JsonObject>();
    JsonObject          dataMixing;

    if (mqtt_format_ == Settings::MQTT_format::SINGLE) {
        switch (type_) {
        case Type::HC:
            rootMixing["type"] = F("hc");
            break;
        case Type::WWC:
            rootMixing["type"] = F("wwc");
            break;
        case Type::NONE:
        default:
            return;
        }
        dataMixing = rootMixing;
    } else {
        char hc_name[10]; // hc{1-4}
        if(type_ == Type::HC) {
            strlcpy(hc_name, "hc", 10);
        } else {
            strlcpy(hc_name, "wwc", 10);
        }
        char s[3]; // for formatting strings
        strlcat(hc_name, Helpers::itoa(s, hc_), 10);
        dataMixing = rootMixing.createNestedObject(hc_name);
=======
    DynamicJsonDocument doc(EMSESP_MAX_JSON_SIZE_SMALL);

    switch (type_) {
    case Type::HC:
        doc["type"] = "hc";
        break;
    case Type::WWC:
        doc["type"] = "wwc";
        break;
    case Type::NONE:
    default:
        return;
>>>>>>> c976d330
    }

    if (flowTemp_ != EMS_VALUE_USHORT_NOTSET) {
        dataMixing["flowTemp"] = (float)flowTemp_ / 10;
    }

    if (pumpMod_ != EMS_VALUE_UINT_NOTSET) {
        dataMixing["pumpMod"] = pumpMod_;
    }

    if (status_ != EMS_VALUE_UINT_NOTSET) {
        dataMixing["status"] = status_;
    }

    if (flowSetTemp_ != EMS_VALUE_UINT_NOTSET) {
        dataMixing["flowSetTemp"] = flowSetTemp_;
    }

#ifdef EMSESP_DEBUG
    LOG_DEBUG(F("[DEBUG] Performing a mixing module publish"));
#endif
    // if format is single, send immediately and quit
    if (mqtt_format_ == Settings::MQTT_format::SINGLE) {
        char topic[30];
        char s[3]; // for formatting strings
        strlcpy(topic, "mixing_data", 30);
        strlcat(topic, Helpers::itoa(s, hc_), 30); // append hc to topic
        Mqtt::publish(topic, doc);
        return;
    }
    char topic[30];
    strlcpy(topic, "mixing_data", 30);
    Mqtt::publish(topic, doc);
}

//  heating circuits 0x02D7, 0x02D8 etc...
void Mixing::process_MMPLUSStatusMessage_HC(std::shared_ptr<const Telegram> telegram) {
    type_ = Type::HC;
    hc_   = telegram->type_id - 0x02D7 + 1; // determine which circuit this is
    telegram->read_value(flowTemp_, 3);     // is * 10
    telegram->read_value(pumpMod_, 5);
    telegram->read_value(status_, 2); // valve status
}

// Mixing module warm water loading/DHW - 0x0331, 0x0332
// e.g. A9 00 FF 00 02 32 02 6C 00 3C 00 3C 3C 46 02 03 03 00 3C // on 0x28
//      A8 00 FF 00 02 31 02 35 00 3C 00 3C 3C 46 02 03 03 00 3C // in 0x29
void Mixing::process_MMPLUSStatusMessage_WWC(std::shared_ptr<const Telegram> telegram) {
    type_ = Type::WWC;
    hc_   = telegram->type_id - 0x0331 + 1; // determine which circuit this is. There are max 2.
    telegram->read_value(flowTemp_, 0);     // is * 10
    telegram->read_value(pumpMod_, 2);
    telegram->read_value(status_, 11); // temp status
}

// Mixing on a MM10 - 0xAB
// e.g. Mixing Module -> All, type 0xAB, telegram: 21 00 AB 00 2D 01 BE 64 04 01 00 (CRC=15) #data=7
// see also https://github.com/proddy/EMS-ESP/issues/386
void Mixing::process_MMStatusMessage(std::shared_ptr<const Telegram> telegram) {
    type_ = Type::HC;

    // the heating circuit is determine by which device_id it is, 0x20 - 0x23
    // 0x21 is position 2. 0x20 is typically reserved for the WM10 switch module
    // see https://github.com/proddy/EMS-ESP/issues/270 and https://github.com/proddy/EMS-ESP/issues/386#issuecomment-629610918
    hc_ = device_id() - 0x20 + 1;
    telegram->read_value(flowTemp_, 1); // is * 10
    telegram->read_value(pumpMod_, 3);
    telegram->read_value(flowSetTemp_, 0);
}

} // namespace emsesp<|MERGE_RESOLUTION|>--- conflicted
+++ resolved
@@ -31,31 +31,20 @@
     if (flags == EMSdevice::EMS_DEVICE_FLAG_MMPLUS) {
         if (device_id < 0x28) {
             // telegram handlers 0x20 - 0x27 for HC
-<<<<<<< HEAD
-            register_telegram_type(device_id -0x20 + 0x02D7, F("MMPLUSStatusMessage_HC"), true, std::bind(&Mixing::process_MMPLUSStatusMessage_HC, this, _1));
-=======
             register_telegram_type(device_id - 0x20 + 0x02D7, F("MMPLUSStatusMessage_HC"), true, std::bind(&Mixing::process_MMPLUSStatusMessage_HC, this, _1));
->>>>>>> c976d330
         } else {
             // telegram handlers for warm water/DHW 0x28, 0x29
             register_telegram_type(device_id - 0x28 + 0x0331, F("MMPLUSStatusMessage_WWC"), true, std::bind(&Mixing::process_MMPLUSStatusMessage_WWC, this, _1));
         }
     }
-<<<<<<< HEAD
-=======
-
->>>>>>> c976d330
     // EMS 1.0
     if (flags == EMSdevice::EMS_DEVICE_FLAG_MM10) {
         register_telegram_type(0x00AA, F("MMConfigMessage"), false, nullptr);
         register_telegram_type(0x00AB, F("MMStatusMessage"), true, std::bind(&Mixing::process_MMStatusMessage, this, _1));
         register_telegram_type(0x00AC, F("MMSetMessage"), false, nullptr);
     }
-<<<<<<< HEAD
     Settings settings;
     mqtt_format_ = settings.mqtt_format(); // single, nested or ha
-=======
->>>>>>> c976d330
 
     // MQTT callbacks
     // register_mqtt_topic("cmd", std::bind(&Mixing::cmd, this, _1));
@@ -89,24 +78,15 @@
     } else {
         shell.printfln(F("  Heating Circuit #: %d"), hc_);
     }
-<<<<<<< HEAD
     print_value(shell, 4, F("Current flow temperature"), F_(degrees), Helpers::render_value(buffer, flowTemp_, 10));
     print_value(shell, 4, F("Setpoint flow temperature"), F_(degrees), Helpers::render_value(buffer, flowSetTemp_, 1));
     print_value(shell, 4, F("Current pump modulation"), Helpers::render_value(buffer, pumpMod_, 1));
     print_value(shell, 4, F("Current valve status"), Helpers::render_value(buffer, status_, 1));
-=======
-
-    print_value(shell, 2, F("Current flow temperature"), F_(degrees), Helpers::render_value(buffer, flowTemp_, 10));
-    print_value(shell, 2, F("Setpoint flow temperature"), F_(degrees), Helpers::render_value(buffer, flowSetTemp_, 1));
-    print_value(shell, 2, F("Current pump modulation"), Helpers::render_value(buffer, pumpMod_, 1));
-    print_value(shell, 2, F("Current valve status"), Helpers::render_value(buffer, status_, 1));
->>>>>>> c976d330
 }
 
 // publish values via MQTT
 // ideally we should group up all the mixing units together into a nested JSON but for now we'll send them individually
 void Mixing::publish_values() {
-<<<<<<< HEAD
     static DynamicJsonDocument doc(EMSESP_MAX_JSON_SIZE_MEDIUM);
 //    StaticJsonDocument<EMSESP_MAX_JSON_SIZE_MEDIUM> doc;
     JsonObject          rootMixing = doc.to<JsonObject>();
@@ -115,10 +95,10 @@
     if (mqtt_format_ == Settings::MQTT_format::SINGLE) {
         switch (type_) {
         case Type::HC:
-            rootMixing["type"] = F("hc");
+            rootMixing["type"] = "hc";
             break;
         case Type::WWC:
-            rootMixing["type"] = F("wwc");
+            rootMixing["type"] = "wwc";
             break;
         case Type::NONE:
         default:
@@ -135,20 +115,6 @@
         char s[3]; // for formatting strings
         strlcat(hc_name, Helpers::itoa(s, hc_), 10);
         dataMixing = rootMixing.createNestedObject(hc_name);
-=======
-    DynamicJsonDocument doc(EMSESP_MAX_JSON_SIZE_SMALL);
-
-    switch (type_) {
-    case Type::HC:
-        doc["type"] = "hc";
-        break;
-    case Type::WWC:
-        doc["type"] = "wwc";
-        break;
-    case Type::NONE:
-    default:
-        return;
->>>>>>> c976d330
     }
 
     if (flowTemp_ != EMS_VALUE_USHORT_NOTSET) {

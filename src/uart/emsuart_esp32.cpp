--- conflicted
+++ resolved
@@ -33,18 +33,10 @@
 static hw_timer_t *    timer        = NULL;
 bool                   drop_next_rx = true;
 uint8_t                tx_mode_     = 0xFF;
-<<<<<<< HEAD
 uint8_t                emsTxBuf[EMS_MAXBUFFERSIZE];
 uint8_t                emsTxBufIdx;
 uint8_t                emsTxBufLen;
 uint32_t               emsTxWait;
-=======
-//portMUX_TYPE           timerMux     = portMUX_INITIALIZER_UNLOCKED;
-uint8_t  emsTxBuf[EMS_MAXBUFFERSIZE];
-uint8_t  emsTxBufIdx;
-uint8_t  emsTxBufLen;
-uint32_t emsTxWait;
->>>>>>> 9e84fefe
 
 /*
 * Task to handle the incoming data
@@ -97,7 +89,7 @@
         EMS_UART.fifo.rw_byte = emsTxBuf[emsTxBufIdx];
         timerAlarmWrite(timer, emsTxWait, false);
         timerAlarmEnable(timer);
-    } else if (emsTxBufIdx == emsTxBufLen) {
+    } else  if (emsTxBufIdx == emsTxBufLen) {
         EMS_UART.conf0.txd_brk = 1; // <brk> after send
     }
 }
@@ -106,19 +98,9 @@
  * init UART driver
  */
 void EMSuart::start(uint8_t tx_mode) {
-<<<<<<< HEAD
     if(tx_mode > 10 ) {
-=======
-    if (tx_mode == EMS_TXMODE_DEFAULT) {
-        emsTxWait = EMSUART_BIT_TIME * 11;
-    } else if (tx_mode == EMS_TXMODE_EMSPLUS) {
-        emsTxWait = EMSUART_BIT_TIME * 20;
-    } else if (tx_mode == EMS_TXMODE_HT3) {
-        emsTxWait = EMSUART_BIT_TIME * 17;
-    } else if (tx_mode > 10) {
->>>>>>> 9e84fefe
         emsTxWait = EMSUART_BIT_TIME * tx_mode;
-    } else if (tx_mode > 5) {
+    } else if(tx_mode > 5 ) {
         emsTxWait = EMSUART_BIT_TIME * tx_mode * 2;
     } else if(tx_mode == 3) {
         emsTxWait = EMSUART_BIT_TIME * 17;
@@ -157,8 +139,8 @@
 
     emsTxBufIdx = 0;
     emsTxBufLen = 0;
-    timer       = timerBegin(1, 80, true);                             // timer prescale to 1 µs, countup
-    timerAttachInterrupt(timer, &emsuart_tx_timer_intr_handler, true); // Timer with edge interrupt
+    timer = timerBegin(1, 80, true); // timer prescale to 1 µs, countup
+	timerAttachInterrupt(timer, &emsuart_tx_timer_intr_handler, true); // Timer with edge interrupt
 }
 
 /*
@@ -166,7 +148,7 @@
  */
 void EMSuart::stop() {
     EMS_UART.int_ena.val = 0; // disable all intr.
-                              // timerAlarmDisable(timer);
+	// timerAlarmDisable(timer);
 };
 
 /*
@@ -178,7 +160,6 @@
         drop_next_rx             = true; // and drop first frame
     }
     EMS_UART.int_ena.brk_det = 1; // activate only break
-<<<<<<< HEAD
     emsTxBufIdx = 0;
     emsTxBufLen = 0;
     if (tx_mode_ == 5) {
@@ -187,20 +168,16 @@
         EMS_UART.conf0.stop_bit_num = UART_STOP_BITS_1;
     }
 }
-=======
-    emsTxBufIdx              = 0;
-    emsTxBufLen              = 0;
-};
->>>>>>> 9e84fefe
 
 /*
  * Sends a 1-byte poll, ending with a <BRK>
  */
 void EMSuart::send_poll(uint8_t data) {
-    if (tx_mode_ > 5 || tx_mode_ < 4) {
+    if (tx_mode_ > 5 || tx_mode_ < 4) { // modes 1, 2, 3 also here
+    // if (tx_mode_ > 5) {
         EMS_UART.fifo.rw_byte = data;
-        emsTxBufIdx           = 0;
-        emsTxBufLen           = 1;
+        emsTxBufIdx = 0;
+        emsTxBufLen = 1;
         timerAlarmWrite(timer, emsTxWait, false);
         timerAlarmEnable(timer);
     } else if (tx_mode_ >= EMS_TXMODE_NEW) {
@@ -210,13 +187,19 @@
         EMS_UART.fifo.rw_byte  = data;
         delayMicroseconds(EMSUART_TX_WAIT_HT3);
         EMS_UART.conf0.txd_brk = 1; // <brk>
+        // delayMicroseconds(EMSUART_TX_WAIT_BRK);
+        // EMS_UART.conf0.txd_brk = 0;
     } else if (tx_mode_ == EMS_TXMODE_EMSPLUS) {
         EMS_UART.fifo.rw_byte  = data;
         delayMicroseconds(EMSUART_TX_WAIT_PLUS);
         EMS_UART.conf0.txd_brk = 1; // <brk>
+        // delayMicroseconds(EMSUART_TX_WAIT_BRK);
+        // EMS_UART.conf0.txd_brk = 0;
     } else {
-        EMS_UART.fifo.rw_byte  = data;
-        delayMicroseconds(EMSUART_TX_WAIT_BRK);
+        volatile uint8_t _usrxc = EMS_UART.status.rxfifo_cnt;
+        EMS_UART.fifo.rw_byte   = data;
+        while (EMS_UART.status.rxfifo_cnt == _usrxc) {
+        }
         EMS_UART.conf0.txd_brk = 1; // <brk>
     }
 }
@@ -230,13 +213,14 @@
     if (len == 0 || len >= EMS_MAXBUFFERSIZE) {
         return EMS_TX_STATUS_ERR;
     }
-    if (tx_mode_ > 5 || tx_mode_ < 4) { // timer controlled modes
+    if (tx_mode_ > 5 || tx_mode_ < 4) { // timer controlled modes, also modes 1, 2, 3 because delays not working
+    // if (tx_mode_ > 5) { // timer controlled modes
         for (uint8_t i = 0; i < len; i++) {
             emsTxBuf[i] = buf[i];
         }
         EMS_UART.fifo.rw_byte = buf[0];
-        emsTxBufIdx           = 0;
-        emsTxBufLen           = len;
+        emsTxBufIdx = 0;
+        emsTxBufLen = len;
         timerAlarmWrite(timer, emsTxWait, false);
         timerAlarmEnable(timer);
         return EMS_TX_STATUS_OK;
@@ -254,6 +238,8 @@
             delayMicroseconds(EMSUART_TX_WAIT_PLUS);
         }
         EMS_UART.conf0.txd_brk = 1; // <brk> after send, cleard by hardware after send
+        // delayMicroseconds(EMSUART_TX_WAIT_BRK);
+        // EMS_UART.conf0.txd_brk = 0;
         return EMS_TX_STATUS_OK;
     }
     if (tx_mode_ == EMS_TXMODE_HT3) { // HT3 with 7 bittimes delay
@@ -262,6 +248,8 @@
             delayMicroseconds(EMSUART_TX_WAIT_HT3);
         }
         EMS_UART.conf0.txd_brk = 1; // <brk> after send, cleard by hardware after send
+        // delayMicroseconds(EMSUART_TX_WAIT_BRK);
+        // EMS_UART.conf0.txd_brk = 0;
         return EMS_TX_STATUS_OK;
     }
     // mode 1 
@@ -273,10 +261,12 @@
         EMS_UART.fifo.rw_byte    = buf[i]; // send each Tx byte
         // wait for echo
         while (EMS_UART.status.rxfifo_cnt == _usrxc) {
-            delayMicroseconds(EMSUART_TX_BUSY_WAIT); // burn CPU cycles...
+            // delayMicroseconds(EMSUART_TX_BUSY_WAIT); // burn CPU cycles...
         }
     }
     EMS_UART.conf0.txd_brk = 1; // <brk> after send, cleard by hardware after send
+    // delayMicroseconds(EMSUART_TX_WAIT_BRK);
+    // EMS_UART.conf0.txd_brk = 0;
     return EMS_TX_STATUS_OK;
 }
 

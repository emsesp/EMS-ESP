/*
 * EMS-ESP - https://github.com/proddy/EMS-ESP
 * Copyright 2019  Paul Derbyshire
 * 
 * This program is free software: you can redistribute it and/or modify
 * it under the terms of the GNU General Public License as published by
 * the Free Software Foundation, either version 3 of the License, or
 * (at your option) any later version.
 *
 * This program is distributed in the hope that it will be useful,
 * but WITHOUT ANY WARRANTY; without even the implied warranty of
 * MERCHANTABILITY or FITNESS FOR A PARTICULAR PURPOSE.  See the
 * GNU General Public License for more details.
 *
 * You should have received a copy of the GNU General Public License
 * along with this program.  If not, see <http://www.gnu.org/licenses/>.
 */

/*
 * ESP32 UART port by @ArwedL and improved by @MichaelDvP. See https://github.com/proddy/EMS-ESP/issues/380
 */

#if defined(ESP32)

#include "uart/emsuart_esp32.h"

#include "emsesp.h"

namespace emsesp {

static intr_handle_t   uart_handle;
static RingbufHandle_t buf_handle   = NULL;
static hw_timer_t *    timer        = NULL;
bool                   drop_next_rx = true;
uint8_t                tx_mode_     = 0xFF;
uint8_t                emsTxBuf[EMS_MAXBUFFERSIZE];
uint8_t                emsTxBufIdx;
uint8_t                emsTxBufLen;
uint32_t               emsTxWait;

/*
* Task to handle the incoming data
*/
void EMSuart::emsuart_recvTask(void * para) {
    while (1) {
        size_t    item_size;
        uint8_t * telegram     = (uint8_t *)xRingbufferReceive(buf_handle, &item_size, portMAX_DELAY);
        uint8_t   telegramSize = item_size;

        if (telegram) {
            EMSESP::incoming_telegram(telegram, telegramSize);
            vRingbufferReturnItem(buf_handle, (void *)telegram);
        }
    }
}
/*
 * UART interrupt, on break read the fifo and put the whole telegram to ringbuffer
 */
void IRAM_ATTR EMSuart::emsuart_rx_intr_handler(void * para) {
    static uint8_t rxbuf[EMS_MAXBUFFERSIZE];
    static uint8_t length;

    if (EMS_UART.int_st.brk_det) {
        EMS_UART.int_clr.brk_det = 1; // clear flag
        length                   = 0;
        while (EMS_UART.status.rxfifo_cnt) {
            uint8_t rx = EMS_UART.fifo.rw_byte; // read all bytes from fifo
            if (length < EMS_MAXBUFFERSIZE) {
                rxbuf[length++] = rx;
            } else {
                drop_next_rx = true; // we have a overflow
            }
        }
        if ((!drop_next_rx) && ((length == 2) || (length > 4))) {
            int baseType = 0;
            xRingbufferSendFromISR(buf_handle, rxbuf, length - 1, &baseType);
        }
        drop_next_rx = false;
    }
}


void IRAM_ATTR EMSuart::emsuart_tx_timer_intr_handler() {
    if (emsTxBufIdx > 32) {
        return;
    }

    emsTxBufIdx++;

    if (emsTxBufIdx < emsTxBufLen) {
        EMS_UART.fifo.rw_byte = emsTxBuf[emsTxBufIdx];
        timerAlarmWrite(timer, emsTxWait, false);
        timerAlarmEnable(timer);
    } else  if (emsTxBufIdx == emsTxBufLen) {
        EMS_UART.conf0.txd_brk = 1; // <brk> after send
    }
}

/*
 * init UART driver
 */
void EMSuart::start(uint8_t tx_mode) {
    if(tx_mode > 10 ) {
        emsTxWait = EMSUART_BIT_TIME * tx_mode;
    } else if(tx_mode > 5 ) {
        emsTxWait = EMSUART_BIT_TIME * tx_mode * 2;
    } else if(tx_mode == 3) {
        emsTxWait = EMSUART_BIT_TIME * 17;
    } else if(tx_mode == 2) {
        emsTxWait = EMSUART_BIT_TIME * 20;
    } else if(tx_mode == 1) {
        emsTxWait = EMSUART_BIT_TIME * 11;
    }

    if (tx_mode_ != 0xFF) { // uart already initialized
        tx_mode_ = tx_mode;
        restart();
        return;
    }

    tx_mode_ = tx_mode;

    uart_config_t uart_config = {
        .baud_rate = EMSUART_BAUD,
        .data_bits = UART_DATA_8_BITS,
        .parity    = UART_PARITY_DISABLE,
        .stop_bits = UART_STOP_BITS_1,
        .flow_ctrl = UART_HW_FLOWCTRL_DISABLE,
    };
    uart_param_config(EMSUART_UART, &uart_config);
    if (tx_mode_ == 5) {
        EMS_UART.conf0.stop_bit_num = UART_STOP_BITS_1_5;
    }
    uart_set_pin(EMSUART_UART, EMSUART_TXPIN, EMSUART_RXPIN, UART_PIN_NO_CHANGE, UART_PIN_NO_CHANGE);
    EMS_UART.int_ena.val             = 0;          // disable all intr.
    EMS_UART.int_clr.val             = 0xFFFFFFFF; // clear all intr. flags
    EMS_UART.idle_conf.tx_brk_num    = 11;         // breaklength 11 bit
    EMS_UART.idle_conf.rx_idle_thrhd = 256;
    drop_next_rx                     = true;
    buf_handle                       = xRingbufferCreate(128, RINGBUF_TYPE_NOSPLIT);
    uart_isr_register(EMSUART_UART, emsuart_rx_intr_handler, NULL, ESP_INTR_FLAG_IRAM, &uart_handle);
    xTaskCreate(emsuart_recvTask, "emsuart_recvTask", 2048, NULL, configMAX_PRIORITIES - 1, NULL);
    EMS_UART.int_ena.brk_det = 1; // activate only break

    emsTxBufIdx = 0;
    emsTxBufLen = 0;
    timer = timerBegin(1, 80, true); // timer prescale to 1 µs, countup
	timerAttachInterrupt(timer, &emsuart_tx_timer_intr_handler, true); // Timer with edge interrupt
}

/*
 * Stop, disables interrupt
 */
void EMSuart::stop() {
    EMS_UART.int_ena.val = 0; // disable all intr.
	// timerAlarmDisable(timer);
};

/*
 * Restart Interrupt
 */
void EMSuart::restart() {
    if (EMS_UART.int_raw.brk_det) {
        EMS_UART.int_clr.brk_det = 1;    // clear flag
        drop_next_rx             = true; // and drop first frame
    }

    EMS_UART.int_ena.brk_det = 1; // activate only break
    emsTxBufIdx = 0;
    emsTxBufLen = 0;
    if (tx_mode_ == 5) {
        EMS_UART.conf0.stop_bit_num = UART_STOP_BITS_1_5;
    } else {
        EMS_UART.conf0.stop_bit_num = UART_STOP_BITS_1;
    }
}

/*
 * Sends a 1-byte poll, ending with a <BRK>
 */
void EMSuart::send_poll(uint8_t data) {
    if (tx_mode_ > 5 || tx_mode_ < 4) { // modes 1, 2, 3 also here
    // if (tx_mode_ > 5) {
        EMS_UART.fifo.rw_byte = data;
        emsTxBufIdx = 0;
        emsTxBufLen = 1;
        timerAlarmWrite(timer, emsTxWait, false);
        timerAlarmEnable(timer);
    } else if (tx_mode_ >= EMS_TXMODE_NEW) {
        EMS_UART.fifo.rw_byte  = data;
        EMS_UART.conf0.txd_brk = 1; // <brk> after send
    } else if (tx_mode_ == EMS_TXMODE_HT3) {
        EMS_UART.fifo.rw_byte  = data;
        delayMicroseconds(EMSUART_TX_WAIT_HT3);
        EMS_UART.conf0.txd_brk = 1; // <brk>
        // delayMicroseconds(EMSUART_TX_WAIT_BRK);
        // EMS_UART.conf0.txd_brk = 0;
    } else if (tx_mode_ == EMS_TXMODE_EMSPLUS) {
        EMS_UART.fifo.rw_byte  = data;
        delayMicroseconds(EMSUART_TX_WAIT_PLUS);
        EMS_UART.conf0.txd_brk = 1; // <brk>
        // delayMicroseconds(EMSUART_TX_WAIT_BRK);
        // EMS_UART.conf0.txd_brk = 0;
    } else {
        volatile uint8_t _usrxc = EMS_UART.status.rxfifo_cnt;
        EMS_UART.fifo.rw_byte   = data;
        while (EMS_UART.status.rxfifo_cnt == _usrxc) {
        }
        EMS_UART.conf0.txd_brk = 1; // <brk>
    }
}

/*
 * Send data to Tx line, ending with a <BRK>
 * buf contains the CRC and len is #bytes including the CRC
 * returns code, 1=success
 */
uint16_t EMSuart::transmit(uint8_t * buf, uint8_t len) {
<<<<<<< HEAD
    if (len == 0 || len >= EMS_MAXBUFFERSIZE) {
        return EMS_TX_STATUS_ERR;
    }
    if (tx_mode_ > 5 || tx_mode_ < 4) { // timer controlled modes, also modes 1, 2, 3 because delays not working
    // if (tx_mode_ > 5) { // timer controlled modes
=======
    if (len == 0 || len > 32) {
        return EMS_TX_STATUS_ERR;
    }

    if (tx_mode_ == EMS_TXMODE_NEW || tx_mode_ == 5) {
        for (uint8_t i = 0; i < len; i++) {
            EMS_UART.fifo.rw_byte = buf[i];
        }
        EMS_UART.conf0.txd_brk = 1; // <brk> after send
    } else {
>>>>>>> 851e3935
        for (uint8_t i = 0; i < len; i++) {
            emsTxBuf[i] = buf[i];
        }
        EMS_UART.fifo.rw_byte = buf[0];
        emsTxBufIdx = 0;
        emsTxBufLen = len;
        timerAlarmWrite(timer, emsTxWait, false);
        timerAlarmEnable(timer);
        return EMS_TX_STATUS_OK;
    }
    if (tx_mode_ >= EMS_TXMODE_NEW) { // hardware controlled modes
        for (uint8_t i = 0; i < len; i++) {
            EMS_UART.fifo.rw_byte = buf[i];
        }
        EMS_UART.conf0.txd_brk = 1; // <brk> after send
        return EMS_TX_STATUS_OK;
    }
    if (tx_mode_ == EMS_TXMODE_EMSPLUS) { // EMS+ with long delay
        for (uint8_t i = 0; i < len; i++) {
            EMS_UART.fifo.rw_byte = buf[i];
            delayMicroseconds(EMSUART_TX_WAIT_PLUS);
        }
        EMS_UART.conf0.txd_brk = 1; // <brk> after send, cleard by hardware after send
        // delayMicroseconds(EMSUART_TX_WAIT_BRK);
        // EMS_UART.conf0.txd_brk = 0;
        return EMS_TX_STATUS_OK;
    }
    if (tx_mode_ == EMS_TXMODE_HT3) { // HT3 with 7 bittimes delay
        for (uint8_t i = 0; i < len; i++) {
            EMS_UART.fifo.rw_byte = buf[i];
            delayMicroseconds(EMSUART_TX_WAIT_HT3);
        }
        EMS_UART.conf0.txd_brk = 1; // <brk> after send, cleard by hardware after send
        // delayMicroseconds(EMSUART_TX_WAIT_BRK);
        // EMS_UART.conf0.txd_brk = 0;
        return EMS_TX_STATUS_OK;
    }
    // mode 1 
    // flush fifos -- not supported in ESP32 uart #2!
    // EMS_UART.conf0.rxfifo_rst = 1;
    // EMS_UART.conf0.txfifo_rst = 1;
    for (uint8_t i = 0; i < len; i++) {
        volatile uint8_t _usrxc = EMS_UART.status.rxfifo_cnt;
        EMS_UART.fifo.rw_byte    = buf[i]; // send each Tx byte
        // wait for echo
        while (EMS_UART.status.rxfifo_cnt == _usrxc) {
            // delayMicroseconds(EMSUART_TX_BUSY_WAIT); // burn CPU cycles...
        }
    }
<<<<<<< HEAD
    EMS_UART.conf0.txd_brk = 1; // <brk> after send, cleard by hardware after send
    // delayMicroseconds(EMSUART_TX_WAIT_BRK);
    // EMS_UART.conf0.txd_brk = 0;
=======

>>>>>>> 851e3935
    return EMS_TX_STATUS_OK;
}

} // namespace emsesp

#endif<|MERGE_RESOLUTION|>--- conflicted
+++ resolved
@@ -62,6 +62,10 @@
 
     if (EMS_UART.int_st.brk_det) {
         EMS_UART.int_clr.brk_det = 1; // clear flag
+        if (emsTxBufIdx < emsTxBufLen) { // timer tx_mode is interrupted by <brk>
+            emsTxBufIdx = emsTxBufLen;   // stop timer mode
+            drop_next_rx = true;         // we have trash in buffer
+        }
         length                   = 0;
         while (EMS_UART.status.rxfifo_cnt) {
             uint8_t rx = EMS_UART.fifo.rw_byte; // read all bytes from fifo
@@ -81,7 +85,7 @@
 
 
 void IRAM_ATTR EMSuart::emsuart_tx_timer_intr_handler() {
-    if (emsTxBufIdx > 32) {
+    if (emsTxBufIdx > EMS_MAXBUFFERSIZE) {
         return;
     }
 
@@ -100,24 +104,12 @@
  * init UART driver
  */
 void EMSuart::start(uint8_t tx_mode) {
-    if(tx_mode > 10 ) {
-        emsTxWait = EMSUART_BIT_TIME * tx_mode;
-    } else if(tx_mode > 5 ) {
-        emsTxWait = EMSUART_BIT_TIME * tx_mode * 2;
-    } else if(tx_mode == 3) {
-        emsTxWait = EMSUART_BIT_TIME * 17;
-    } else if(tx_mode == 2) {
-        emsTxWait = EMSUART_BIT_TIME * 20;
-    } else if(tx_mode == 1) {
-        emsTxWait = EMSUART_BIT_TIME * 11;
-    }
-
+    emsTxWait = EMSUART_TX_BIT_TIME * (tx_mode + 10);
     if (tx_mode_ != 0xFF) { // uart already initialized
         tx_mode_ = tx_mode;
         restart();
         return;
     }
-
     tx_mode_ = tx_mode;
 
     uart_config_t uart_config = {
@@ -128,9 +120,6 @@
         .flow_ctrl = UART_HW_FLOWCTRL_DISABLE,
     };
     uart_param_config(EMSUART_UART, &uart_config);
-    if (tx_mode_ == 5) {
-        EMS_UART.conf0.stop_bit_num = UART_STOP_BITS_1_5;
-    }
     uart_set_pin(EMSUART_UART, EMSUART_TXPIN, EMSUART_RXPIN, UART_PIN_NO_CHANGE, UART_PIN_NO_CHANGE);
     EMS_UART.int_ena.val             = 0;          // disable all intr.
     EMS_UART.int_clr.val             = 0xFFFFFFFF; // clear all intr. flags
@@ -164,29 +153,23 @@
         EMS_UART.int_clr.brk_det = 1;    // clear flag
         drop_next_rx             = true; // and drop first frame
     }
-
     EMS_UART.int_ena.brk_det = 1; // activate only break
-    emsTxBufIdx = 0;
-    emsTxBufLen = 0;
-    if (tx_mode_ == 5) {
-        EMS_UART.conf0.stop_bit_num = UART_STOP_BITS_1_5;
-    } else {
-        EMS_UART.conf0.stop_bit_num = UART_STOP_BITS_1;
-    }
+    emsTxBufIdx              = 0;
+    emsTxBufLen              = 0;
 }
 
 /*
  * Sends a 1-byte poll, ending with a <BRK>
  */
 void EMSuart::send_poll(uint8_t data) {
-    if (tx_mode_ > 5 || tx_mode_ < 4) { // modes 1, 2, 3 also here
-    // if (tx_mode_ > 5) {
+    // if (tx_mode_ >= 6 || tx_mode_ < 4) { // modes 1, 2, 3 also here
+    if (tx_mode_ >= 5) {
         EMS_UART.fifo.rw_byte = data;
-        emsTxBufIdx = 0;
-        emsTxBufLen = 1;
+        emsTxBufIdx           = 0;
+        emsTxBufLen           = 1;
         timerAlarmWrite(timer, emsTxWait, false);
         timerAlarmEnable(timer);
-    } else if (tx_mode_ >= EMS_TXMODE_NEW) {
+    } else if (tx_mode_ == EMS_TXMODE_NEW) {
         EMS_UART.fifo.rw_byte  = data;
         EMS_UART.conf0.txd_brk = 1; // <brk> after send
     } else if (tx_mode_ == EMS_TXMODE_HT3) {
@@ -204,7 +187,9 @@
     } else {
         volatile uint8_t _usrxc = EMS_UART.status.rxfifo_cnt;
         EMS_UART.fifo.rw_byte   = data;
-        while (EMS_UART.status.rxfifo_cnt == _usrxc) {
+        uint8_t timeoutcnt      = EMSUART_TX_TIMEOUT;
+        while ((EMS_UART.status.rxfifo_cnt == _usrxc) && (--timeoutcnt > 0)) {
+            delayMicroseconds(EMSUART_TX_BUSY_WAIT); // burn CPU cycles...
         }
         EMS_UART.conf0.txd_brk = 1; // <brk>
     }
@@ -216,35 +201,22 @@
  * returns code, 1=success
  */
 uint16_t EMSuart::transmit(uint8_t * buf, uint8_t len) {
-<<<<<<< HEAD
     if (len == 0 || len >= EMS_MAXBUFFERSIZE) {
         return EMS_TX_STATUS_ERR;
     }
-    if (tx_mode_ > 5 || tx_mode_ < 4) { // timer controlled modes, also modes 1, 2, 3 because delays not working
-    // if (tx_mode_ > 5) { // timer controlled modes
-=======
-    if (len == 0 || len > 32) {
-        return EMS_TX_STATUS_ERR;
-    }
-
-    if (tx_mode_ == EMS_TXMODE_NEW || tx_mode_ == 5) {
-        for (uint8_t i = 0; i < len; i++) {
-            EMS_UART.fifo.rw_byte = buf[i];
-        }
-        EMS_UART.conf0.txd_brk = 1; // <brk> after send
-    } else {
->>>>>>> 851e3935
+    // if (tx_mode_ >= 6 || tx_mode_ < 4) { // timer controlled modes, also modes 1, 2, 3 because delays not working
+    if (tx_mode_ >= 5) { // timer controlled modes
         for (uint8_t i = 0; i < len; i++) {
             emsTxBuf[i] = buf[i];
         }
         EMS_UART.fifo.rw_byte = buf[0];
-        emsTxBufIdx = 0;
-        emsTxBufLen = len;
+        emsTxBufIdx           = 0;
+        emsTxBufLen           = len;
         timerAlarmWrite(timer, emsTxWait, false);
         timerAlarmEnable(timer);
         return EMS_TX_STATUS_OK;
     }
-    if (tx_mode_ >= EMS_TXMODE_NEW) { // hardware controlled modes
+    if (tx_mode_ == EMS_TXMODE_NEW) { // hardware controlled modes
         for (uint8_t i = 0; i < len; i++) {
             EMS_UART.fifo.rw_byte = buf[i];
         }
@@ -277,19 +249,15 @@
     // EMS_UART.conf0.txfifo_rst = 1;
     for (uint8_t i = 0; i < len; i++) {
         volatile uint8_t _usrxc = EMS_UART.status.rxfifo_cnt;
-        EMS_UART.fifo.rw_byte    = buf[i]; // send each Tx byte
-        // wait for echo
-        while (EMS_UART.status.rxfifo_cnt == _usrxc) {
-            // delayMicroseconds(EMSUART_TX_BUSY_WAIT); // burn CPU cycles...
-        }
-    }
-<<<<<<< HEAD
+        EMS_UART.fifo.rw_byte   = buf[i]; // send each Tx byte
+        uint8_t timeoutcnt      = EMSUART_TX_TIMEOUT;
+        while ((EMS_UART.status.rxfifo_cnt == _usrxc) && (--timeoutcnt > 0)) {
+            delayMicroseconds(EMSUART_TX_BUSY_WAIT); // burn CPU cycles...
+        }
+    }
     EMS_UART.conf0.txd_brk = 1; // <brk> after send, cleard by hardware after send
     // delayMicroseconds(EMSUART_TX_WAIT_BRK);
     // EMS_UART.conf0.txd_brk = 0;
-=======
-
->>>>>>> 851e3935
     return EMS_TX_STATUS_OK;
 }
 

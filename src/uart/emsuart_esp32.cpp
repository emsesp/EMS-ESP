--- conflicted
+++ resolved
@@ -28,26 +28,11 @@
 
 namespace emsesp {
 
-<<<<<<< HEAD
-static intr_handle_t    uart_handle;
-static RingbufHandle_t  buf_handle = NULL;
-static uint8_t          rxbuf[UART_FIFO_LEN];
-static uint8_t          rxlen;
-
-
-/*
-* Task to handle the incoming data.
-*/
-void EMSuart::emsuart_recvTask(void * param) {
-   while(1) {
-        size_t    item_size;
-        uint8_t * telegram     = (uint8_t *)xRingbufferReceive(buf_handle, &item_size, portMAX_DELAY);
-        uint8_t   telegramSize = item_size; 
-=======
 static intr_handle_t   uart_handle;
 static RingbufHandle_t buf_handle = NULL;
 static uint8_t         rxbuf[UART_FIFO_LEN];
 static uint8_t         rxlen;
+bool                   drop_first_rx = true;
 
 /*
 * Task to handle the incoming data
@@ -57,7 +42,6 @@
         size_t    item_size;
         uint8_t * telegram     = (uint8_t *)xRingbufferReceive(buf_handle, &item_size, portMAX_DELAY);
         uint8_t   telegramSize = item_size;
->>>>>>> 69646c1a
 
         if (telegram) {
             EMSESP::incoming_telegram(telegram, telegramSize);
@@ -68,21 +52,17 @@
 /*
  * UART interrupt, on break read the fifo and put the whole telegram to ringbuffer
  */
-<<<<<<< HEAD
-static void IRAM_ATTR uart_intr_handle(void *arg)
-{
-=======
 static void IRAM_ATTR uart_intr_handle(void * arg) {
->>>>>>> 69646c1a
     if (EMS_UART.int_st.brk_det) {
         uint8_t rx_fifo_len = EMS_UART.status.rxfifo_cnt;
         for (rxlen = 0; rxlen < rx_fifo_len; rxlen++) {
             rxbuf[rxlen] = EMS_UART.fifo.rw_byte; // read all bytes into buffer
         }
-        if ((rxlen == 2) || ((rxlen > 4) && (rxlen <= EMS_MAXBUFFERSIZE))) {
+        if (!drop_first_rx && (rxlen == 2) || ((rxlen > 4) && (rxlen <= EMS_MAXBUFFERSIZE))) {
             int baseType = 0;
             xRingbufferSendFromISR(buf_handle, rxbuf, rxlen - 1, &baseType);
         }
+        drop_first_rx = false;
         EMS_UART.int_clr.brk_det = 1; // clear flag
         EMS_UART.conf0.txd_brk   = 0; // if it was break from sending, clear bit
     }
@@ -91,49 +71,6 @@
  * init UART driver
  */
 void EMSuart::start(uint8_t tx_mode) {
-<<<<<<< HEAD
-	uart_config_t uart_config = {
-		.baud_rate = EMSUART_BAUD,
-		.data_bits = UART_DATA_8_BITS,
-		.parity    = UART_PARITY_DISABLE,
-		.stop_bits = UART_STOP_BITS_1,
-		.flow_ctrl = UART_HW_FLOWCTRL_DISABLE,
-	};
-    ESP_ERROR_CHECK(uart_param_config(EMSUART_UART, &uart_config));
-    ESP_ERROR_CHECK(uart_set_pin(EMSUART_UART, EMSUART_TXPIN, EMSUART_RXPIN, UART_PIN_NO_CHANGE, UART_PIN_NO_CHANGE));
-    //EMS_UART.conf1.rxfifo_full_thrhd = 127;        // enough to hold the incomming telegram, should never reached
-    //EMS_UART.idle_conf.tx_brk_num    = 12;         // breaklenght 12 bit
-    EMS_UART.int_ena.val             = 0;          // diable all intr.
-    EMS_UART.int_clr.val             = 0xFFFFFFFF; // clear all intr. flags
-    EMS_UART.int_ena.brk_det         = 1;          // activate only break 
-    buf_handle = xRingbufferCreate(128, RINGBUF_TYPE_NOSPLIT);
-	ESP_ERROR_CHECK(uart_isr_register(EMSUART_UART,uart_intr_handle, NULL, ESP_INTR_FLAG_IRAM, &uart_handle));
-    xTaskCreate(emsuart_recvTask, "emsuart_recvTask", 2048, NULL, 12, NULL);
-}
-
- /*
- * Stop, disables interrupt
- */
-void EMSuart::stop(){
-    EMS_UART.int_ena.val = 0; //diable all intr.
- };
-
- /*
- * Restart Interrupt
- */
-void EMSuart::restart(){
-    EMS_UART.int_clr.val     = 0xFFFFFFFF; // clear all intr. flags
-    EMS_UART.int_ena.brk_det = 1;          // activate only break
- };
- 
- /*
- * Sends a 1-byte poll, ending with a <BRK>
- */
-void EMSuart::send_poll(uint8_t data) {
-    EMS_UART.conf0.txd_brk        = 0;  // just to make sure the bit is cleared
-    EMS_UART.fifo.rw_byte = data;
-    EMS_UART.idle_conf.tx_brk_num = 12; // breaklenght 12 bit
-=======
     uart_config_t uart_config = {
         .baud_rate = EMSUART_BAUD,
         .data_bits = UART_DATA_8_BITS,
@@ -148,10 +85,11 @@
     //EMS_UART.idle_conf.tx_brk_num    = 12;         // breaklength 12 bit
     EMS_UART.int_ena.val     = 0;          // disable all intr.
     EMS_UART.int_clr.val     = 0xFFFFFFFF; // clear all intr. flags
-    EMS_UART.int_ena.brk_det = 1;          // activate only break
     buf_handle               = xRingbufferCreate(128, RINGBUF_TYPE_NOSPLIT);
     ESP_ERROR_CHECK(uart_isr_register(EMSUART_UART, uart_intr_handle, NULL, ESP_INTR_FLAG_IRAM, &uart_handle));
     xTaskCreate(emsuart_recvTask, "emsuart_recvTask", 2048, NULL, 12, NULL);
+    drop_first_rx = true;
+    EMS_UART.int_ena.brk_det = 1;          // activate only break   
 }
 
 /*
@@ -165,7 +103,10 @@
  * Restart Interrupt
  */
 void EMSuart::restart() {
-    EMS_UART.int_clr.val     = 0xFFFFFFFF; // clear all intr. flags
+    if (EMS_UART.int_st.brk_det) { 
+        EMS_UART.int.clr.brk_det = 1; // clear break if happend 
+        drop_first_rx = true; // and drop first frame 
+    }
     EMS_UART.int_ena.brk_det = 1;          // activate only break
 };
 
@@ -176,7 +117,6 @@
     EMS_UART.conf0.txd_brk        = 0; // just to make sure the bit is cleared
     EMS_UART.fifo.rw_byte         = data;
     EMS_UART.idle_conf.tx_brk_num = 12; // breaklength 12 bit
->>>>>>> 69646c1a
     EMS_UART.conf0.txd_brk        = 1;  // sending ends in a break
 }
 
@@ -190,20 +130,12 @@
         if (EMS_UART.status.txfifo_cnt > 0) { // fifo not empty
             return EMS_TX_WTD_TIMEOUT;
         }
-<<<<<<< HEAD
-        EMS_UART.conf0.txd_brk        = 0;  // just to make sure the bit is cleared
-=======
         EMS_UART.conf0.txd_brk = 0; // just to make sure the bit is cleared
->>>>>>> 69646c1a
         for (uint8_t i = 0; i < len; i++) {
             EMS_UART.fifo.rw_byte = buf[i];
         }
         //uart_tx_chars(EMSUART_UART, (const char *)buf, len);
-<<<<<<< HEAD
-        EMS_UART.idle_conf.tx_brk_num = 12; // breaklenght 12 bit
-=======
         EMS_UART.idle_conf.tx_brk_num = 12; // breaklength 12 bit
->>>>>>> 69646c1a
         EMS_UART.conf0.txd_brk        = 1;  // sending ends in a break
     }
     return EMS_TX_STATUS_OK;

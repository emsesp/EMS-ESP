/*
 * EMS-ESP - https://github.com/proddy/EMS-ESP
 * Copyright 2019  Paul Derbyshire
 * 
 * This program is free software: you can redistribute it and/or modify
 * it under the terms of the GNU General Public License as published by
 * the Free Software Foundation, either version 3 of the License, or
 * (at your option) any later version.
 *
 * This program is distributed in the hope that it will be useful,
 * but WITHOUT ANY WARRANTY; without even the implied warranty of
 * MERCHANTABILITY or FITNESS FOR A PARTICULAR PURPOSE.  See the
 * GNU General Public License for more details.
 *
 * You should have received a copy of the GNU General Public License
 * along with this program.  If not, see <http://www.gnu.org/licenses/>.
 */

/*
 * ESP32 UART port by @ArwedL and improved by @MichaelDvP. See https://github.com/proddy/EMS-ESP/issues/380
 */

#if defined(ESP32)

#include "uart/emsuart_esp32.h"

#include "emsesp.h"

namespace emsesp {

static intr_handle_t   uart_handle;
<<<<<<< HEAD
static RingbufHandle_t buf_handle   = NULL;
static bool            drop_next_rx = true;
static uint8_t         tx_mode_     = 0xFF;
=======
static RingbufHandle_t buf_handle    = NULL;
static bool            drop_first_rx = true;
static uint8_t         tx_mode_      = 0xFF;
>>>>>>> cfeb1ce2

/*
* Task to handle the incoming data
*/
void EMSuart::emsuart_recvTask(void * para) {
    while (1) {
        size_t    item_size;
        uint8_t * telegram     = (uint8_t *)xRingbufferReceive(buf_handle, &item_size, portMAX_DELAY);
        uint8_t   telegramSize = item_size;

        if (telegram) {
            EMSESP::incoming_telegram(telegram, telegramSize);
            vRingbufferReturnItem(buf_handle, (void *)telegram);
        }
   }
}
/*
 * UART interrupt, on break read the fifo and put the whole telegram to ringbuffer
 */
void IRAM_ATTR EMSuart::emsuart_rx_intr_handler(void * para) {
    static uint8_t rxbuf[EMS_MAXBUFFERSIZE];
    static uint8_t length;

    if (EMS_UART.int_st.brk_det) {
        EMS_UART.int_clr.brk_det = 1; // clear flag
<<<<<<< HEAD
        length = 0;
        while (EMS_UART.status.rxfifo_cnt) {
            uint8_t rx = EMS_UART.fifo.rw_byte; // read all bytes from fifo
            if (length < EMS_MAXBUFFERSIZE) {
                rxbuf[length++] = rx;
            } else {
                drop_next_rx = true; // we have a overflow 
            }
        }
        if ((!drop_next_rx) && ((length == 2) || (length > 4))) {
            int baseType = 0;
            xRingbufferSendFromISR(buf_handle, rxbuf, length - 1, &baseType);
        }
        drop_next_rx = false;
=======
        EMS_UART.conf0.txd_brk   = 0; // if it was break from sending, clear bit
        length                   = 0;
        while (EMS_UART.status.rxfifo_cnt) {
            uint8_t rx = EMS_UART.fifo.rw_byte; // read all bytes into buffer
            if (length < EMS_MAXBUFFERSIZE) {
                rxbuf[length++] = rx;
            }
        }
        if ((!drop_first_rx) && ((length == 2) || ((length > 4)))) {
            int baseType = 0;
            xRingbufferSendFromISR(buf_handle, rxbuf, length - 1, &baseType);
        }
        drop_first_rx = false;
>>>>>>> cfeb1ce2
    }
}
/*
 * init UART driver
 */
void EMSuart::start(uint8_t tx_mode) {
    if (tx_mode_ != 0xFF) { // uart already initialized
        restart();
        return;
    }
<<<<<<< HEAD
    tx_mode_ =  tx_mode;
=======

    tx_mode_ = tx_mode;

>>>>>>> cfeb1ce2
    uart_config_t uart_config = {
        .baud_rate = EMSUART_BAUD,
        .data_bits = UART_DATA_8_BITS,
        .parity    = UART_PARITY_DISABLE,
        .stop_bits = UART_STOP_BITS_1,
        .flow_ctrl = UART_HW_FLOWCTRL_DISABLE,
    };

    ESP_ERROR_CHECK(uart_param_config(EMSUART_UART, &uart_config));
    ESP_ERROR_CHECK(uart_set_pin(EMSUART_UART, EMSUART_TXPIN, EMSUART_RXPIN, UART_PIN_NO_CHANGE, UART_PIN_NO_CHANGE));
<<<<<<< HEAD
    EMS_UART.int_ena.val             = 0; // disable all intr.
    EMS_UART.int_clr.val             = 0xFFFFFFFF; // clear all intr. flags
    EMS_UART.idle_conf.tx_brk_num    = 11; // breaklength 11 bit
    EMS_UART.idle_conf.rx_idle_thrhd = 256;  
    drop_next_rx                     = true;
    buf_handle                       = xRingbufferCreate(128, RINGBUF_TYPE_NOSPLIT);
    ESP_ERROR_CHECK(uart_isr_register(EMSUART_UART, emsuart_rx_intr_handler, NULL, ESP_INTR_FLAG_IRAM, &uart_handle));
    xTaskCreate(emsuart_recvTask, "emsuart_recvTask", 2048, NULL, 12, NULL);
    EMS_UART.int_ena.brk_det = 1; // activate only break   
=======
    EMS_UART.int_ena.val             = 0;          // disable all intr.
    EMS_UART.int_clr.val             = 0xFFFFFFFF; // clear all intr. flags
    EMS_UART.idle_conf.tx_brk_num    = 11;         // breaklength 11 bit
    EMS_UART.idle_conf.rx_idle_thrhd = 12;

    drop_first_rx = true;

    buf_handle = xRingbufferCreate(128, RINGBUF_TYPE_NOSPLIT);
    ESP_ERROR_CHECK(uart_isr_register(EMSUART_UART, emsuart_rx_intr_handler, NULL, ESP_INTR_FLAG_IRAM, &uart_handle));
    xTaskCreate(emsuart_recvTask, "emsuart_recvTask", 2048, NULL, 12, NULL);

    EMS_UART.int_ena.brk_det = 1; // activate only break
>>>>>>> cfeb1ce2
}

/*
 * Stop, disables interrupt
 */
void EMSuart::stop() {
    EMS_UART.int_ena.val = 0; // disable all intr.
};

/*
 * Restart Interrupt
 */
void EMSuart::restart() {
<<<<<<< HEAD
    if (EMS_UART.int_raw.brk_det) { 
        EMS_UART.int_clr.brk_det = 1; // clear flag
        drop_next_rx = true; // and drop first frame 
=======
    if (EMS_UART.int_raw.brk_det) {
        EMS_UART.int_clr.brk_det = 1;    // clear flag
        drop_first_rx            = true; // and drop first frame
>>>>>>> cfeb1ce2
    }
    EMS_UART.int_ena.brk_det = 1; // activate only break
};

/*
 * Sends a 1-byte poll, ending with a <BRK>
 */
void EMSuart::send_poll(uint8_t data) {
<<<<<<< HEAD
    EMS_UART.fifo.rw_byte  = data;
    EMS_UART.conf0.txd_brk = 1;  // <brk> after send
=======
    EMS_UART.conf0.txd_brk = 0; // just to make sure the bit is cleared
    EMS_UART.fifo.rw_byte  = data;
    //EMS_UART.idle_conf.tx_brk_num = 11; // breaklength 11 bit
    EMS_UART.conf0.txd_brk = 1; // sending ends in a break
>>>>>>> cfeb1ce2
}

/*
 * Send data to Tx line, ending with a <BRK>
 * buf contains the CRC and len is #bytes including the CRC
 * returns code, 1=success
 */
EMSUART_STATUS EMSuart::transmit(uint8_t * buf, uint8_t len) {
    if (len > 0) {
<<<<<<< HEAD
        for (uint8_t i = 0; i < len; i++) {
            EMS_UART.fifo.rw_byte = buf[i];
        }
        EMS_UART.conf0.txd_brk = 1;  // <brk> after send
=======
        EMS_UART.conf0.txd_brk = 0; // just to make sure the bit is cleared
        for (uint8_t i = 0; i < len; i++) {
            EMS_UART.fifo.rw_byte = buf[i];
        }
        //uart_tx_chars(EMSUART_UART, (const char *)buf, len);
        //EMS_UART.idle_conf.tx_brk_num = 11; // breaklength 11 bit
        EMS_UART.conf0.txd_brk = 1; // sending ends in a break
>>>>>>> cfeb1ce2
    }
    return EMS_TX_STATUS_OK;
}

} // namespace emsesp

#endif<|MERGE_RESOLUTION|>--- conflicted
+++ resolved
@@ -29,15 +29,9 @@
 namespace emsesp {
 
 static intr_handle_t   uart_handle;
-<<<<<<< HEAD
 static RingbufHandle_t buf_handle   = NULL;
 static bool            drop_next_rx = true;
 static uint8_t         tx_mode_     = 0xFF;
-=======
-static RingbufHandle_t buf_handle    = NULL;
-static bool            drop_first_rx = true;
-static uint8_t         tx_mode_      = 0xFF;
->>>>>>> cfeb1ce2
 
 /*
 * Task to handle the incoming data
@@ -63,7 +57,6 @@
 
     if (EMS_UART.int_st.brk_det) {
         EMS_UART.int_clr.brk_det = 1; // clear flag
-<<<<<<< HEAD
         length = 0;
         while (EMS_UART.status.rxfifo_cnt) {
             uint8_t rx = EMS_UART.fifo.rw_byte; // read all bytes from fifo
@@ -78,21 +71,6 @@
             xRingbufferSendFromISR(buf_handle, rxbuf, length - 1, &baseType);
         }
         drop_next_rx = false;
-=======
-        EMS_UART.conf0.txd_brk   = 0; // if it was break from sending, clear bit
-        length                   = 0;
-        while (EMS_UART.status.rxfifo_cnt) {
-            uint8_t rx = EMS_UART.fifo.rw_byte; // read all bytes into buffer
-            if (length < EMS_MAXBUFFERSIZE) {
-                rxbuf[length++] = rx;
-            }
-        }
-        if ((!drop_first_rx) && ((length == 2) || ((length > 4)))) {
-            int baseType = 0;
-            xRingbufferSendFromISR(buf_handle, rxbuf, length - 1, &baseType);
-        }
-        drop_first_rx = false;
->>>>>>> cfeb1ce2
     }
 }
 /*
@@ -103,13 +81,7 @@
         restart();
         return;
     }
-<<<<<<< HEAD
-    tx_mode_ =  tx_mode;
-=======
-
     tx_mode_ = tx_mode;
-
->>>>>>> cfeb1ce2
     uart_config_t uart_config = {
         .baud_rate = EMSUART_BAUD,
         .data_bits = UART_DATA_8_BITS,
@@ -120,30 +92,15 @@
 
     ESP_ERROR_CHECK(uart_param_config(EMSUART_UART, &uart_config));
     ESP_ERROR_CHECK(uart_set_pin(EMSUART_UART, EMSUART_TXPIN, EMSUART_RXPIN, UART_PIN_NO_CHANGE, UART_PIN_NO_CHANGE));
-<<<<<<< HEAD
     EMS_UART.int_ena.val             = 0; // disable all intr.
     EMS_UART.int_clr.val             = 0xFFFFFFFF; // clear all intr. flags
     EMS_UART.idle_conf.tx_brk_num    = 11; // breaklength 11 bit
-    EMS_UART.idle_conf.rx_idle_thrhd = 256;  
+    EMS_UART.idle_conf.rx_idle_thrhd = 256;
     drop_next_rx                     = true;
     buf_handle                       = xRingbufferCreate(128, RINGBUF_TYPE_NOSPLIT);
     ESP_ERROR_CHECK(uart_isr_register(EMSUART_UART, emsuart_rx_intr_handler, NULL, ESP_INTR_FLAG_IRAM, &uart_handle));
     xTaskCreate(emsuart_recvTask, "emsuart_recvTask", 2048, NULL, 12, NULL);
-    EMS_UART.int_ena.brk_det = 1; // activate only break   
-=======
-    EMS_UART.int_ena.val             = 0;          // disable all intr.
-    EMS_UART.int_clr.val             = 0xFFFFFFFF; // clear all intr. flags
-    EMS_UART.idle_conf.tx_brk_num    = 11;         // breaklength 11 bit
-    EMS_UART.idle_conf.rx_idle_thrhd = 12;
-
-    drop_first_rx = true;
-
-    buf_handle = xRingbufferCreate(128, RINGBUF_TYPE_NOSPLIT);
-    ESP_ERROR_CHECK(uart_isr_register(EMSUART_UART, emsuart_rx_intr_handler, NULL, ESP_INTR_FLAG_IRAM, &uart_handle));
-    xTaskCreate(emsuart_recvTask, "emsuart_recvTask", 2048, NULL, 12, NULL);
-
     EMS_UART.int_ena.brk_det = 1; // activate only break
->>>>>>> cfeb1ce2
 }
 
 /*
@@ -157,15 +114,9 @@
  * Restart Interrupt
  */
 void EMSuart::restart() {
-<<<<<<< HEAD
-    if (EMS_UART.int_raw.brk_det) { 
+    if (EMS_UART.int_raw.brk_det) {
         EMS_UART.int_clr.brk_det = 1; // clear flag
-        drop_next_rx = true; // and drop first frame 
-=======
-    if (EMS_UART.int_raw.brk_det) {
-        EMS_UART.int_clr.brk_det = 1;    // clear flag
-        drop_first_rx            = true; // and drop first frame
->>>>>>> cfeb1ce2
+        drop_next_rx = true; // and drop first frame
     }
     EMS_UART.int_ena.brk_det = 1; // activate only break
 };
@@ -174,15 +125,8 @@
  * Sends a 1-byte poll, ending with a <BRK>
  */
 void EMSuart::send_poll(uint8_t data) {
-<<<<<<< HEAD
     EMS_UART.fifo.rw_byte  = data;
     EMS_UART.conf0.txd_brk = 1;  // <brk> after send
-=======
-    EMS_UART.conf0.txd_brk = 0; // just to make sure the bit is cleared
-    EMS_UART.fifo.rw_byte  = data;
-    //EMS_UART.idle_conf.tx_brk_num = 11; // breaklength 11 bit
-    EMS_UART.conf0.txd_brk = 1; // sending ends in a break
->>>>>>> cfeb1ce2
 }
 
 /*
@@ -192,20 +136,10 @@
  */
 EMSUART_STATUS EMSuart::transmit(uint8_t * buf, uint8_t len) {
     if (len > 0) {
-<<<<<<< HEAD
         for (uint8_t i = 0; i < len; i++) {
             EMS_UART.fifo.rw_byte = buf[i];
         }
         EMS_UART.conf0.txd_brk = 1;  // <brk> after send
-=======
-        EMS_UART.conf0.txd_brk = 0; // just to make sure the bit is cleared
-        for (uint8_t i = 0; i < len; i++) {
-            EMS_UART.fifo.rw_byte = buf[i];
-        }
-        //uart_tx_chars(EMSUART_UART, (const char *)buf, len);
-        //EMS_UART.idle_conf.tx_brk_num = 11; // breaklength 11 bit
-        EMS_UART.conf0.txd_brk = 1; // sending ends in a break
->>>>>>> cfeb1ce2
     }
     return EMS_TX_STATUS_OK;
 }

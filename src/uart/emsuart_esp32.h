--- conflicted
+++ resolved
@@ -40,11 +40,7 @@
 
 // customize the GPIO pins for RX and TX here
 #define EMSUART_RXPIN 23 // 17 is UART2 RX. Use 23 for D7 on a Wemos D1-32 mini for backwards compatabilty
-<<<<<<< HEAD
 #define EMSUART_TXPIN 5 // 16 is UART2 TX. Use 5 for D8 on a Wemos D1-32 mini for backwards compatabilty
-=======
-#define EMSUART_TXPIN 5  // 16 is UART2 TX. Use 5 for D8 on a Wemos D1-32 mini for backwards compatabilty
->>>>>>> cfeb1ce2
 
 namespace emsesp {
 

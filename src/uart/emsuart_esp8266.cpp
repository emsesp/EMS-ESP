--- conflicted
+++ resolved
@@ -24,17 +24,13 @@
 
 namespace emsesp {
 
-os_event_t            recvTaskQueue[EMSUART_recvTaskQueueLen]; // our Rx queue
+os_event_t recvTaskQueue[EMSUART_recvTaskQueueLen]; // our Rx queue
 EMSuart::EMSRxBuf_t * pEMSRxBuf;
 EMSuart::EMSRxBuf_t * paEMSRxBuf[EMS_MAXBUFFERS];
-<<<<<<< HEAD
-uint8_t emsRxBufIdx = 0;
-=======
-uint8_t               emsRxBufIdx = 0;
-
-uint8_t phantomBreak = 0;
-uint8_t tx_mode_     = EMS_TXMODE_DEFAULT;
->>>>>>> 69646c1a
+uint8_t               emsRxBufIdx   = 0;
+bool                  drop_first_rx = true;
+uint8_t               phantomBreak  = 0;
+uint8_t               tx_mode_      = EMS_TXMODE_NEW;
 
 // Main interrupt handler
 // Important: must not use ICACHE_FLASH_ATTR
@@ -50,20 +46,14 @@
         }
         USIE(EMSUART_UART) = 0;              // disable all interrupts and clear them
         USC0(EMSUART_UART) &= ~(1 << UCBRK); // reset <BRK> from sending
-        if (length < EMS_MAXBUFFERSIZE) {    // only a valid telegram
+        if (!drop_first_rx  && (length < EMS_MAXBUFFERSIZE)) {    // only a valid telegram
             pEMSRxBuf->length = length;
             os_memcpy((void *)pEMSRxBuf->buffer, (void *)&uart_buffer, pEMSRxBuf->length); // copy data into transfer buffer, including the BRK 0x00 at the end
-<<<<<<< HEAD
-            system_os_post(EMSUART_recvTaskPrio, 0, 0); // call emsuart_recvTask() at next opportunity
-        }
-        USIC(EMSUART_UART) = (1 << UIBD);    // INT clear the BREAK detect interrupt
-        USIE(EMSUART_UART) = (1 << UIBD);     // enable only rx break
-=======
             system_os_post(EMSUART_recvTaskPrio, 0, 0);                                    // call emsuart_recvTask() at next opportunity
         }
-        USIC(EMSUART_UART) = (1 << UIBD); // INT clear the BREAK detect interrupt
+        drop_first_rx = false;
+        USIC(EMSUART_UART) |= (1 << UIBD); // INT clear the BREAK detect interrupt
         USIE(EMSUART_UART) = (1 << UIBD); // enable only rx break
->>>>>>> 69646c1a
     }
 }
 
@@ -78,15 +68,11 @@
     uint8_t length        = pCurrent->length;                           // number of bytes including the BRK at the end
     pCurrent->length      = 0;
 
-<<<<<<< HEAD
-=======
-    // LEGACY CODE
     if (phantomBreak) {
         phantomBreak = 0;
         length--; // remove phantom break from Rx buffer
     }
 
->>>>>>> 69646c1a
     // it's a poll or status code, single byte and ok to send on, then quit
     if (length == 2) {
         EMSESP::incoming_telegram((uint8_t *)pCurrent->buffer, 1);
@@ -94,11 +80,7 @@
     }
 
     // also telegrams with no data value
-<<<<<<< HEAD
-    // then transmit EMS buffer, excluding the BRK, lenght is checked by irq
-=======
     // then transmit EMS buffer, excluding the BRK, length is checked by irq
->>>>>>> 69646c1a
     if (length > 4) {
         EMSESP::incoming_telegram((uint8_t *)pCurrent->buffer, length - 1);
     }
@@ -108,7 +90,7 @@
  * init UART0 driver
  */
 void ICACHE_FLASH_ATTR EMSuart::start(uint8_t tx_mode) {
-
+    tx_mode_ = tx_mode;
     // allocate and preset EMS Receive buffers
     for (int i = 0; i < EMS_MAXBUFFERS; i++) {
         EMSRxBuf_t * p = (EMSRxBuf_t *)malloc(sizeof(EMSRxBuf_t));
@@ -116,12 +98,6 @@
     }
     pEMSRxBuf = paEMSRxBuf[0]; // reset EMS Rx Buffer
 
-<<<<<<< HEAD
-    //ETS_UART_INTR_DISABLE();
-    //ETS_UART_INTR_ATTACH(nullptr, nullptr);
-
-=======
->>>>>>> 69646c1a
     // pin settings
     PIN_PULLUP_DIS(PERIPHS_IO_MUX_U0TXD_U);
     PIN_FUNC_SELECT(PERIPHS_IO_MUX_U0TXD_U, FUNC_U0TXD);
@@ -130,41 +106,22 @@
 
     // set 9600, 8 bits, no parity check, 1 stop bit
     USD(EMSUART_UART)  = (UART_CLK_FREQ / EMSUART_BAUD);
-<<<<<<< HEAD
-    USC0(EMSUART_UART) = EMSUART_CONFIG; // 8N1
-
-    USC0(EMSUART_UART) |= ((1 << UCRXRST) | (1 << UCTXRST));  // set bits
-    USC0(EMSUART_UART) &= ~((1 << UCRXRST) | (1 << UCTXRST)); // clear bits
-
-=======
     USC0(EMSUART_UART) = EMSUART_CONFIG;
-
-    USC0(EMSUART_UART) |= ((1 << UCRXRST) | (1 << UCTXRST));  // set bits
-    USC0(EMSUART_UART) &= ~((1 << UCRXRST) | (1 << UCTXRST)); // clear bits
-
->>>>>>> 69646c1a
-    // UCFFT = RX FIFO Full Threshold (7 bit) = want this to be more than 32)
-    USC1(EMSUART_UART) = (0x7F << UCFFT); // rx buffer full
-    USIE(EMSUART_UART) = 0;               // disable all interrupts
-    USIC(EMSUART_UART) = 0xFFFF;          // clear all interupts
-<<<<<<< HEAD
-    // set up interrupt callbacks for Rx
-    system_os_task(emsuart_recvTask, EMSUART_recvTaskPrio, recvTaskQueue, EMSUART_recvTaskQueueLen);
-    // disable esp debug which will go to Tx and mess up the line - see https://github.com/espruino/Espruino/issues/655
-    system_set_os_print(0);
-    // swap Rx and Tx pins to use GPIO13 (D7) and GPIO15 (D8) respectively
-    system_uart_swap();
+    // flash fifo buffers, not required since we drop the first telegram
+    // USC0(EMSUART_UART) |= ((1 << UCRXRST) | (1 << UCTXRST));  // set bits
+    // USC0(EMSUART_UART) &= ~((1 << UCRXRST) | (1 << UCTXRST)); // clear bits
+
+    // we dont use fifo-full interrupt anymore, no need to set this 
+    //USC1(EMSUART_UART) = (0x7F << UCFFT); // rx buffer full
+    USIE(EMSUART_UART) = 0; // disable all interrupts
+    USIC(EMSUART_UART) = 0xFFFF; // clear all interupt flags
+
+    system_set_os_print(0); // disable esp debug which will go to Tx and mess up the line - see https://github.com/espruino/Espruino/issues/655
+    system_uart_swap(); // swap Rx and Tx pins to use GPIO13 (D7) and GPIO15 (D8) respectively
+    system_os_task(emsuart_recvTask, EMSUART_recvTaskPrio, recvTaskQueue, EMSUART_recvTaskQueueLen); // set up interrupt callbacks for Rx
     ETS_UART_INTR_ATTACH(emsuart_rx_intr_handler, nullptr);
+    drop_first_rx = true; // drop first telegram since it is incomplete
     USIE(EMSUART_UART) = (1 << UIBD); // enable only rx break interrupt
-    //ETS_UART_INTR_ENABLE();
-=======
-
-    system_os_task(emsuart_recvTask, EMSUART_recvTaskPrio, recvTaskQueue, EMSUART_recvTaskQueueLen); // set up interrupt callbacks for Rx
-    system_set_os_print(0); // disable esp debug which will go to Tx and mess up the line - see https://github.com/espruino/Espruino/issues/655
-    system_uart_swap();     // swap Rx and Tx pins to use GPIO13 (D7) and GPIO15 (D8) respectively
-    ETS_UART_INTR_ATTACH(emsuart_rx_intr_handler, nullptr);
-    USIE(EMSUART_UART) = (1 << UIBD); // enable only rx break interrupt
->>>>>>> 69646c1a
 }
 
 /*
@@ -172,28 +129,30 @@
  * This is called prior to an OTA upload and also before a save to the filesystem to prevent conflicts
  */
 void ICACHE_FLASH_ATTR EMSuart::stop() {
-<<<<<<< HEAD
-    USIE(EMSUART_UART) = 0;     // disable interrup
-=======
-    USIE(EMSUART_UART) = 0; // disable interrup
->>>>>>> 69646c1a
+    USIE(EMSUART_UART) = 0; // disable uart interrupt
 }
 
 /*
  * re-start UART0 driver
  */
 void ICACHE_FLASH_ATTR EMSuart::restart() {
-<<<<<<< HEAD
-    USIE(EMSUART_UART) = (1 << UIBD);     // enable only rx break
-=======
-    USIE(EMSUART_UART) = (1 << UIBD); // enable only rx break
->>>>>>> 69646c1a
+    if (USIS(EMSUART_UART) & ((1 << UIBD))) { // if we had a break
+        USIC(EMSUART_UART) |= (1 << UIBD); // clear the BREAK detect flag
+        drop_first_rx = true; // and drop first frame 
+    } // otherwise there is the beginning of a valid telegram in the fifo
+    USIE(EMSUART_UART) = (1 << UIBD); // enable rx break interrupt
 }
 
 void EMSuart::send_poll(uint8_t data) {
-    USC0(EMSUART_UART) &= ~(1 << UCBRK); // clear <BRK> bit
-    USF(EMSUART_UART) = data;
-    USC0(EMSUART_UART) |= (1 << UCBRK); // send <BRK> at the end
+    if (tx_mode_ == EMS_TXMODE_NEW) {
+        USC0(EMSUART_UART) &= ~(1 << UCBRK); // in doubt clear <BRK> bit 
+        USF(EMSUART_UART) = data;
+        USC0(EMSUART_UART) |= (1 << UCBRK); // send <BRK> at the end
+    } else {
+        USF(EMSUART_UART) = data;
+        delayMicroseconds(EMSUART_TX_BRK_WAIT); 
+        tx_brk(); // send <BRK>
+   }
 }
 
 /*
@@ -201,38 +160,32 @@
  * buf contains the CRC and len is #bytes including the CRC
  */
 EMSUART_STATUS ICACHE_FLASH_ATTR EMSuart::transmit(uint8_t * buf, uint8_t len) {
-<<<<<<< HEAD
-    if (len) {
-        USC0(EMSUART_UART) &= ~(1 << UCBRK); // clear <BRK> bit
-        for (uint8_t i = 0; i < len ; i++) {
-=======
     if (len == 0) {
         return EMS_TX_STATUS_OK; // nothing to send
     }
 
     // new code from Michael. See https://github.com/proddy/EMS-ESP/issues/380
     if (tx_mode_ == EMS_TXMODE_NEW) {
+        if ((USS(EMSUART_UART) >> USTXC) & 0xFF)  { // buffer not empty
+            return EMS_TX_WTD_TIMEOUT;
+        }
         USC0(EMSUART_UART) &= ~(1 << UCBRK); // clear <BRK> bit
         for (uint8_t i = 0; i < len; i++) {
-            USF(EMSUART_UART) = buf[i];
+            USF(EMSUART_UART) = buf[i]; // fill fifo buffer
         }
         USC0(EMSUART_UART) |= (1 << UCBRK); // send <BRK> at the end
-
         return EMS_TX_STATUS_OK;
     }
 
     // EMS+ https://github.com/proddy/EMS-ESP/issues/23#
     if (tx_mode_ == EMS_TXMODE_EMSPLUS) { // With extra tx delay for EMS+
         for (uint8_t i = 0; i < len; i++) {
->>>>>>> 69646c1a
             USF(EMSUART_UART) = buf[i];
-        }
-        USC0(EMSUART_UART) |= (1 << UCBRK); // send <BRK> at the end
-    }
-<<<<<<< HEAD
-    return EMS_TX_STATUS_OK;
-} 
-=======
+            delayMicroseconds(EMSUART_TX_BRK_WAIT); 
+        }
+        tx_brk(); // send <BRK>
+        return EMS_TX_STATUS_OK;
+    }
 
     // Junkers logic by @philrich
     if (tx_mode_ == EMS_TXMODE_HT3) {
@@ -358,7 +311,7 @@
     tmp = (1 << UCBRK);
     USC0(EMSUART_UART) |= (tmp); // set bit
 
-    if (tx_mode_ == EMS_TX_WTD_TIMEOUT) { // EMS+ mode
+    if (tx_mode_ == EMS_TXMODE_EMSPLUS) { // EMS+ mode
         delayMicroseconds(EMSUART_TX_BRK_WAIT);
     } else if (tx_mode_ == EMS_TXMODE_HT3) {                     // junkers mode
         delayMicroseconds(EMSUART_TX_WAIT_BRK - EMSUART_TX_LAG); // 1144 (11 Bits)
@@ -367,7 +320,6 @@
     USC0(EMSUART_UART) &= ~(tmp); // clear bit
 }
 
->>>>>>> 69646c1a
 } // namespace emsesp
 
 #endif
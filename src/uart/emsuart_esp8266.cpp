/*
 * EMS-ESP - https://github.com/proddy/EMS-ESP
 * Copyright 2019  Paul Derbyshire
 * 
 * This program is free software: you can redistribute it and/or modify
 * it under the terms of the GNU General Public License as published by
 * the Free Software Foundation, either version 3 of the License, or
 * (at your option) any later version.
 *
 * This program is distributed in the hope that it will be useful,
 * but WITHOUT ANY WARRANTY; without even the implied warranty of
 * MERCHANTABILITY or FITNESS FOR A PARTICULAR PURPOSE.  See the
 * GNU General Public License for more details.
 *
 * You should have received a copy of the GNU General Public License
 * along with this program.  If not, see <http://www.gnu.org/licenses/>.
 */

#if defined(ESP8266)

#include "uart/emsuart_esp8266.h"

#include "emsesp.h"

namespace emsesp {

os_event_t            recvTaskQueue[EMSUART_recvTaskQueueLen]; // our Rx queue
EMSuart::EMSRxBuf_t * pEMSRxBuf;
EMSuart::EMSRxBuf_t * paEMSRxBuf[EMS_MAXBUFFERS];
uint8_t               emsRxBufIdx  = 0;
uint8_t               tx_mode_     = 0xFF;
bool                  drop_next_rx = true;
<<<<<<< HEAD
uint8_t               emsTxBuf[EMS_MAXBUFFERSIZE];
uint8_t               emsTxBufIdx;
uint8_t               emsTxBufLen;
uint32_t              emsTxWait;

=======
// uint32_t              emsRxTime;
uint8_t  emsTxBuf[EMS_MAXBUFFERSIZE];
uint8_t  emsTxBufIdx;
uint8_t  emsTxBufLen;
uint32_t emsTxWait;
>>>>>>> 9e84fefe

//
// Main interrupt handler
// Important: must not use ICACHE_FLASH_ATTR
//
void ICACHE_RAM_ATTR EMSuart::emsuart_rx_intr_handler(void * para) {
    static uint8_t length = 0;
    static uint8_t uart_buffer[EMS_MAXBUFFERSIZE + 2];

    if (USIS(EMSUART_UART) & ((1 << UIBD))) { // BREAK detection = End of EMS data block
        USC0(EMSUART_UART) &= ~(1 << UCBRK);  // reset tx-brk
        // just for testing if break isn't finished yet
        // while((USS(EMSUART_UART) >> USRXD) == 0); // wait for idle state of pin
        USIC(EMSUART_UART) = (1 << UIBD); // INT clear the BREAK detect interrupt
        length             = 0;
        while ((USS(EMSUART_UART) >> USRXC) & 0x0FF) { // read fifo into buffer
            uint8_t rx = USF(EMSUART_UART);
            if (length < EMS_MAXBUFFERSIZE) {
                uart_buffer[length++] = rx;
            } else {
                drop_next_rx = true;
            }
        }
        if (!drop_next_rx) {
            pEMSRxBuf->length = length;
            os_memcpy((void *)pEMSRxBuf->buffer, (void *)&uart_buffer, pEMSRxBuf->length); // copy data into transfer buffer, including the BRK 0x00 at the end
<<<<<<< HEAD
=======
            // emsRxTime = uuid::get_uptime();
>>>>>>> 9e84fefe
        }
        drop_next_rx = false;
        system_os_post(EMSUART_recvTaskPrio, 0, 0); // call emsuart_recvTask() at next opportunity
    }
}

/*
 * system task triggered on BRK interrupt
 * incoming received messages are always asynchronous
 * The full buffer is sent to EMSESP::incoming_telegram()
 */
void ICACHE_FLASH_ATTR EMSuart::emsuart_recvTask(os_event_t * events) {
    EMSRxBuf_t * pCurrent = pEMSRxBuf;
    pEMSRxBuf             = paEMSRxBuf[++emsRxBufIdx % EMS_MAXBUFFERS]; // next free EMS Receive buffer
    uint8_t length        = pCurrent->length;                           // number of bytes including the BRK at the end
    pCurrent->length      = 0;

<<<<<<< HEAD
    // Ignore telegrams with no data value, then transmit EMS buffer, excluding the BRK
    if (length > 4 || length == 2) {
=======
    // it's a poll or status code, single byte and ok to send on, then quit
    if (length == 2) {
        EMSESP::incoming_telegram((uint8_t *)pCurrent->buffer, 1);
        return;
    }

    // ignore double BRK at the end, possibly from the Tx loopback
    // also telegrams with no data value
    // then transmit EMS buffer, excluding the BRK
    if (length > 4) {
>>>>>>> 9e84fefe
        EMSESP::incoming_telegram((uint8_t *)pCurrent->buffer, length - 1);
    }
}

/*
 * flush everything left over in buffer, this clears both rx and tx FIFOs
 */
void ICACHE_FLASH_ATTR EMSuart::emsuart_flush_fifos() {
    USC0(EMSUART_UART) |= ((1 << UCRXRST) | (1 << UCTXRST));  // set bits
    USC0(EMSUART_UART) &= ~((1 << UCRXRST) | (1 << UCTXRST)); // clear bits
}

// ISR to Fire when Timer is triggered
void ICACHE_RAM_ATTR EMSuart::emsuart_tx_timer_intr_handler() {
    if (emsTxBufIdx > EMS_MAXBUFFERSIZE) {
        return;
    }

    emsTxBufIdx++;
    if (emsTxBufIdx < emsTxBufLen) {
        USF(EMSUART_UART) = emsTxBuf[emsTxBufIdx];
        timer1_write(emsTxWait);
    } else if (emsTxBufIdx == emsTxBufLen) {
        USC0(EMSUART_UART) |= (1 << UCBRK); // set <BRK>
        if (tx_mode_ > 5 || tx_mode_ < 11) {
            timer1_write(5 * EMSUART_TX_BIT_TIME * 11);
            USIE(EMSUART_UART) &= ~(1 << UIBD); // disable break interrupt
        }
    } else if (USC0(EMSUART_UART) & (1 << UCBRK)) {
        USC0(EMSUART_UART) &= ~(1 << UCBRK); // clear <BRK>
        USIE(EMSUART_UART) |= (1 << UIBD);   // enable break interrupt
    }
}

/*
 * init UART0 driver
 */
void ICACHE_FLASH_ATTR EMSuart::start(uint8_t tx_mode) {
    if (tx_mode > 10) {
        emsTxWait = 5 * EMSUART_TX_BIT_TIME * tx_mode; // bittimes for tx_mode
    } else if (tx_mode > 5) {
        emsTxWait = 10 * EMSUART_TX_BIT_TIME * tx_mode; // bittimes for tx_mode
    }

    if (tx_mode == 5) {
        USC0(EMSUART_UART) = 0x2C; // 8N1,5
    } else {
        USC0(EMSUART_UART) = EMSUART_CONFIG; // 8N1
    }

    if (tx_mode_ != 0xFF) { // it's a restart no need to configure uart
        tx_mode_ = tx_mode;
        restart();
        return;
    }

    tx_mode_ = tx_mode;

    // allocate and preset EMS Receive buffers
    for (int i = 0; i < EMS_MAXBUFFERS; i++) {
        EMSRxBuf_t * p = (EMSRxBuf_t *)malloc(sizeof(EMSRxBuf_t));
        p->length      = 0;
        paEMSRxBuf[i]  = p;
    }

    pEMSRxBuf = paEMSRxBuf[0]; // reset EMS Rx Buffer

    ETS_UART_INTR_DISABLE();
    ETS_UART_INTR_ATTACH(nullptr, nullptr);

    // pin settings
    PIN_PULLUP_DIS(PERIPHS_IO_MUX_U0TXD_U);
    PIN_FUNC_SELECT(PERIPHS_IO_MUX_U0TXD_U, FUNC_U0TXD);
    PIN_PULLUP_DIS(PERIPHS_IO_MUX_U0RXD_U);
    PIN_FUNC_SELECT(PERIPHS_IO_MUX_U0RXD_U, FUNC_U0RXD);

    USD(EMSUART_UART) = (UART_CLK_FREQ / EMSUART_BAUD);

    emsuart_flush_fifos();

    // conf1 params
    // UCTOE = RX TimeOut enable (default is 1)
    // UCTOT = RX TimeOut Threshold (7 bit) = want this when no more data after 1 characters (default is 2)
    // UCFFT = RX FIFO Full Threshold (7 bit) = want this to be 31 for 32 bytes of buffer (default was 127)
    // see https://www.espressif.com/sites/default/files/documentation/esp8266-technical_reference_en.pdf
    //
    // change: we set UCFFT to 1 to get an immediate indicator about incoming traffic.
    //         Otherwise, we're only noticed by UCTOT or RxBRK!
    // change: don't care, we do not use these interrupts
    USC1(EMSUART_UART) = 0; // reset config first
    // USC1(EMSUART_UART) = (0x7F << UCFFT) | (0x04 << UCTOT) | (1 << UCTOE); // enable interupts

    // set interrupts for triggers
    USIC(EMSUART_UART) = 0xFFFF; // clear all interupts
    USIE(EMSUART_UART) = 0;      // disable all interrupts

    // enable rx break, fifo full and timeout.
    // but not frame error UIFR (because they are too frequent) or overflow UIOF because our buffer is only max 32 bytes
    // change: we don't care about Rx Timeout - it may lead to wrong readouts
    // change:we don't care about Fifo full and read only on break-detect
    USIE(EMSUART_UART) = (1 << UIBD) | (0 << UIFF) | (0 << UITO);

    // set up interrupt callbacks for Rx
    system_os_task(emsuart_recvTask, EMSUART_recvTaskPrio, recvTaskQueue, EMSUART_recvTaskQueueLen);

    // disable esp debug which will go to Tx and mess up the line - see https://github.com/espruino/Espruino/issues/655
    system_set_os_print(0);

    // swap Rx and Tx pins to use GPIO13 (D7) and GPIO15 (D8) respectively
    system_uart_swap();

    ETS_UART_INTR_ATTACH(emsuart_rx_intr_handler, nullptr);
    ETS_UART_INTR_ENABLE();
    drop_next_rx = true;

    // for sending with large delay in EMS+ mode we use a timer interrupt
    timer1_attachInterrupt(emsuart_tx_timer_intr_handler); // Add ISR Function
    timer1_enable(TIM_DIV16, TIM_EDGE, TIM_SINGLE);        // 5 MHz timer
}

/*
 * stop UART0 driver
 * This is called prior to an OTA upload and also before a save to the filesystem to prevent conflicts
 */
void ICACHE_FLASH_ATTR EMSuart::stop() {
    ETS_UART_INTR_DISABLE();
    timer1_disable();
}

/*
 * re-start UART0 driver
 */
void ICACHE_FLASH_ATTR EMSuart::restart() {
    if (USIR(EMSUART_UART) & ((1 << UIBD))) {
        USIC(EMSUART_UART) = (1 << UIBD); // INT clear the BREAK detect interrupt
        drop_next_rx       = true;
    }
    ETS_UART_INTR_ENABLE();
    emsTxBufIdx = 0;
    emsTxBufLen = 0;
    timer1_enable(TIM_DIV16, TIM_EDGE, TIM_SINGLE);
}

/*
 * Send a BRK signal
 * Which is a 11-bit set of zero's (11 cycles)
 */
void ICACHE_FLASH_ATTR EMSuart::tx_brk() {
<<<<<<< HEAD

    // make sure Tx FIFO is empty
    while (((USS(EMSUART_UART) >> USTXC) & 0xFF)) {
    }
=======
    // must make sure Tx FIFO is empty
    while (((USS(EMSUART_UART) >> USTXC) & 0xFF))
        ;

    // do not clear buffers to get a echo back
    // tmp = ((1 << UCRXRST) | (1 << UCTXRST)); // bit mask
    // USC0(EMSUART_UART) |= (tmp);             // set bits
    // USC0(EMSUART_UART) &= ~(tmp);            // clear bits
>>>>>>> 9e84fefe

    // To create a 11-bit <BRK> we set TXD_BRK bit so the break signal will
    // automatically be sent when the tx fifo is empty
    ETS_UART_INTR_DISABLE();
    USC0(EMSUART_UART) |= (1 << UCBRK); // set bit

    if (tx_mode_ == EMS_TXMODE_EMSPLUS) {        // EMS+ mode
        delayMicroseconds(EMSUART_TX_WAIT_PLUS); // 2070
    } else if (tx_mode_ == EMS_TXMODE_HT3) {     // junkers
        delayMicroseconds(EMSUART_TX_WAIT_BRK);  // 1144
    } else {                                     // EMS1.0
        while (!(USIR(EMSUART_UART) & (1 << UIBD))) {
        }
    }

    USC0(EMSUART_UART) &= ~(1 << UCBRK); // clear BRK bit
    ETS_UART_INTR_ENABLE();
}

/*
 * Sends a 1-byte poll, ending with a <BRK>
 * It's a bit dirty. there is no special wait logic per tx_mode type, fifo flushes or error checking
 */
void EMSuart::send_poll(uint8_t data) {
    // reset tx-brk, just in case it is accidentally set
    USC0(EMSUART_UART) &= ~(1 << UCBRK);

    if (tx_mode_ > 5) { // timer controlled modes
        USF(EMSUART_UART) = data;
        emsTxBufIdx       = 0;
        emsTxBufLen       = 1;
        timer1_write(emsTxWait);
    } else if ((tx_mode_ == EMS_TXMODE_NEW) || (tx_mode_ == 5)) { // hardware controlled modes
        USF(EMSUART_UART) = data;
<<<<<<< HEAD
        USC0(EMSUART_UART) |= (1 << UCBRK); // brk after sendout
    } else if (tx_mode_ == EMS_TXMODE_HT3) {
=======
        USC0(EMSUART_UART) |= (1 << UCBRK); // send <BRK> at the end
    } else {                                // software controlled modes
        // EMS1.0, EMS+ and HT3
>>>>>>> 9e84fefe
        USF(EMSUART_UART) = data;
        delayMicroseconds(EMSUART_TX_WAIT_HT3);
        tx_brk(); // send <BRK>
    } else if (tx_mode_ == EMS_TXMODE_EMSPLUS) {
        USF(EMSUART_UART) = data;
        delayMicroseconds(EMSUART_TX_WAIT_PLUS);
        tx_brk(); // send <BRK>
    } else { // EMS1.0
        USF(EMSUART_UART) = data;
        delayMicroseconds(EMSUART_TX_WAIT_BRK);
        tx_brk(); // send <BRK>
    }
}

/*
 * Send data to Tx line, ending with a <BRK>
 * buf contains the CRC and len is #bytes including the CRC
 * returns code, 0=success, 1=brk error, 2=watchdog timeout
 */
uint16_t ICACHE_FLASH_ATTR EMSuart::transmit(uint8_t * buf, uint8_t len) {
<<<<<<< HEAD
    if (len == 0 || len >= EMS_MAXBUFFERSIZE) {
        return EMS_TX_STATUS_ERR; // nothing or to much to send
    }
 
    // reset tx-brk, just in case it is accidently set
=======
    if (len == 0 || len > EMS_MAXBUFFERSIZE) {
        return EMS_TX_STATUS_ERR; // nothing or to much to send
    }

    /*
#ifdef EMSESP_DEBUG
    // LOG_INFO(F("[DEBUG] UART Response time: %d ms"), uuid::get_uptime() - emsRxTime);
#endif
    // if ((uuid::get_uptime() - emsRxTime) > EMS_RX_TO_TX_TIMEOUT)) { // send allowed within 20 ms
    //      return EMS_TX_STATUS_ERR;
    // }
    */

    // reset tx-brk, just in case it is accidentally set
>>>>>>> 9e84fefe
    USC0(EMSUART_UART) &= ~(1 << UCBRK);

    // timer controlled modes with extra delay
    if (tx_mode_ > 5) {
        for (uint8_t i = 0; i < len; i++) {
            emsTxBuf[i] = buf[i];
        }
        emsTxBufIdx       = 0;
        emsTxBufLen       = len;
        USF(EMSUART_UART) = buf[0];
        timer1_write(emsTxWait);
        return EMS_TX_STATUS_OK;
    }

<<<<<<< HEAD
    // hardware controlled modes with 1 and 1,5 stopbits
    if (tx_mode_ >= EMS_TXMODE_NEW) {
=======
    // new code from Michael. See https://github.com/proddy/EMS-ESP/issues/380
    if (tx_mode_ == EMS_TXMODE_NEW) { // tx_mode 4
>>>>>>> 9e84fefe
        for (uint8_t i = 0; i < len; i++) {
            USF(EMSUART_UART) = buf[i];
        }
        USC0(EMSUART_UART) |= (1 << UCBRK); // send <BRK> at the end
        return EMS_TX_STATUS_OK;
    }

    // EMS+ https://github.com/proddy/EMS-ESP/issues/23#
    if (tx_mode_ == EMS_TXMODE_EMSPLUS) { // tx_mode 2, with extra tx delay for EMS+
        for (uint8_t i = 0; i < len; i++) {
            USF(EMSUART_UART) = buf[i];
            delayMicroseconds(EMSUART_TX_WAIT_PLUS); // 2070
        }
        tx_brk(); // send <BRK>
        return EMS_TX_STATUS_OK;
    }

    // Junkers logic by @philrich
    if (tx_mode_ == EMS_TXMODE_HT3) { // tx_mode 3
        for (uint8_t i = 0; i < len; i++) {
            USF(EMSUART_UART) = buf[i];
            // just to be safe wait for tx fifo empty (still needed?)
            while (((USS(EMSUART_UART) >> USTXC) & 0xff)) {
            }
            // wait until bits are sent on wire
            delayMicroseconds(EMSUART_TX_WAIT_HT3);
        }
        tx_brk(); // send <BRK>
        return EMS_TX_STATUS_OK;
    }

    /*
     * Logic for tx_mode of 1
     * based on code from https://github.com/proddy/EMS-ESP/issues/103 by @susisstrolch
     * 
     * Logic:
     * we emit the whole telegram, with Rx interrupt disabled, collecting busmaster response in FIFO.
     * after sending the last char we poll the Rx status until either
     * - size(Rx FIFO) == size(Tx-Telegram)
     * - <BRK> is detected
     * At end of receive we re-enable Rx-INT and send a Tx-BRK in loopback mode.
     * 
     * EMS-Bus error handling
     * 1. Busmaster stops echoing on Tx w/o permission
     * 2. Busmaster cancel telegram by sending a BRK
     * 
     * Case 1. is handled by a watchdog counter which is reset on each
     * Tx attempt. The timeout should be 20x EMSUART_TX_BIT_TIME plus
     * some smart guess for processing time on targeted EMS device.
     * We set Status to EMS_TX_WTD_TIMEOUT and return
     * 
     * Case 2. is handled via a BRK chk during transmission.
     * We set Status to EMS_TX_BRK_DETECT and return
     * 
     */

    // disable rx interrupt
    // clear Rx status register, resetting the Rx FIFO and flush it
    ETS_UART_INTR_DISABLE();
    emsuart_flush_fifos();

    // send the bytes along the serial line
    for (uint8_t i = 0; i < len; i++) {
        volatile uint8_t _usrxc = (USS(EMSUART_UART) >> USRXC) & 0xFF;
        USF(EMSUART_UART)       = buf[i]; // send each Tx byte
        // wait for echo
        while (((USS(EMSUART_UART) >> USRXC) & 0xFF) == _usrxc) {
            delayMicroseconds(EMSUART_TX_BUSY_WAIT); // burn CPU cycles...
        }
    }

    // we got the whole telegram in the Rx buffer
    // on Rx-BRK (bus collision), we simply enable Rx and leave it
    // otherwise we send the final Tx-BRK in the loopback and re=enable Rx-INT.
    // worst case, we'll see an additional Rx-BRK...
    // neither bus collision nor timeout - send terminating BRK signal
    if (!(USIS(EMSUART_UART) & (1 << UIBD))) {
        // no bus collision - send terminating BRK signal
        USC0(EMSUART_UART) |= (1 << UCBRK); // set <BRK>

        // wait until BRK detected...
        while (!(USIR(EMSUART_UART) & (1 << UIBD))) {
            // delayMicroseconds(EMSUART_TX_BIT_TIME);
        }

        USC0(EMSUART_UART) &= ~(1 << UCBRK); // clear <BRK>
    }

    ETS_UART_INTR_ENABLE(); // open up the FIFO again to start receiving

    return EMS_TX_STATUS_OK; // send the Tx ok status back
}

} // namespace emsesp

#endif<|MERGE_RESOLUTION|>--- conflicted
+++ resolved
@@ -30,19 +30,11 @@
 uint8_t               emsRxBufIdx  = 0;
 uint8_t               tx_mode_     = 0xFF;
 bool                  drop_next_rx = true;
-<<<<<<< HEAD
 uint8_t               emsTxBuf[EMS_MAXBUFFERSIZE];
 uint8_t               emsTxBufIdx;
 uint8_t               emsTxBufLen;
 uint32_t              emsTxWait;
 
-=======
-// uint32_t              emsRxTime;
-uint8_t  emsTxBuf[EMS_MAXBUFFERSIZE];
-uint8_t  emsTxBufIdx;
-uint8_t  emsTxBufLen;
-uint32_t emsTxWait;
->>>>>>> 9e84fefe
 
 //
 // Main interrupt handler
@@ -69,10 +61,6 @@
         if (!drop_next_rx) {
             pEMSRxBuf->length = length;
             os_memcpy((void *)pEMSRxBuf->buffer, (void *)&uart_buffer, pEMSRxBuf->length); // copy data into transfer buffer, including the BRK 0x00 at the end
-<<<<<<< HEAD
-=======
-            // emsRxTime = uuid::get_uptime();
->>>>>>> 9e84fefe
         }
         drop_next_rx = false;
         system_os_post(EMSUART_recvTaskPrio, 0, 0); // call emsuart_recvTask() at next opportunity
@@ -90,21 +78,8 @@
     uint8_t length        = pCurrent->length;                           // number of bytes including the BRK at the end
     pCurrent->length      = 0;
 
-<<<<<<< HEAD
     // Ignore telegrams with no data value, then transmit EMS buffer, excluding the BRK
     if (length > 4 || length == 2) {
-=======
-    // it's a poll or status code, single byte and ok to send on, then quit
-    if (length == 2) {
-        EMSESP::incoming_telegram((uint8_t *)pCurrent->buffer, 1);
-        return;
-    }
-
-    // ignore double BRK at the end, possibly from the Tx loopback
-    // also telegrams with no data value
-    // then transmit EMS buffer, excluding the BRK
-    if (length > 4) {
->>>>>>> 9e84fefe
         EMSESP::incoming_telegram((uint8_t *)pCurrent->buffer, length - 1);
     }
 }
@@ -119,10 +94,9 @@
 
 // ISR to Fire when Timer is triggered
 void ICACHE_RAM_ATTR EMSuart::emsuart_tx_timer_intr_handler() {
-    if (emsTxBufIdx > EMS_MAXBUFFERSIZE) {
+    if (emsTxBufIdx > 32) {
         return;
     }
-
     emsTxBufIdx++;
     if (emsTxBufIdx < emsTxBufLen) {
         USF(EMSUART_UART) = emsTxBuf[emsTxBufIdx];
@@ -135,10 +109,9 @@
         }
     } else if (USC0(EMSUART_UART) & (1 << UCBRK)) {
         USC0(EMSUART_UART) &= ~(1 << UCBRK); // clear <BRK>
-        USIE(EMSUART_UART) |= (1 << UIBD);   // enable break interrupt
-    }
-}
-
+        USIE(EMSUART_UART) |= (1 << UIBD); // enable break interrupt
+    }
+}
 /*
  * init UART0 driver
  */
@@ -148,7 +121,6 @@
     } else if (tx_mode > 5) {
         emsTxWait = 10 * EMSUART_TX_BIT_TIME * tx_mode; // bittimes for tx_mode
     }
-
     if (tx_mode == 5) {
         USC0(EMSUART_UART) = 0x2C; // 8N1,5
     } else {
@@ -160,16 +132,13 @@
         restart();
         return;
     }
-
     tx_mode_ = tx_mode;
-
     // allocate and preset EMS Receive buffers
     for (int i = 0; i < EMS_MAXBUFFERS; i++) {
         EMSRxBuf_t * p = (EMSRxBuf_t *)malloc(sizeof(EMSRxBuf_t));
         p->length      = 0;
         paEMSRxBuf[i]  = p;
     }
-
     pEMSRxBuf = paEMSRxBuf[0]; // reset EMS Rx Buffer
 
     ETS_UART_INTR_DISABLE();
@@ -181,7 +150,8 @@
     PIN_PULLUP_DIS(PERIPHS_IO_MUX_U0RXD_U);
     PIN_FUNC_SELECT(PERIPHS_IO_MUX_U0RXD_U, FUNC_U0RXD);
 
-    USD(EMSUART_UART) = (UART_CLK_FREQ / EMSUART_BAUD);
+    // set 9600, 8 bits, no parity check, 1 stop bit
+    USD(EMSUART_UART)  = (UART_CLK_FREQ / EMSUART_BAUD);
 
     emsuart_flush_fifos();
 
@@ -219,6 +189,7 @@
     ETS_UART_INTR_ATTACH(emsuart_rx_intr_handler, nullptr);
     ETS_UART_INTR_ENABLE();
     drop_next_rx = true;
+    // LOG_INFO(F("UART service for Rx/Tx started"));
 
     // for sending with large delay in EMS+ mode we use a timer interrupt
     timer1_attachInterrupt(emsuart_tx_timer_intr_handler); // Add ISR Function
@@ -253,21 +224,10 @@
  * Which is a 11-bit set of zero's (11 cycles)
  */
 void ICACHE_FLASH_ATTR EMSuart::tx_brk() {
-<<<<<<< HEAD
 
     // make sure Tx FIFO is empty
     while (((USS(EMSUART_UART) >> USTXC) & 0xFF)) {
     }
-=======
-    // must make sure Tx FIFO is empty
-    while (((USS(EMSUART_UART) >> USTXC) & 0xFF))
-        ;
-
-    // do not clear buffers to get a echo back
-    // tmp = ((1 << UCRXRST) | (1 << UCTXRST)); // bit mask
-    // USC0(EMSUART_UART) |= (tmp);             // set bits
-    // USC0(EMSUART_UART) &= ~(tmp);            // clear bits
->>>>>>> 9e84fefe
 
     // To create a 11-bit <BRK> we set TXD_BRK bit so the break signal will
     // automatically be sent when the tx fifo is empty
@@ -292,7 +252,7 @@
  * It's a bit dirty. there is no special wait logic per tx_mode type, fifo flushes or error checking
  */
 void EMSuart::send_poll(uint8_t data) {
-    // reset tx-brk, just in case it is accidentally set
+    // reset tx-brk, just in case it is accidently set
     USC0(EMSUART_UART) &= ~(1 << UCBRK);
 
     if (tx_mode_ > 5) { // timer controlled modes
@@ -300,16 +260,10 @@
         emsTxBufIdx       = 0;
         emsTxBufLen       = 1;
         timer1_write(emsTxWait);
-    } else if ((tx_mode_ == EMS_TXMODE_NEW) || (tx_mode_ == 5)) { // hardware controlled modes
+    } else if (tx_mode_ >= EMS_TXMODE_NEW) { // hardware controlled modes
         USF(EMSUART_UART) = data;
-<<<<<<< HEAD
         USC0(EMSUART_UART) |= (1 << UCBRK); // brk after sendout
     } else if (tx_mode_ == EMS_TXMODE_HT3) {
-=======
-        USC0(EMSUART_UART) |= (1 << UCBRK); // send <BRK> at the end
-    } else {                                // software controlled modes
-        // EMS1.0, EMS+ and HT3
->>>>>>> 9e84fefe
         USF(EMSUART_UART) = data;
         delayMicroseconds(EMSUART_TX_WAIT_HT3);
         tx_brk(); // send <BRK>
@@ -318,9 +272,16 @@
         delayMicroseconds(EMSUART_TX_WAIT_PLUS);
         tx_brk(); // send <BRK>
     } else { // EMS1.0
-        USF(EMSUART_UART) = data;
-        delayMicroseconds(EMSUART_TX_WAIT_BRK);
-        tx_brk(); // send <BRK>
+        ETS_UART_INTR_DISABLE();
+        volatile uint8_t _usrxc = (USS(EMSUART_UART) >> USRXC) & 0xFF;
+        USF(EMSUART_UART)       = data;
+        while (((USS(EMSUART_UART) >> USRXC) & 0xFF) == _usrxc) {
+        }
+        USC0(EMSUART_UART) |= (1 << UCBRK); // set <BRK>
+        while (!(USIR(EMSUART_UART) & (1 << UIBD))) {
+        }
+        USC0(EMSUART_UART) &= ~(1 << UCBRK); // clear <BRK>
+        ETS_UART_INTR_ENABLE();
     }
 }
 
@@ -330,28 +291,11 @@
  * returns code, 0=success, 1=brk error, 2=watchdog timeout
  */
 uint16_t ICACHE_FLASH_ATTR EMSuart::transmit(uint8_t * buf, uint8_t len) {
-<<<<<<< HEAD
     if (len == 0 || len >= EMS_MAXBUFFERSIZE) {
         return EMS_TX_STATUS_ERR; // nothing or to much to send
     }
  
     // reset tx-brk, just in case it is accidently set
-=======
-    if (len == 0 || len > EMS_MAXBUFFERSIZE) {
-        return EMS_TX_STATUS_ERR; // nothing or to much to send
-    }
-
-    /*
-#ifdef EMSESP_DEBUG
-    // LOG_INFO(F("[DEBUG] UART Response time: %d ms"), uuid::get_uptime() - emsRxTime);
-#endif
-    // if ((uuid::get_uptime() - emsRxTime) > EMS_RX_TO_TX_TIMEOUT)) { // send allowed within 20 ms
-    //      return EMS_TX_STATUS_ERR;
-    // }
-    */
-
-    // reset tx-brk, just in case it is accidentally set
->>>>>>> 9e84fefe
     USC0(EMSUART_UART) &= ~(1 << UCBRK);
 
     // timer controlled modes with extra delay
@@ -366,13 +310,8 @@
         return EMS_TX_STATUS_OK;
     }
 
-<<<<<<< HEAD
     // hardware controlled modes with 1 and 1,5 stopbits
     if (tx_mode_ >= EMS_TXMODE_NEW) {
-=======
-    // new code from Michael. See https://github.com/proddy/EMS-ESP/issues/380
-    if (tx_mode_ == EMS_TXMODE_NEW) { // tx_mode 4
->>>>>>> 9e84fefe
         for (uint8_t i = 0; i < len; i++) {
             USF(EMSUART_UART) = buf[i];
         }
@@ -381,7 +320,7 @@
     }
 
     // EMS+ https://github.com/proddy/EMS-ESP/issues/23#
-    if (tx_mode_ == EMS_TXMODE_EMSPLUS) { // tx_mode 2, with extra tx delay for EMS+
+    if (tx_mode_ == EMS_TXMODE_EMSPLUS) { // With extra tx delay for EMS+
         for (uint8_t i = 0; i < len; i++) {
             USF(EMSUART_UART) = buf[i];
             delayMicroseconds(EMSUART_TX_WAIT_PLUS); // 2070
@@ -391,7 +330,7 @@
     }
 
     // Junkers logic by @philrich
-    if (tx_mode_ == EMS_TXMODE_HT3) { // tx_mode 3
+    if (tx_mode_ == EMS_TXMODE_HT3) {
         for (uint8_t i = 0; i < len; i++) {
             USF(EMSUART_UART) = buf[i];
             // just to be safe wait for tx fifo empty (still needed?)

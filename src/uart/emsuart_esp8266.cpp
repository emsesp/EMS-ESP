/*
 * EMS-ESP - https://github.com/proddy/EMS-ESP
 * Copyright 2019  Paul Derbyshire
 * 
 * This program is free software: you can redistribute it and/or modify
 * it under the terms of the GNU General Public License as published by
 * the Free Software Foundation, either version 3 of the License, or
 * (at your option) any later version.
 *
 * This program is distributed in the hope that it will be useful,
 * but WITHOUT ANY WARRANTY; without even the implied warranty of
 * MERCHANTABILITY or FITNESS FOR A PARTICULAR PURPOSE.  See the
 * GNU General Public License for more details.
 *
 * You should have received a copy of the GNU General Public License
 * along with this program.  If not, see <http://www.gnu.org/licenses/>.
 */

#if defined(ESP8266)

#include "uart/emsuart_esp8266.h"

#include "emsesp.h"

namespace emsesp {

os_event_t recvTaskQueue[EMSUART_recvTaskQueueLen]; // our Rx queue

EMSuart::EMSRxBuf_t * pEMSRxBuf;
EMSuart::EMSRxBuf_t * paEMSRxBuf[EMS_MAXBUFFERS];
<<<<<<< HEAD
uint8_t               emsRxBufIdx  = 0;
uint8_t               phantomBreak = 0;
uint8_t               tx_mode_     = 0xFF;
bool                  drop_next_rx = true;
=======
uint8_t               emsRxBufIdx   = 0;
uint8_t               phantomBreak  = 0;
uint8_t               tx_mode_      = 0xFF;
bool                  drop_first_rx = true;
>>>>>>> cfeb1ce2

//
// Main interrupt handler
// Important: must not use ICACHE_FLASH_ATTR
//
void ICACHE_RAM_ATTR EMSuart::emsuart_rx_intr_handler(void * para) {
<<<<<<< HEAD
    static uint8_t length   = 0;
//    static bool    rx_idle_ = true;
    static uint8_t uart_buffer[EMS_MAXBUFFERSIZE + 2];

/*
=======
    static uint8_t length = 0;
    //    static bool    rx_idle_ = true;
    static uint8_t uart_buffer[EMS_MAXBUFFERSIZE + 2];

    /*
>>>>>>> cfeb1ce2
    // is a new buffer? if so init the thing for a new telegram
    if (rx_idle_) {
        rx_idle_ = false; // status set to busy
        length   = 0;
    }
    // fill IRQ buffer, by emptying Rx FIFO
    if (USIS(EMSUART_UART) & ((1 << UIFF) | (1 << UITO) | (1 << UIBD))) {
        while ((USS(EMSUART_UART) >> USRXC) & 0xFF) {
            uint8_t rx = USF(EMSUART_UART);
            if (length < EMS_MAXBUFFERSIZE)
                uart_buffer[length++] = rx;
        }

        // clear Rx FIFO full and Rx FIFO timeout interrupts
        USIC(EMSUART_UART) = (1 << UIFF) | (1 << UITO);
    }
*/
    // BREAK detection = End of EMS data block
    if (USIS(EMSUART_UART) & ((1 << UIBD))) {
<<<<<<< HEAD
        length   = 0;
=======
        length = 0;
>>>>>>> cfeb1ce2
        while ((USS(EMSUART_UART) >> USRXC) & 0xFF) {
            uint8_t rx = USF(EMSUART_UART);
            if (length < EMS_MAXBUFFERSIZE) {
                uart_buffer[length++] = rx;
<<<<<<< HEAD
            } else {
                drop_next_rx = true;
            }
        }
        ETS_UART_INTR_DISABLE(); // disable all interrupts and clear them
        USIC(EMSUART_UART) = (1 << UIBD); // INT clear the BREAK detect interrupt
        USC0(EMSUART_UART) &= ~(1 << UCBRK); // reset tx-brk
        if (!drop_next_rx) {
            pEMSRxBuf->length = length;
            os_memcpy((void *)pEMSRxBuf->buffer, (void *)&uart_buffer, pEMSRxBuf->length); // copy data into transfer buffer, including the BRK 0x00 at the end
 //       rx_idle_ = true;        // check set the status flag stating BRK has been received and we can start a new package
        }
        drop_next_rx = false;
=======
            }
        }
        USC0(EMSUART_UART) &= ~(1 << UCBRK); // clear <BRK> bit
        ETS_UART_INTR_DISABLE();             // disable all interrupts and clear them
        USIC(EMSUART_UART) = (1 << UIBD);    // INT clear the BREAK detect interrupt
        if (!drop_first_rx) {
            pEMSRxBuf->length = length;
            os_memcpy((void *)pEMSRxBuf->buffer, (void *)&uart_buffer, pEMSRxBuf->length); // copy data into transfer buffer, including the BRK 0x00 at the end
            //       rx_idle_ = true;        // check set the status flag stating BRK has been received and we can start a new package
        }
        drop_first_rx = false;
>>>>>>> cfeb1ce2
        ETS_UART_INTR_ENABLE(); // re-enable UART interrupts

        system_os_post(EMSUART_recvTaskPrio, 0, 0); // call emsuart_recvTask() at next opportunity
    }
}

/*
 * system task triggered on BRK interrupt
 * incoming received messages are always asynchronous
 * The full buffer is sent to EMSESP::incoming_telegram()
 */
void ICACHE_FLASH_ATTR EMSuart::emsuart_recvTask(os_event_t * events) {
    EMSRxBuf_t * pCurrent = pEMSRxBuf;
    pEMSRxBuf             = paEMSRxBuf[++emsRxBufIdx % EMS_MAXBUFFERS]; // next free EMS Receive buffer
    uint8_t length        = pCurrent->length;                           // number of bytes including the BRK at the end
    pCurrent->length      = 0;

    if (phantomBreak) {
        phantomBreak = 0;
        length--; // remove phantom break from Rx buffer
    }

    // it's a poll or status code, single byte and ok to send on, then quit
    if (length == 2) {
        EMSESP::incoming_telegram((uint8_t *)pCurrent->buffer, 1);
        return;
    }

    // ignore double BRK at the end, possibly from the Tx loopback
    // also telegrams with no data value
    // then transmit EMS buffer, excluding the BRK
    if (length > 4)  {
        EMSESP::incoming_telegram((uint8_t *)pCurrent->buffer, length - 1);
    }
}

/*
 * flush everything left over in buffer, this clears both rx and tx FIFOs
 */
void ICACHE_FLASH_ATTR EMSuart::emsuart_flush_fifos() {
    uint32_t tmp = ((1 << UCRXRST) | (1 << UCTXRST)); // bit mask
    USC0(EMSUART_UART) |= (tmp);                      // set bits
    USC0(EMSUART_UART) &= ~(tmp);                     // clear bits
}

/*
 * init UART0 driver
 */
void ICACHE_FLASH_ATTR EMSuart::start(uint8_t tx_mode) {
    if (tx_mode_ != 0xFF) { // it's a restart no need to configure rx
        tx_mode_ = tx_mode;
        restart();
        return;
    }
    tx_mode_ = tx_mode;
    // allocate and preset EMS Receive buffers
    for (int i = 0; i < EMS_MAXBUFFERS; i++) {
        EMSRxBuf_t * p = (EMSRxBuf_t *)malloc(sizeof(EMSRxBuf_t));
        paEMSRxBuf[i]  = p;
    }
    pEMSRxBuf = paEMSRxBuf[0]; // reset EMS Rx Buffer

    ETS_UART_INTR_DISABLE();
    ETS_UART_INTR_ATTACH(nullptr, nullptr);

    // pin settings
    PIN_PULLUP_DIS(PERIPHS_IO_MUX_U0TXD_U);
    PIN_FUNC_SELECT(PERIPHS_IO_MUX_U0TXD_U, FUNC_U0TXD);
    PIN_PULLUP_DIS(PERIPHS_IO_MUX_U0RXD_U);
    PIN_FUNC_SELECT(PERIPHS_IO_MUX_U0RXD_U, FUNC_U0RXD);

    // set 9600, 8 bits, no parity check, 1 stop bit
    USD(EMSUART_UART)  = (UART_CLK_FREQ / EMSUART_BAUD);
    USC0(EMSUART_UART) = EMSUART_CONFIG; // 8N1

    emsuart_flush_fifos();

    // conf1 params
    // UCTOE = RX TimeOut enable (default is 1)
    // UCTOT = RX TimeOut Threshold (7 bit) = want this when no more data after 1 characters (default is 2)
    // UCFFT = RX FIFO Full Threshold (7 bit) = want this to be 31 for 32 bytes of buffer (default was 127)
    // see https://www.espressif.com/sites/default/files/documentation/esp8266-technical_reference_en.pdf
    //
    // change: we set UCFFT to 1 to get an immediate indicator about incoming traffic.
    //         Otherwise, we're only noticed by UCTOT or RxBRK!
    // change: don't care, we do not use these interrupts
    //USC1(EMSUART_UART) = 0;                                                // reset config first
    //USC1(EMSUART_UART) = (0x01 << UCFFT) | (0x01 << UCTOT) | (0 << UCTOE); // enable interupts

    // set interrupts for triggers
    USIC(EMSUART_UART) = 0xFFFF; // clear all interupts
    USIE(EMSUART_UART) = 0;      // disable all interrupts

    // enable rx break, fifo full and timeout.
    // but not frame error UIFR (because they are too frequent) or overflow UIOF because our buffer is only max 32 bytes
    // change: we don't care about Rx Timeout - it may lead to wrong readouts
    // change:we don't care about Fifo full and read only on break-detect
    USIE(EMSUART_UART) = (1 << UIBD) | (0 << UIFF) | (0 << UITO);

    // set up interrupt callbacks for Rx
    system_os_task(emsuart_recvTask, EMSUART_recvTaskPrio, recvTaskQueue, EMSUART_recvTaskQueueLen);

    // disable esp debug which will go to Tx and mess up the line - see https://github.com/espruino/Espruino/issues/655
    system_set_os_print(0);

    // swap Rx and Tx pins to use GPIO13 (D7) and GPIO15 (D8) respectively
    system_uart_swap();

    ETS_UART_INTR_ATTACH(emsuart_rx_intr_handler, nullptr);
    ETS_UART_INTR_ENABLE();
<<<<<<< HEAD
    drop_next_rx = true;
=======
    drop_first_rx = true;
>>>>>>> cfeb1ce2
    // LOG_INFO(F("UART service for Rx/Tx started"));
}

/*
 * stop UART0 driver
 * This is called prior to an OTA upload and also before a save to the filesystem to prevent conflicts
 */
void ICACHE_FLASH_ATTR EMSuart::stop() {
    ETS_UART_INTR_DISABLE();
}

/*
 * re-start UART0 driver
 */
void ICACHE_FLASH_ATTR EMSuart::restart() {
<<<<<<< HEAD
    if (USIR(EMSUART_UART) & ((1 << UIBD))) {
        USIC(EMSUART_UART) = (1 << UIBD); // INT clear the BREAK detect interrupt
        drop_next_rx      = true;
=======
    if (USIS(EMSUART_UART) & ((1 << UIBD))) {
        USIC(EMSUART_UART) = (1 << UIBD); // INT clear the BREAK detect interrupt
        drop_first_rx      = true;
>>>>>>> cfeb1ce2
    }
    ETS_UART_INTR_ENABLE();
    // emsuart_flush_fifos();
}

/*
 * Send a BRK signal
 * Which is a 11-bit set of zero's (11 cycles)
 */
void ICACHE_FLASH_ATTR EMSuart::tx_brk() {
    uint32_t tmp;

    // must make sure Tx FIFO is empty
    while (((USS(EMSUART_UART) >> USTXC) & 0xFF))
        ;

    tmp = ((1 << UCRXRST) | (1 << UCTXRST)); // bit mask
    USC0(EMSUART_UART) |= (tmp);             // set bits
    USC0(EMSUART_UART) &= ~(tmp);            // clear bits

    // To create a 11-bit <BRK> we set TXD_BRK bit so the break signal will
    // automatically be sent when the tx fifo is empty
    tmp = (1 << UCBRK);
    USC0(EMSUART_UART) |= (tmp); // set bit

    if (tx_mode_ == EMS_TXMODE_EMSPLUS) { // EMS+ mode
        delayMicroseconds(EMSUART_TX_BRK_WAIT);
    } else if (tx_mode_ == EMS_TXMODE_HT3) {                     // junkers mode
        delayMicroseconds(EMSUART_TX_WAIT_BRK - EMSUART_TX_LAG); // 1144 (11 Bits)
    }

    USC0(EMSUART_UART) &= ~(tmp); // clear bit
}

/*
 * Sends a 1-byte poll, ending with a <BRK>
 * It's a bit dirty. there is no special wait logic per tx_mode type, fifo flushes or error checking
 */
void EMSuart::send_poll(uint8_t data) {
    if (tx_mode_ == EMS_TXMODE_NEW) {
<<<<<<< HEAD
        USC0(EMSUART_UART) &= ~(1 << UCBRK); // reset tx-brk
=======
        USC0(EMSUART_UART) &= ~(1 << UCBRK); // make sure <BRK> bit is cleared
>>>>>>> cfeb1ce2
        USF(EMSUART_UART) = data;
        USC0(EMSUART_UART) |= (1 << UCBRK); // send <BRK> at the end
    } else {
        USF(EMSUART_UART) = data;
        delayMicroseconds(EMSUART_TX_BRK_WAIT);
        tx_brk(); // send <BRK>
    }
}

/*
 * Send data to Tx line, ending with a <BRK>
 * buf contains the CRC and len is #bytes including the CRC
 * returns code, 0=success, 1=brk error, 2=watchdog timeout
 */
EMSUART_STATUS ICACHE_FLASH_ATTR EMSuart::transmit(uint8_t * buf, uint8_t len) {
    if (len == 0) {
        return EMS_TX_STATUS_OK; // nothing to send
    }

    // new code from Michael. See https://github.com/proddy/EMS-ESP/issues/380
    if (tx_mode_ == EMS_TXMODE_NEW) {
<<<<<<< HEAD
        USC0(EMSUART_UART) &= ~(1 << UCBRK); // reset tx-brk
=======
        USC0(EMSUART_UART) &= ~(1 << UCBRK); // make sure <BRK> bit is cleared
>>>>>>> cfeb1ce2
        for (uint8_t i = 0; i < len; i++) {
            USF(EMSUART_UART) = buf[i];
        }
        USC0(EMSUART_UART) |= (1 << UCBRK); // send <BRK> at the end
        return EMS_TX_STATUS_OK;
    }

    // EMS+ https://github.com/proddy/EMS-ESP/issues/23#
    if (tx_mode_ == EMS_TXMODE_EMSPLUS) { // With extra tx delay for EMS+
        for (uint8_t i = 0; i < len; i++) {
            USF(EMSUART_UART) = buf[i];
            delayMicroseconds(EMSUART_TX_BRK_WAIT); // 2070
        }
        tx_brk(); // send <BRK>
        return EMS_TX_STATUS_OK;
    }

    // Junkers logic by @philrich
    if (tx_mode_ == EMS_TXMODE_HT3) {
        for (uint8_t i = 0; i < len; i++) {
            USF(EMSUART_UART) = buf[i];

            // just to be safe wait for tx fifo empty (still needed?)
            while (((USS(EMSUART_UART) >> USTXC) & 0xff))
                ;

            // wait until bits are sent on wire
            delayMicroseconds(EMSUART_TX_WAIT_BYTE - EMSUART_TX_LAG + EMSUART_TX_WAIT_GAP); // 1760
        }
        tx_brk(); // send <BRK>
        return EMS_TX_STATUS_OK;
    }

    /*
     * Logic for tx_mode of 0 (EMS_TXMODE_DEFAULT)
     * based on code from https://github.com/proddy/EMS-ESP/issues/103 by @susisstrolch
     * 
     * Logic:
     * we emit the whole telegram, with Rx interrupt disabled, collecting busmaster response in FIFO.
     * after sending the last char we poll the Rx status until either
     * - size(Rx FIFO) == size(Tx-Telegram)
     * - <BRK> is detected
     * At end of receive we re-enable Rx-INT and send a Tx-BRK in loopback mode.
     * 
     * EMS-Bus error handling
     * 1. Busmaster stops echoing on Tx w/o permission
     * 2. Busmaster cancel telegram by sending a BRK
     * 
     * Case 1. is handled by a watchdog counter which is reset on each
     * Tx attempt. The timeout should be 20x EMSUART_BIT_TIME plus 
     * some smart guess for processing time on targeted EMS device.
     * We set Status to EMS_TX_WTD_TIMEOUT and return
     * 
     * Case 2. is handled via a BRK chk during transmission.
     * We set Status to EMS_TX_BRK_DETECT and return
     * 
     */

    EMSUART_STATUS result = EMS_TX_STATUS_OK;

    // disable rx interrupt
    // clear Rx status register, resetting the Rx FIFO and flush it
    ETS_UART_INTR_DISABLE();
    USC0(EMSUART_UART) |= (1 << UCRXRST);
    emsuart_flush_fifos();

    // send the bytes along the serial line
    for (uint8_t i = 0; i < len; i++) {
        uint16_t         wdc    = EMS_TX_TO_COUNT; // 1760
        volatile uint8_t _usrxc = (USS(EMSUART_UART) >> USRXC) & 0xFF;
        USF(EMSUART_UART)       = buf[i]; // send each Tx byte
        // wait for echo from the busmaster
        while (((USS(EMSUART_UART) >> USRXC) & 0xFF) == _usrxc) {
            delayMicroseconds(EMSUART_BUSY_WAIT); // burn CPU cycles...
            if (--wdc == 0) {
                ETS_UART_INTR_ENABLE();
                return EMS_TX_WTD_TIMEOUT;
            }
            if (USIR(EMSUART_UART) & (1 << UIBD)) {
                USIC(EMSUART_UART) = (1 << UIBD); // clear BRK detect IRQ
                ETS_UART_INTR_ENABLE();
                return EMS_TX_BRK_DETECT;
            }
        }
    }

    // we got the whole telegram in the Rx buffer
    // on Rx-BRK (bus collision), we simply enable Rx and leave it
    // otherwise we send the final Tx-BRK in the loopback and re=enable Rx-INT.
    // worst case, we'll see an additional Rx-BRK...
    if (result == EMS_TX_STATUS_OK) {
        // neither bus collision nor timeout - send terminating BRK signal
        if (!(USIS(EMSUART_UART) & (1 << UIBD))) {
            // no bus collision - send terminating BRK signal
            USC0(EMSUART_UART) |= (1 << UCLBE) | (1 << UCBRK); // enable loopback & set <BRK>

            // wait until BRK detected...
            while (!(USIR(EMSUART_UART) & (1 << UIBD))) {
                delayMicroseconds(EMSUART_BIT_TIME);
            }

            USC0(EMSUART_UART) &= ~((1 << UCBRK) | (1 << UCLBE)); // disable loopback & clear <BRK>
            USIC(EMSUART_UART) = (1 << UIBD);                     // clear BRK detect IRQ
            phantomBreak       = 1;
        }
    }

    ETS_UART_INTR_ENABLE(); // open up the FIFO again to start receiving

    return result; // send the Tx status back
}

} // namespace emsesp

#endif<|MERGE_RESOLUTION|>--- conflicted
+++ resolved
@@ -28,36 +28,21 @@
 
 EMSuart::EMSRxBuf_t * pEMSRxBuf;
 EMSuart::EMSRxBuf_t * paEMSRxBuf[EMS_MAXBUFFERS];
-<<<<<<< HEAD
 uint8_t               emsRxBufIdx  = 0;
 uint8_t               phantomBreak = 0;
 uint8_t               tx_mode_     = 0xFF;
 bool                  drop_next_rx = true;
-=======
-uint8_t               emsRxBufIdx   = 0;
-uint8_t               phantomBreak  = 0;
-uint8_t               tx_mode_      = 0xFF;
-bool                  drop_first_rx = true;
->>>>>>> cfeb1ce2
 
 //
 // Main interrupt handler
 // Important: must not use ICACHE_FLASH_ATTR
 //
 void ICACHE_RAM_ATTR EMSuart::emsuart_rx_intr_handler(void * para) {
-<<<<<<< HEAD
-    static uint8_t length   = 0;
 //    static bool    rx_idle_ = true;
+    static uint8_t length = 0;
     static uint8_t uart_buffer[EMS_MAXBUFFERSIZE + 2];
 
 /*
-=======
-    static uint8_t length = 0;
-    //    static bool    rx_idle_ = true;
-    static uint8_t uart_buffer[EMS_MAXBUFFERSIZE + 2];
-
-    /*
->>>>>>> cfeb1ce2
     // is a new buffer? if so init the thing for a new telegram
     if (rx_idle_) {
         rx_idle_ = false; // status set to busy
@@ -77,16 +62,11 @@
 */
     // BREAK detection = End of EMS data block
     if (USIS(EMSUART_UART) & ((1 << UIBD))) {
-<<<<<<< HEAD
-        length   = 0;
-=======
         length = 0;
->>>>>>> cfeb1ce2
         while ((USS(EMSUART_UART) >> USRXC) & 0xFF) {
             uint8_t rx = USF(EMSUART_UART);
             if (length < EMS_MAXBUFFERSIZE) {
                 uart_buffer[length++] = rx;
-<<<<<<< HEAD
             } else {
                 drop_next_rx = true;
             }
@@ -97,22 +77,9 @@
         if (!drop_next_rx) {
             pEMSRxBuf->length = length;
             os_memcpy((void *)pEMSRxBuf->buffer, (void *)&uart_buffer, pEMSRxBuf->length); // copy data into transfer buffer, including the BRK 0x00 at the end
- //       rx_idle_ = true;        // check set the status flag stating BRK has been received and we can start a new package
+            // rx_idle_ = true; // check set the status flag stating BRK has been received and we can start a new package
         }
         drop_next_rx = false;
-=======
-            }
-        }
-        USC0(EMSUART_UART) &= ~(1 << UCBRK); // clear <BRK> bit
-        ETS_UART_INTR_DISABLE();             // disable all interrupts and clear them
-        USIC(EMSUART_UART) = (1 << UIBD);    // INT clear the BREAK detect interrupt
-        if (!drop_first_rx) {
-            pEMSRxBuf->length = length;
-            os_memcpy((void *)pEMSRxBuf->buffer, (void *)&uart_buffer, pEMSRxBuf->length); // copy data into transfer buffer, including the BRK 0x00 at the end
-            //       rx_idle_ = true;        // check set the status flag stating BRK has been received and we can start a new package
-        }
-        drop_first_rx = false;
->>>>>>> cfeb1ce2
         ETS_UART_INTR_ENABLE(); // re-enable UART interrupts
 
         system_os_post(EMSUART_recvTaskPrio, 0, 0); // call emsuart_recvTask() at next opportunity
@@ -223,11 +190,7 @@
 
     ETS_UART_INTR_ATTACH(emsuart_rx_intr_handler, nullptr);
     ETS_UART_INTR_ENABLE();
-<<<<<<< HEAD
     drop_next_rx = true;
-=======
-    drop_first_rx = true;
->>>>>>> cfeb1ce2
     // LOG_INFO(F("UART service for Rx/Tx started"));
 }
 
@@ -243,15 +206,9 @@
  * re-start UART0 driver
  */
 void ICACHE_FLASH_ATTR EMSuart::restart() {
-<<<<<<< HEAD
     if (USIR(EMSUART_UART) & ((1 << UIBD))) {
         USIC(EMSUART_UART) = (1 << UIBD); // INT clear the BREAK detect interrupt
         drop_next_rx      = true;
-=======
-    if (USIS(EMSUART_UART) & ((1 << UIBD))) {
-        USIC(EMSUART_UART) = (1 << UIBD); // INT clear the BREAK detect interrupt
-        drop_first_rx      = true;
->>>>>>> cfeb1ce2
     }
     ETS_UART_INTR_ENABLE();
     // emsuart_flush_fifos();
@@ -292,11 +249,7 @@
  */
 void EMSuart::send_poll(uint8_t data) {
     if (tx_mode_ == EMS_TXMODE_NEW) {
-<<<<<<< HEAD
         USC0(EMSUART_UART) &= ~(1 << UCBRK); // reset tx-brk
-=======
-        USC0(EMSUART_UART) &= ~(1 << UCBRK); // make sure <BRK> bit is cleared
->>>>>>> cfeb1ce2
         USF(EMSUART_UART) = data;
         USC0(EMSUART_UART) |= (1 << UCBRK); // send <BRK> at the end
     } else {
@@ -318,11 +271,7 @@
 
     // new code from Michael. See https://github.com/proddy/EMS-ESP/issues/380
     if (tx_mode_ == EMS_TXMODE_NEW) {
-<<<<<<< HEAD
         USC0(EMSUART_UART) &= ~(1 << UCBRK); // reset tx-brk
-=======
-        USC0(EMSUART_UART) &= ~(1 << UCBRK); // make sure <BRK> bit is cleared
->>>>>>> cfeb1ce2
         for (uint8_t i = 0; i < len; i++) {
             USF(EMSUART_UART) = buf[i];
         }

--- conflicted
+++ resolved
@@ -6,9 +6,5 @@
 #pragma once
 
 #define APP_NAME "EMS-ESP"
-<<<<<<< HEAD
-#define APP_VERSION "1.6.0b3 lobo2"
-=======
-#define APP_VERSION "1.6.0b6"
->>>>>>> 8b0d91a9
+#define APP_VERSION "1.6.0b6 lobo"
 #define APP_HOSTNAME "ems-esp"
--- conflicted
+++ resolved
@@ -5,10 +5,6 @@
 
 #pragma once
 
-#define APP_NAME "EMS-ESP"
-<<<<<<< HEAD
-#define APP_VERSION "1.5.6"
-=======
+#define APP_NAME "EMS-HEERENVEEN-1"
 #define APP_VERSION "1.5.7b"
->>>>>>> a2c9aeae
-#define APP_HOSTNAME "ems-esp"+#define APP_HOSTNAME "ems-heerenveen-1"
--- conflicted
+++ resolved
@@ -6,9 +6,5 @@
 #pragma once
 
 #define APP_NAME "EMS-ESP"
-<<<<<<< HEAD
-#define APP_VERSION "1.7.1"
-=======
 #define APP_VERSION "1.8.0"
->>>>>>> 3766780c
 #define APP_HOSTNAME "ems-esp"
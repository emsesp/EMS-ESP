--- conflicted
+++ resolved
@@ -2,20 +2,9 @@
 
 on:
   push:
-<<<<<<< HEAD
-    branches: [dev]
-    paths:
-    - 'src/**'
-  pull_request:
-    # The branches below must be a subset of the branches above
-    branches: [dev]
-  schedule:
-    - cron: '0 11 * * 5'
-=======
     branches: [ dev ]
   pull_request:
     branches: [ dev ] 
->>>>>>> 220fed8f
 
 jobs:
   analyze:

--- conflicted
+++ resolved
@@ -9,11 +9,7 @@
 #ifndef MyEMS_h
 #define MyEMS_h
 
-<<<<<<< HEAD
-#define MYESP_VERSION "1.1.11"
-=======
 #define MYESP_VERSION "1.1.16"
->>>>>>> 3766780c
 
 #include <ArduinoJson.h>
 #include <ArduinoOTA.h>

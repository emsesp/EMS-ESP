--- conflicted
+++ resolved
@@ -129,11 +129,7 @@
                 label="Shower Alert"
             />
             <SelectValidator name="syslog_level"
-<<<<<<< HEAD
-                label="Syslog log level"
-=======
                 label="Syslog Log Level"
->>>>>>> 76e4a32e
                 value={data.syslog_level}
                 fullWidth
                 variant="outlined"
@@ -159,11 +155,7 @@
                     />
                     <TextValidator
                         validators={['required', 'isNumber', 'minNumber:0', 'maxNumber:65535']}
-<<<<<<< HEAD
-                        errorMessages={['Mark intervall is required', "Must be a number", "0 means off", "Max value is 65535"]}
-=======
                         errorMessages={['Keep alive is required', "Must be a number", "Must be 0 or higher (0=off)", "Max value is 65535"]}
->>>>>>> 76e4a32e
                         name="syslog_mark_interval"
                         label="Syslog Mark Interval (seconds, 0=off)"
                         fullWidth

[platformio]
; add here your board, e.g. nodemcuv2, d1_mini, d1_mini_pro
env_default = d1_mini

[common]
flash_mode = dout

build_flags = -g -w

; for debug use these...
<<<<<<< HEAD
; build_flags = -g -Wall -Wextra -Werror -Wno-missing-field-initializers -Wno-unused-parameter -Wno-unused-variable -DCRASH
=======
; build_flags = -g -Wall -Wextra -Werror -Wno-missing-field-initializers -Wno-unused-parameter -Wno-unused-variable -DCRASH -DTESTS
>>>>>>> 2548e879

wifi_settings =
; hard code if you prefer. Recommendation is to set from within the app when in Serial or AP mode
; wifi_settings = '-DWIFI_SSID="XXXX"' '-DWIFI_PASSWORD="XXXX"'

lib_deps =
  CRC32
  CircularBuffer
  JustWifi
  AsyncMqttClient
  ArduinoJson
  OneWire
  EEPROM_rotate

[env:d1_mini]
board = d1_mini
platform = espressif8266
framework = arduino
lib_deps = ${common.lib_deps}
build_flags = ${common.build_flags} ${common.wifi_settings}
board_build.flash_mode = ${common.flash_mode}
upload_speed = 921600
monitor_speed = 115200
; for OTA comment out these sections
;upload_protocol = espota
;upload_port = ems-esp.local
<<<<<<< HEAD
;upload_port = <add here your ip of the device>

=======
;upload_port = <or add here the IP of the ESP8266>
>>>>>>> 2548e879
<|MERGE_RESOLUTION|>--- conflicted
+++ resolved
@@ -8,11 +8,7 @@
 build_flags = -g -w
 
 ; for debug use these...
-<<<<<<< HEAD
-; build_flags = -g -Wall -Wextra -Werror -Wno-missing-field-initializers -Wno-unused-parameter -Wno-unused-variable -DCRASH
-=======
 ; build_flags = -g -Wall -Wextra -Werror -Wno-missing-field-initializers -Wno-unused-parameter -Wno-unused-variable -DCRASH -DTESTS
->>>>>>> 2548e879
 
 wifi_settings =
 ; hard code if you prefer. Recommendation is to set from within the app when in Serial or AP mode
@@ -39,9 +35,4 @@
 ; for OTA comment out these sections
 ;upload_protocol = espota
 ;upload_port = ems-esp.local
-<<<<<<< HEAD
-;upload_port = <add here your ip of the device>
-
-=======
-;upload_port = <or add here the IP of the ESP8266>
->>>>>>> 2548e879
+;upload_port = <or add here the IP of the ESP8266>
# vscode
.vscode

# build
<<<<<<< HEAD
build/
=======
/build/
.clang_complete
.gcc-flags.json
>>>>>>> 825b02ce

# platformio
.pio
pio_local.ini

# OS specific
.DS_Store
*Thumbs.db

# project specfic
<<<<<<< HEAD
scripts/stackdmp.txt
firmware
*.bin
emsesp
=======
/scripts/stackdmp.txt
*.bin
emsesp
/data/www/
/lib/framework/WWWData.h
/interface/build/
/interface/node_modules/
>>>>>>> 825b02ce
<|MERGE_RESOLUTION|>--- conflicted
+++ resolved
@@ -2,13 +2,9 @@
 .vscode
 
 # build
-<<<<<<< HEAD
-build/
-=======
 /build/
 .clang_complete
 .gcc-flags.json
->>>>>>> 825b02ce
 
 # platformio
 .pio
@@ -19,17 +15,10 @@
 *Thumbs.db
 
 # project specfic
-<<<<<<< HEAD
-scripts/stackdmp.txt
-firmware
-*.bin
-emsesp
-=======
 /scripts/stackdmp.txt
 *.bin
 emsesp
 /data/www/
 /lib/framework/WWWData.h
 /interface/build/
-/interface/node_modules/
->>>>>>> 825b02ce
+/interface/node_modules/
<<<<<<< HEAD
# EMS-ESP version 2.0 (alpha)

*Warning: this is still in development and not all features have been fully tested.*

---
=======
# EMS-ESP version 2.0

## **Breaking changes**

- MQTT base has been removed. The hostname is only used.
>>>>>>> 825b02ce

## **New Features in v2**

- A new web interface using React and TypeScript that's now secure as each URL endpoint is protected by issuing a JWT which is then sent using Bearer Authentication. Using a Captive Portal in AP mode or connecting to a local wifi network.
<<<<<<< HEAD
  
- A new console. Like in version 1.9 it works with both Serial and Telnet but with a rich set of commands and more intuitive with behavior similar to a Linux-style shell. It supports multiple connections and commands that alter the settings or interact directly with EMS devices are secure behind an admin password. A full list of commands is below, here are the key ones:
    * `help` lists the commands and keywords
    * some commands take you into a new context, a bit like a sub-menu. e.g. `system`, `mqtt`, `thermostat`. Use `help` to show which commands this context has and `exit` or CTRL-D to get back to the root.
    * To change a setting use the `set` command. Typing `set` shows the current settings.
    * `show` shows the data specific to the which context you're in.
    * `su` to switch to Admin which enables more commands such as most of the `set` commands. The default password is "neo" which can be changed with `passwd` from the system menu. When in Admin mode the command prompt switches from `$` to `#`.
    * `log` sets the logging level. `log off` disables logging. Use `log debug` for debugging commands and actions.
    * `watch` from the ems context, will output the incoming Rx telegrams to the console. You can also show these in its 'raw' data format and also watch a particular ID.
    * CTRL-D to exit, CTRL-U to remove line, TAB to auto-complete 
  
- There is no "serial mode" anymore like with version 1.9. When the Wifi cannot connect to the SSID it will automatically enter a "safe" mode where the Serial console is activated automatically (baud 115200). Note Serial is always available on the ESP32 because it has multiple UARTs.

- The onboard LED behaves like in 1.9. A solid LED means good connection and EMS data is coming in. A slow pulse means either the WiFi or the EMS bus is not connected yet. A very fast pulse is when the system is booting up and configuring itself, which typically takes 5 seconds.

- Built to work with both EMS8266 and ESP32

- Extended MQTT to use MQTT discovery on Home Assistant.

- For debugging there is an offline mode where the code can be compiled and executed standalone without uploading to an ESP controller. Use `make` (based off GNUMakefile).

## **Uploading the firmware**

- If you're not using PlatformIO, use the command-line and Python. You can download Python from https://www.python.org/downloads/. Make sure you also get:
  - `esptool`, install using the command `pip install esptool`
  - and for OTA updates later, `espota` from https://github.com/esp8266/Arduino/blob/master/tools/espota.py

- Grab the latest firmware binary from https://github.com/proddy/EMS-ESP/releases/tag/travis-v2-build
- Uploading directly via USB: `esptool.py -p <COM PORT> -b 921600 write_flash 0x00000 <firmware.bin>`
- Uploading over WiFi: `espota.py --debug --progress --port 8266 --auth neo -i <IP address> -f <firmware.bin>`

## **Setting EMS-ESP up for the first time**

 - connect the ESP8266/ESP32 via USB. If you're coming from version 1.9 all the settings will be erased. If you want a full clean system do a `esptool.py erase_flash` first
 - enter USB via the serial/com/tty port with baud 115200, with something like putty
 - type `su` and use the default password *neo*
 - type `system` to go to the system sub-menu/context
 - type `help` if you want see the available commands
 - type `set` to see the current settings
 - use `set wifi ssid` to change the SSID and password. Remember TAB auto-completes commands if you're not sure of the next parameter.
 - CTRL-D to get back to the root
 - use `mqtt` to enter the MQTT context. Using the same approach, use `help` and `set` command to set the MQTT IP and any credentials. Then CTRL-D to get back to the root.
 - reboot and next time use the Telnet via WiFi to connect as the serial mode will be disabled. The EMS-ESP should have a solid LED or a slow pulsing LED.
 - Telnet to the IP to get back into the console.
 - If Tx is not working you will see errors show up in red. Use `ems` to change to the EMS context and `set` to see the default values. Try different `tx_mode` settings. 1 is default for EMS 1.0. EMS 2.0 is 2 and HT3/Bosch/Junkers is 3. Then a `refresh` to see if it's working. There is no need to reboot.
 - `show` to show all values.

## **List of console commands**

```
common commands available in all contexts:
  exit
  help
  log [level]
  su
  set
  show

(top root level)
	refresh
	show version
	ems (enters a context)
	mqtt (enters a context)
	system (enters a context)
	boiler (enters a context)
	thermostat (enters a context)

ems
    scan devices [deep]
	send telegram <"XX XX ...">
	set bus_id <device ID>
	set read_only <on | off>
	set tx_mode <n>
	refresh
	show devices
	show emsbus
	show values
	watch <on | off | raw> [ID]

mqtt
	publish
	reconnect
	set base <name>
	set enabled <on | off>
	set heartbeat <on | off>
	set ip <IP address>
	set format <single | nested | ha>
	set password
	set publish_time <seconds>
	set qos <n>
	set username [name]

system
	format
	passwd
	restart
	set syslog host [IP address]
	set syslog level [level]
	set syslog mark [seconds]
	set wifi hostname <name>
	set wifi password
	set wifi ssid <name>
	wifi disconnect
	wifi reconnect
	wifi scan

boiler
	change comfort <hot |eco | intelligent>
	change flowtemp <degrees>
	change wwactive <on | off>
	change wwcirculation <on | off>
	change wwonetime <on | off>
	change wwtemp <degrees>
	read <type ID>
	set shower alert <on | off>
	set shower timer <on | off>

thermostat
	change mode <mode> [heating circuit]
	change temp <degrees> [heating circuit]
	read <type ID>
	set master [device ID]
```
  
----------

### **Basic Design Principles**

- The core services like telnet, logging and shell are based off the libraries from @nomis. I also adopted his general design pattens such as making everything as asynchronous as possible so that no one operation should starve another operation of it's time to execute (https://isocpp.org/wiki/faq/ctors#static-init-order).
- All EMS devices (e.g. boiler, thermostat, solar modules, mixing units etc) are derived from a factory base class and each class handles its own registering of telegram and mqtt handlers. This makes the EMS device code easier to manage and we can extend with new telegrams types and features.

### **Things to tidy up in code later**

- Find out why ESP32 uses so much Flash (almost 2x ESP8266)
- Replace vectors of class objects with shared pointers and use emplace_back since it instantiates during construction. It may have a performance gain.
- Add real unit tests using platformio's test bed (https://docs.platformio.org/en/latest/plus/pio-remote.html)
- See if it's easier to use timers instead of millis() based timers, using https://github.com/esp8266/Arduino/blob/master/libraries/esp8266/examples/BlinkPolledTimeout/BlinkPolledTimeout.ino
=======

<img src="media/web_settings.PNG" width=70% height=70%>
<img src="media/web_status.PNG" width=70% height=70%>
<img src="media/web_devices.PNG" width=70% height=70%>
<img src="media/web_mqtt.PNG" width=70% height=70%>

- A new console. Like in version 1.9 it works with both Serial and Telnet but with a more intuitive Linux shell like behavior. It supports multiple connections and has basic security to prevent any changes to EMS-ESP. A full list of commands is below, here are the key ones:
    * `help` lists the commands and keywords
    * some commands take you into a new context, a bit like a sub-menu. e.g. `system`, `thermostat`. Use `help` to show which commands this context has and `exit` or CTRL-D to get back to the root.
    * To change a setting use the `set` command. Typing `set` shows the current settings.
    * `show` shows the data specific to the which context you're in.
    * `su` to switch to Admin which enables more commands such as most of the `set` commands. The default password is "ems-esp-neo" which can be changed with `passwd` from the system menu. When in Admin mode the command prompt switches from `$` to `#`.
    * `log` sets the logging level. `log off` disables logging. Use `log debug` for debugging commands and actions.
    * `watch` will output the incoming Rx telegrams to the console. You can also show these in its 'raw' data format and also watch a particular ID.
    * CTRL-D to exit, CTRL-U to remove line, TAB to auto-complete 
  
- There is no "serial mode" anymore like with version 1.9. When the Wifi cannot connect to the SSID it will automatically enter a "safe" mode where the Serial console is activated automatically (baud 115200). Note Serial is always available on the ESP32 because it has multiple UARTs.

- The onboard LED behaves like in 1.9. A solid LED means good connection and EMS data is coming in. A slow pulse means either the WiFi or the EMS bus is not connected yet. A very fast pulse is when the system is booting up and configuring itself, which typically takes 5 seconds.

- Built to work with both EMS8266 and ESP32

- Extended MQTT to use MQTT discovery on Home Assistant.

- For debugging there is an offline mode where the code can be compiled and executed standalone without uploading to an ESP controller. Use `make` (based off GNUMakefile).

## **Uploading the firmware**

- If you're not using PlatformIO, use the command-line and Python. You can download Python from https://www.python.org/downloads/. Make sure you also get:
  - `esptool`, install using the command `pip install esptool`
  - and for OTA updates later, `espota` from https://github.com/esp8266/Arduino/blob/master/tools/espota.py

- Grab the latest firmware binary from https://github.com/proddy/EMS-ESP/releases/tag/travis-v2-build
- Uploading directly via USB.
  
  For ESP8266: `esptool.py -p <COM PORT> -b 921600 write_flash 0x00000 <firmware.bin>`
  
  For ESP32: `esptool.py --chip esp32 --port "COM6" --baud 921600 --before default_reset --after hard_reset write_flash -z --flash_mode dio --flash_freq 40m --flash_size detect 0x1000 XX\.platformio\packages\framework-arduinoespressif32\tools\sdk\bin\bootloader_dio_40m.bin 0x8000 XX\.pio\build\esp32\partitions.bin 0xe000 XX\.platformio\packages\framework-arduinoespressif32\tools\partitions\boot_app0.bin 0x10000  <firmware.bin>`
- Uploading over WiFi: `espota.py --debug --progress --port 8266 --auth ems-esp-neo -i <IP address> -f <firmware.bin>`

## **Setting EMS-ESP up for the first time**

 - Connect to the Access Point called ems-esp. Login to the captive portal with admin/admin and set the WiFi credentials and restart the ESP.
 - When it connects to your network you can use the Web UI to configure the other settings or login using Telnet. See the console commands below for options. The password for `su` is the sames as the JWT secret which you can see from the WebUI.

## **List of console commands**

```
common commands available in all contexts:
  exit
  help
  log [level]
  watch <on | off | raw> [ID]
  su

(from the root)
	set
	refresh
	system (enters a context)
	boiler (enters a context)
	thermostat (enters a context)
	scan devices [deep]
	send telegram <"XX XX ...">
	set bus_id <device ID>
	set tx_mode <n>
	show
	show devices
	show ems
	show values

system
	set
	show
	show mqtt
	passwd
	restart
	set wifi hostname <name>
	set wifi password
	set wifi ssid <name>

boiler
	comfort <hot |eco | intelligent>
	flowtemp <degrees>
	wwactive <on | off>
	wwcirculation <on | off>
	wwonetime <on | off>
	wwtemp <degrees>
	read <type ID>

thermostat
	set
	set master [device ID]
	mode <mode> [heating circuit]
	temp <degrees> [heating circuit]
	read <type ID>
```
  
----------

### **Basic Design Principles**

- The core services like telnet, logging and shell are based off the libraries from @nomis. I also adopted his general design pattens such as making everything as asynchronous as possible so that no one operation should starve another operation of it's time to execute (https://isocpp.org/wiki/faq/ctors#static-init-order).
- All EMS devices (e.g. boiler, thermostat, solar modules, mixing units etc) are derived from a factory base class and each class handles its own registering of telegram and mqtt handlers. This makes the EMS device code easier to manage and we can extend with new telegrams types and features.

### **Things to tidy up in code later**

- Replace vectors of class objects with shared pointers and use emplace_back since it instantiates during construction. It may have a performance gain.
- Add real unit tests using platformio's [pio-remote](https://docs.platformio.org/en/latest/plus/pio-remote.html) test bed.
- See if it's easier to use timers instead of millis() based timers, using [polledTimeout](https://github.com/esp8266/Arduino/blob/master/libraries/esp8266/examples/BlinkPolledTimeout/BlinkPolledTimeout.ino).
- Port over to ESP-IDF. The Arduino SDK is showing its limitations

### **Features to add**

- Multi-language. German, Dutch, French
- Click on a device in the Web UI shows it's details
- Publish time can be customized per device (solar, mixing etc)

### **Customizing the Web UI**

The Web is based off Rick's awesome [esp8266-react](https://github.com/rjwats/esp8266-react/) framework. These are the files that are modified:

**`interface:`**
  * `.env` project name and project path to ems-esp
  * `.env.development` CORS URL
 
**`interface/public:`**
  * `app/manifest.json` ems-esp name
  * `index.html` ems-esp name
  * `app/icon.png` 256x256 PNG
  * `favicon.ico` replaced

**`interface/src:`**
  * `CustomMuiTheme.tsx` colors for dark mode
  * `interface/src/wifi/WifiSettingsController.tsx` rename esp8266-react

**`interface/src/project:`**
  * `ProjectRouting.tsx` removed demo, added paths to ems-esp/status, ems-esp/settings and *
  * `DemoProject.tsx` remove /demo/ and changed title, renamed to EMSESP.tsx
  * `ProjectMenu.tsx` title change, added /ems-esp/settings
  * `DemoInformation.tsx` removed file
  * `types.ts` add variables
  * added all custom files starting with EMSESP*

**`interface/src/mqtt:`**
  * `types.ts` added mqtt_fails
  * `MqttStatusForm.tsx` added MQTT Publish Errors
  * `MqttStatus.ts` added function mqttPublishHighlight
  * `MqttSettingsForm.tsx` added publish time, qos, format

**`interface/src/authentication:`**
  * `AuthenticationWrapper.tsx` commented out features.security because we added version
  * `AuthenticationContext.tsx` added version
  * `MqttSettingsForm.tsx` added publish time, qos, format

**`interface/src/components:`**
  * `MenuAppBar.tsx` added version to toolbar

**`interface/src/system:`**
  * `types.ts` added uptime and free_mem
  * `SystemStatusForm.tsx` added system uptime, % free mem

**`lib/framework`:**
  * `SystemStatus.h` added #include <LittleFS.h>, #include <uuid/log.h>, #include "../../src/system.h"
  * `SystemStatus.cpp` added LittleFS.info(fs_info); root["uptime"], root["free_mem"]
  * Commented out all `Serial.print`'s in all files
  * `MqttStatus.h` added #include "../../src/mqtt.h"
  * `MqttStatus.cpp` added root["mqtt_fails"]
  * `SecuritySettingsService.cpp` added version to the JWT payload
  * `SecuritySettingsService.h` #include "../../src/version.h"
  * `WiFiSettingsService.cpp` added WiFi.setOutputPower(20.0f)
  * `features.ini`: -D FT_NTP=0
  * `platformio.ini` using our own version
  * `factory_settings.ini` modified with `ems-esp-neo` as password and `ems-esp` everywhere else


 UI customization links:

  * icons: https://material-ui.com/components/material-icons/
  * colors: https://material-ui.com/customization/color/
  * tables: https://material-ui.com/components/tables/#dense-table

>>>>>>> 825b02ce
<|MERGE_RESOLUTION|>--- conflicted
+++ resolved
@@ -1,159 +1,12 @@
-<<<<<<< HEAD
-# EMS-ESP version 2.0 (alpha)
-
-*Warning: this is still in development and not all features have been fully tested.*
-
----
-=======
 # EMS-ESP version 2.0
 
 ## **Breaking changes**
 
 - MQTT base has been removed. The hostname is only used.
->>>>>>> 825b02ce
 
 ## **New Features in v2**
 
 - A new web interface using React and TypeScript that's now secure as each URL endpoint is protected by issuing a JWT which is then sent using Bearer Authentication. Using a Captive Portal in AP mode or connecting to a local wifi network.
-<<<<<<< HEAD
-  
-- A new console. Like in version 1.9 it works with both Serial and Telnet but with a rich set of commands and more intuitive with behavior similar to a Linux-style shell. It supports multiple connections and commands that alter the settings or interact directly with EMS devices are secure behind an admin password. A full list of commands is below, here are the key ones:
-    * `help` lists the commands and keywords
-    * some commands take you into a new context, a bit like a sub-menu. e.g. `system`, `mqtt`, `thermostat`. Use `help` to show which commands this context has and `exit` or CTRL-D to get back to the root.
-    * To change a setting use the `set` command. Typing `set` shows the current settings.
-    * `show` shows the data specific to the which context you're in.
-    * `su` to switch to Admin which enables more commands such as most of the `set` commands. The default password is "neo" which can be changed with `passwd` from the system menu. When in Admin mode the command prompt switches from `$` to `#`.
-    * `log` sets the logging level. `log off` disables logging. Use `log debug` for debugging commands and actions.
-    * `watch` from the ems context, will output the incoming Rx telegrams to the console. You can also show these in its 'raw' data format and also watch a particular ID.
-    * CTRL-D to exit, CTRL-U to remove line, TAB to auto-complete 
-  
-- There is no "serial mode" anymore like with version 1.9. When the Wifi cannot connect to the SSID it will automatically enter a "safe" mode where the Serial console is activated automatically (baud 115200). Note Serial is always available on the ESP32 because it has multiple UARTs.
-
-- The onboard LED behaves like in 1.9. A solid LED means good connection and EMS data is coming in. A slow pulse means either the WiFi or the EMS bus is not connected yet. A very fast pulse is when the system is booting up and configuring itself, which typically takes 5 seconds.
-
-- Built to work with both EMS8266 and ESP32
-
-- Extended MQTT to use MQTT discovery on Home Assistant.
-
-- For debugging there is an offline mode where the code can be compiled and executed standalone without uploading to an ESP controller. Use `make` (based off GNUMakefile).
-
-## **Uploading the firmware**
-
-- If you're not using PlatformIO, use the command-line and Python. You can download Python from https://www.python.org/downloads/. Make sure you also get:
-  - `esptool`, install using the command `pip install esptool`
-  - and for OTA updates later, `espota` from https://github.com/esp8266/Arduino/blob/master/tools/espota.py
-
-- Grab the latest firmware binary from https://github.com/proddy/EMS-ESP/releases/tag/travis-v2-build
-- Uploading directly via USB: `esptool.py -p <COM PORT> -b 921600 write_flash 0x00000 <firmware.bin>`
-- Uploading over WiFi: `espota.py --debug --progress --port 8266 --auth neo -i <IP address> -f <firmware.bin>`
-
-## **Setting EMS-ESP up for the first time**
-
- - connect the ESP8266/ESP32 via USB. If you're coming from version 1.9 all the settings will be erased. If you want a full clean system do a `esptool.py erase_flash` first
- - enter USB via the serial/com/tty port with baud 115200, with something like putty
- - type `su` and use the default password *neo*
- - type `system` to go to the system sub-menu/context
- - type `help` if you want see the available commands
- - type `set` to see the current settings
- - use `set wifi ssid` to change the SSID and password. Remember TAB auto-completes commands if you're not sure of the next parameter.
- - CTRL-D to get back to the root
- - use `mqtt` to enter the MQTT context. Using the same approach, use `help` and `set` command to set the MQTT IP and any credentials. Then CTRL-D to get back to the root.
- - reboot and next time use the Telnet via WiFi to connect as the serial mode will be disabled. The EMS-ESP should have a solid LED or a slow pulsing LED.
- - Telnet to the IP to get back into the console.
- - If Tx is not working you will see errors show up in red. Use `ems` to change to the EMS context and `set` to see the default values. Try different `tx_mode` settings. 1 is default for EMS 1.0. EMS 2.0 is 2 and HT3/Bosch/Junkers is 3. Then a `refresh` to see if it's working. There is no need to reboot.
- - `show` to show all values.
-
-## **List of console commands**
-
-```
-common commands available in all contexts:
-  exit
-  help
-  log [level]
-  su
-  set
-  show
-
-(top root level)
-	refresh
-	show version
-	ems (enters a context)
-	mqtt (enters a context)
-	system (enters a context)
-	boiler (enters a context)
-	thermostat (enters a context)
-
-ems
-    scan devices [deep]
-	send telegram <"XX XX ...">
-	set bus_id <device ID>
-	set read_only <on | off>
-	set tx_mode <n>
-	refresh
-	show devices
-	show emsbus
-	show values
-	watch <on | off | raw> [ID]
-
-mqtt
-	publish
-	reconnect
-	set base <name>
-	set enabled <on | off>
-	set heartbeat <on | off>
-	set ip <IP address>
-	set format <single | nested | ha>
-	set password
-	set publish_time <seconds>
-	set qos <n>
-	set username [name]
-
-system
-	format
-	passwd
-	restart
-	set syslog host [IP address]
-	set syslog level [level]
-	set syslog mark [seconds]
-	set wifi hostname <name>
-	set wifi password
-	set wifi ssid <name>
-	wifi disconnect
-	wifi reconnect
-	wifi scan
-
-boiler
-	change comfort <hot |eco | intelligent>
-	change flowtemp <degrees>
-	change wwactive <on | off>
-	change wwcirculation <on | off>
-	change wwonetime <on | off>
-	change wwtemp <degrees>
-	read <type ID>
-	set shower alert <on | off>
-	set shower timer <on | off>
-
-thermostat
-	change mode <mode> [heating circuit]
-	change temp <degrees> [heating circuit]
-	read <type ID>
-	set master [device ID]
-```
-  
-----------
-
-### **Basic Design Principles**
-
-- The core services like telnet, logging and shell are based off the libraries from @nomis. I also adopted his general design pattens such as making everything as asynchronous as possible so that no one operation should starve another operation of it's time to execute (https://isocpp.org/wiki/faq/ctors#static-init-order).
-- All EMS devices (e.g. boiler, thermostat, solar modules, mixing units etc) are derived from a factory base class and each class handles its own registering of telegram and mqtt handlers. This makes the EMS device code easier to manage and we can extend with new telegrams types and features.
-
-### **Things to tidy up in code later**
-
-- Find out why ESP32 uses so much Flash (almost 2x ESP8266)
-- Replace vectors of class objects with shared pointers and use emplace_back since it instantiates during construction. It may have a performance gain.
-- Add real unit tests using platformio's test bed (https://docs.platformio.org/en/latest/plus/pio-remote.html)
-- See if it's easier to use timers instead of millis() based timers, using https://github.com/esp8266/Arduino/blob/master/libraries/esp8266/examples/BlinkPolledTimeout/BlinkPolledTimeout.ino
-=======
 
 <img src="media/web_settings.PNG" width=70% height=70%>
 <img src="media/web_status.PNG" width=70% height=70%>
@@ -335,4 +188,3 @@
   * colors: https://material-ui.com/customization/color/
   * tables: https://material-ui.com/components/tables/#dense-table
 
->>>>>>> 825b02ce

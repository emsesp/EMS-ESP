# EMS-ESP

EMS-ESP is a open-source system to communicate with **EMS** (Energy Management System) based boilers, thermostats and other modules from manufacturers like Bosch, Buderus, Nefit, Junkers and Sieger.

The code is written for the Espressif **ESP8266** microcontroller and supports a telnet console for real-time monitoring and configuration and customizable MQTT support for publishing the information to a home automation system such as Home Assistant or Domoticz.

####  Please reference the [Wiki](https://github.com/proddy/EMS-ESP/wiki) for further details and instructions on how to build and configure the firmware.

---

## Features

#### A web interface for easy configuration and real-time monitoring of the EMS bus

| ![web menu](https://github.com/proddy/EMS-ESP/raw/master/doc/web/system_status.PNG) | ![web menu](https://github.com/proddy/EMS-ESP/raw/master/doc/web/ems_dashboard.PNG) |
| -------------------------------------------------------------------------------- | -------------------------------------------------------------------------------- |

#### MQTT support for Home Assistant and Domoticz

![ha](https://github.com/proddy/EMS-ESP/raw/master/doc/home_assistant/ha.png)

#### Telnet for advanced configuration and verbose traffic logging

| ![telnet menu](https://github.com/proddy/EMS-ESP/raw/master/doc/telnet/telnet_menu.jpg) | ![telnet menu](https://github.com/proddy/EMS-ESP/raw/master/doc/telnet/telnet_stats.PNG) |
| --------------------------------------------------------------------------------------- | ---------------------------------------------------------------------------------------- |

---

## Current list of supported EMS devices

### Thermostats:

* Sieger ES73
* RC10/Nefit Moduline 100
* RC20/Nefit Moduline 300
* RC20F
* RC30/Nefit Moduline 400
* RC35 (only a single HC)
<<<<<<< HEAD
* RC300/RC310/Nefit Moduline 3000
=======
* RC300/RC310/RC3000
>>>>>>> 8f26fb65
* Nefit Moduline 1010
* Junkers FR10
* TC100/Nefit Easy (read-only)
* Bosch Easy (read-only)
* Bosch CW100 (read-only)

### Boilers:

* Buderus GB172/Nefit Trendline
* Nefit Topline Compact/Buderus GB162
* Buderus Logamax U122
* Buderus Logamax plus/GB192
* Sieger BK15 Boiler/Nefit Smartline
* Bosch Condens 2500/Junkers Cerapur Comfort
* Nefit Proline

### Solar Modules:

* SM10 Solar Module
* SM100 Solar Module
* Junkers ISM1 Solar Module

### Other devices:

* MM10 Mixer Module
* MC10 Module
* WM10 Switch Module
* MM100 Mixing Module
* MM100 Mixing Module
* BC10/RFM20 Receiver
* BC10 Base Controller
* BC25 Base Controller
* Nefit Moduline Easy Connect
* Bosch Easy Connect
* EMS-OT OpenTherm converter
* Web Gateway KM200
* HeatPump Module

## Compatible with EMS Gateway

Using BBQKees' [EMS Gateway](https://shop.hotgoodies.nl/ems/) board with integrated Wemos D1:

| ![on boiler](https://github.com/proddy/EMS-ESP/raw/master/doc/ems%20gateway/on-boiler.jpg) | ![kit](https://github.com/proddy/EMS-ESP/raw/master/doc/ems%20gateway/ems-kit-2.jpg) | ![basic circuit](https://github.com/proddy/EMS-ESP/raw/master/doc/ems%20gateway/ems-board-white.jpg) |
| ------------------------------------------------------------------------------------------ | ------------------------------------------------------------------------------------ | ---------------------------------------------------------------------------------------------------- |
<|MERGE_RESOLUTION|>--- conflicted
+++ resolved
@@ -36,11 +36,7 @@
 * RC20F
 * RC30/Nefit Moduline 400
 * RC35 (only a single HC)
-<<<<<<< HEAD
-* RC300/RC310/Nefit Moduline 3000
-=======
 * RC300/RC310/RC3000
->>>>>>> 8f26fb65
 * Nefit Moduline 1010
 * Junkers FR10
 * TC100/Nefit Easy (read-only)

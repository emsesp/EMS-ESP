# EMS-ESP

EMS-ESP is a project to build an electronic controller circuit using an Espressif ESP8266 microcontroller to communicate with EMS (Energy Management System) based Boilers and Thermostats from the Bosch range and compatibles such as Buderus, Nefit, Junkers etc.

There are 3 parts to this project, first the design of the circuit, secondly the code for the ESP8266 microcontroller firmware with telnet and MQTT support, and lastly an example configuration for Home Assistant to monitor the data and issue direct commands via a MQTT broker.

[![Codacy Badge](https://api.codacy.com/project/badge/Grade/b8880625bdf841d4adb2829732030887)](https://app.codacy.com/app/proddy/EMS-ESP?utm_source=github.com&utm_medium=referral&utm_content=proddy/EMS-ESP&utm_campaign=Badge_Grade_Settings)
[![version](https://img.shields.io/badge/version-1.5.5-brightgreen.svg)](CHANGELOG.md)

- [EMS-ESP](#ems-esp)
  - [Introduction](#introduction)
  - [Supported EMS Devices](#supported-ems-devices)
  - [Supported ESP8266 devices](#supported-esp8266-devices)
  - [Getting Started](#getting-started)
  - [Monitoring The Output](#monitoring-the-output)
  - [Building The Circuit](#building-the-circuit)
    - [Powering The EMS Circuit](#powering-the-ems-circuit)
  - [Adding external temperature sensors](#adding-external-temperature-sensors)
  - [How The EMS Bus Works](#how-the-ems-bus-works)
    - [EMS IDs](#ems-ids)
    - [EMS Polling](#ems-polling)
    - [EMS Broadcasting](#ems-broadcasting)
    - [EMS Reading and Writing](#ems-reading-and-writing)
  - [EMS Plus](#ems-plus)
    - [Message layout](#message-layout)
    - [Message types](#message-types)
  - [The ESP8266 Source Code](#the-esp8266-source-code)
    - [Special EMS Types](#special-ems-types)
    - [Which thermostats are supported?](#which-thermostats-are-supported)
    - [Customizing The Code](#customizing-the-code)
    - [Using MQTT](#using-mqtt)
    - [The Basic Shower Logic](#the-basic-shower-logic)
  - [Home Assistant Configuration](#home-assistant-configuration)
  - [Building The Firmware](#building-the-firmware)
    - [Using PlatformIO Standalone](#using-platformio-standalone)
    - [Building Using Arduino IDE](#building-using-arduino-ide)
  - [Using the Pre-built Firmware](#using-the-pre-built-firmware)
  - [Troubleshooting](#troubleshooting)
  - [Known Issues](#known-issues)
  - [Wish List](#wish-list)
  - [Your Comments and Feedback](#your-comments-and-feedback)
  - [DISCLAIMER](#disclaimer)

## Introduction

The original intention for this home project was to build a custom smart thermostat that interfaces with my Nefit Trendline HRC30 boiler and have it controlled via a mobile app using MQTT. I had a few cheap ESP32s and ESP8266s microcontrollers lying around from previous IoT projects and learning how to build a circuit to decode the EMS bus messages seemed like a nice challenge.

Acknowledgments and kudos to the following people who have open-sourced their projects:

 **susisstrolch** - One of the first working versions of the EMS bridge circuit I found designed for specifically for the ESP8266. I borrowed Juergen's [schematic](https://github.com/susisstrolch/EMS-ESP12) and parts of his code ideas for reading telegrams.

 **bbqkees** - Kees built a working [circuit](https://shop.hotgoodies.nl/ems/) and his SMD board is available for purchase on his website.

 **EMS Wiki** - A comprehensive [reference](https://emswiki.thefischer.net/doku.php?id=wiki:ems:telegramme) (in German) for the EMS bus which is a little outdated, not always 100% accurate and sadly no longer maintained.

## Supported EMS Devices

Most Bosch branded boilers that support the Logamatic EMS bus protocols work with this design. This includes Nefit, Buderus, Worcester and Junkers (all copyrighted). Please make sure you read the **Disclaimer** carefully before sending ambiguous messages to your EMS bus as you could cause serious damage to your equipment.

Note support for the later EMS Plus (EMS+ or EMS2) standard hasn't been added yet to the library. If you'd like to help please reach out.

## Supported ESP8266 devices

The code and circuit has been tested with a few ESP8266 development boards such as the Wemos D1 Mini, Wemos D1 Mini Pro, Nodemcu0.9 and Nodemcu2 dev boards. It will also work on bare ESP8266 chips such as the ESP-12E but do make sure you disabled the LED support and wire the UART correctly as the code doesn't use the normal Rx and Tx pins.

## Getting Started

1. Either build the circuit described below or purchase a ready built board from bbqkees.
2. Grab any ESP8266 dev board. The latest bbqkees boards have a Wemos D1 pre-mounted with a copy of this firmware.
3. Optionally add external Dallas temperature sensors and an external LED. The default pins for these are D1 and D5 respectively.
4. Decide whether to compile and upload the code yourself using PlatformIO or just upload the pre-baked firmware using the esptool (read these [instructions](#using-the-pre-built-firmware)). If you want to build yourself now is the time to customize your settings in `my_custom.h`. Upload the firmware.
5. Connect a USB 5v power supply to the ESP8266 board, either via laptop/PC or external power supply.
7. When the ESP8266 starts up for the first time the onboard LED will be flashing. This is because the EMS bus is not yet connected.
8. If you haven't hardcoded the WiFi credentials in step 4, the ESP8266 will boot up in a WiFi Access Point (AP) mode with the ssid name `ems-esp`. Now you can either use a laptop and connect to this AP using Telnet to `192.168.1.4` or if its powered from a computers USB use a Serial monitor tool to the ESP's COM port. Tip: to enable Telnet on Windows 10 run `dism /online /Enable-Feature /FeatureName:TelnetClient` or install something like [putty](https://www.chiark.greenend.org.uk/~sgtatham/putty/latest.html).
9. Next is to change some of the settings. Type `set` to list the current stored settings. Use `set wifi` to add your wifi credentials and if you're using MQTT set the host, username and password. There is no need to reboot the device. 
10. The `led_gpio` will default to the onboard LED (which is probably blinking now). Ignore `thermostat_type` and `boiler_type` as these will be auto-detected hopefully later on.
11. **Important**: If `serial` is set to `on` set it to `off` using `set serial off`. The EMS bus is disabled when the serial is on. This mode is only used for setting up a new board or debugging startup issues.
12. Hook up the ESP to the EMS board as follows:
    
| EMS board | ESP8266 dev board |
| ----------|------------------ |
| Ground/G/J2|  GND/G |
| Rx/J2 | D7 |
| Tx/J2 | D8 |
| VC/J2 | 3v3 or 5v |
13.  Connect the EMS lines to the ESP. This can be done via the two EMS wires or via the 3.5" service jack if you have an bbqkees board.
14.  Reboot the ESP, either by the reset switch or pulling the power.
15.  The ESP will first perform an autodetect to try and discover the EMS devices attached. If your boiler and thermostat are recognized it will set these types and store them for ever and ever. You can trace the output by telnet'ing to the board `telnet ems-esp.local`. Also type `info` to check what happened.
16.  If your boiler/thermostat is not discovered create a GitHub issue stating the type and product ID. These will be added to the file `ems_devices.h` in a future release.
17.  If all is well and there is traffic on the EMS bus the onboard LED will stop blinking and be permanently on. If this is annoying you can disable with `set led off`. To see the EMS messages type `set log v` for verbose logging.
18.  And all is not well, check the wiring, make sure serial is off and look at the telnet session for errors. If in doubt, wipe the ESP with `pio run -t erase` and start again with step #3

## Monitoring The Output

Use the telnet client to inform you of all activity and errors real-time. This is an example of the telnet output:

![Telnet](doc/telnet/telnet_menu.jpg)

Type 'log v' and Enter and you'll be seeing verbose logging messages. ANSI colors with white text for info messages, green are for broadcast telegrams, yellow are the ones sent to us and red are for unknown data or telegrans which have failed the CRC check.

![Telnet](doc/telnet/telnet_verbose.PNG)

To see the current stats and collected values type 'info'. Watch out for unsuccessful telegram packets in the #CrcErrors line.

![Telnet](doc/telnet/telnet_stats.PNG)

**Disclaimer: be careful when sending values to the boiler. If in doubt you can always reset the boiler to its original factory settings by following the instructions in the user guide. For example on my Nefit Trendline that is done by holding down the Home and Menu buttons simultaneously for a few seconds, selecting factory settings from the scroll menu followed by pressing the Reset button.**

## Building The Circuit

Included is a prototype boards you can build yourself on a breadboard.

The breadboard layout was done using [DIY Layout Creator](https://github.com/bancika/diy-layout-creator) and sources files are included in this repo.

![Breadboard Circuit](doc/schematics/breadboard.png)

The schematic used:

![Schematic](doc/schematics/circuit.png)

*Optionally I've also added 2 0.5A/72V polyfuses between the EMS and the two inductors L1 and L2 for extra protection.*

And here's a version using an early prototype board from **bbqkees**:

![WemosD1](doc/schematics/wemos_kees.png)

### Powering The EMS Circuit

The EMS circuit will work with both 3.3V and 5V. It's easiest though to power directly from the ESP8266's 3V3 line and run a steady 5V into the microcontroller. Powering the ESP8266 microcontroller can be either:

- via the USB if your dev board has one
- using an external 5V power supply into the 5V vin on the board
- powering from the 3.5" service jack on the boiler. This will give you 8V so you need a buck converter (like a [Pololu D24C22F5](https://www.pololu.com/product/2858)) to step this down to 5V to provide enough power to the ESP8266 (250mA at least)
- powering from the EMS line, which is 15V A/C and using a buck converter as described above. Note the current design has stability issues when sending packages in this configuration so this is not recommended yet if you plan to many send commands to the thermostat or boiler.

| With Power Circuit                              |
| ------------------------------------------ |
| ![Power circuit](doc/schematics/Schematic_EMS-ESP-supercap.png) |

## Adding external temperature sensors

The code supports auto-detection of Dallas type temperature sensors. The default gpio pin used on the ESP8266 is D5 but this can be configured in the setting menu (`set dallas_gpio`). The dallas chips DS1822, DS18S20, DS18B20, DS1825 are supported including their parasite varieties.

## How The EMS Bus Works

Packages are streamed to the EMS "bus" from any other compatible connected device via serial TTL transmission using protocol 9600 baud, 8N1 (8 bytes, no parity, 1 stop bit). Each package is terminated with a break signal `<BRK>`, a 11-bit long low signal of zeros.

A package can be a single byte (see Polling below) or a string of 6 or more bytes making up an actual data telegram. A telegram is always in the format:

``[src] [dest] [type] [offset] [data] [crc] <BRK>``

The first 4 bytes is referenced as the *header* in this document.
<<<<<<< HEAD
=======

>>>>>>> a2c9aeae
### EMS IDs

Each device has a unique ID.

In this example a UBA boiler has an ID of 0x08 (such as a MC10) and also referred to as the Bus Master.

The circuit acts as a service key and thus uses an ID 0x0B. This ID is reserved for special devices intended for service engineers.

### EMS Polling

The bus master (boiler) sends out a poll request every second by sending out a sequential list of all possible IDs as a single byte followed by the break signal. The ID always has its high 8th bit (MSB) set so in the code we're looking for 1 byte messages matching the format `[dest|0x80] <BRK>`.

Any connected device can respond to a Polling request with an acknowledgement by sending back a single byte with its own ID. In our case we would listen for a `[0x8B] <BRK>` (meaning us) and then send back `[0x0B] <BRK>` to say we're alive and ready.

Polling is also the trigger to start transmitting any packages queued for sending. It must be done within 200ms or the bus master will time out.

### EMS Broadcasting

When a device is broadcasting to everyone there is no specific destination needed. `[dest]` is always 0x00.

The tables below shows which types are broadcasted regularly by the boiler (in this case ID 0x08) and thermostat (ID 0x17). The **data length** is excluding the 4 byte header and CRC and the **Name** references those in the German [ems wiki](https://emswiki.thefischer.net/doku.php?id=wiki:ems:telegramme).

| Source (ID)   | Type ID | Name                | Description                            | Data length | Frequency  |
| ------------- | ------- | ------------------- | -------------------------------------- | ----------- | ---------- |
| Boiler (0x08) | 0x34    | UBAMonitorWWMessage | warm water temperature                 | 19 bytes    | 10 seconds |
| Boiler (0x08) | 0x18    | UBAMonitorFast      | boiler temps, power, gas/pump switches | 25 bytes    | 10 seconds |
| Boiler (0x08) | 0x19    | UBAMonitorSlow      | boiler temp and timings                | 22 bytes    | 60 seconds |
| Boiler (0x08) | 0x1C    | UBAWartungsmelding  | maintenance messages                   | 27 bytes    | 60 seconds |
| Boiler (0x08) | 0x2A    | n/a                 | status, specific to boiler type        | 21 bytes    | 10 seconds |
| Boiler (0x08) | 0x07    | n/a                 | ?                                      | 21 bytes    | 30 seconds |

| Source (ID)       | Type ID | Name              | Description                                         | Frequency  |
| ----------------- | ------- | ----------------- | --------------------------------------------------- | ---------- |
| Thermostat (0x17) | 0x06    | RCTime            | returns time and date on the thermostat             | 60 seconds |
| Thermostat (0x17) | 0x91    | RC30StatusMessage | returns current and set temperatures                | 60 seconds |
| Thermostat (0x17) | 0xA3    | RCTempMessage     | returns temp values from external (outdoor) sensors | 60 seconds |

Refer to the code in `ems.cpp` for further explanation on how to parse these message types and also reference the EMS Wiki.

### EMS Reading and Writing

Telegrams can only be sent after the Master (boiler) sends a poll to the receiving device. The response can be a read command to request data or a write command to send data. At the end of the transmission a poll response is sent from the client (`<ID> <BRK>`) to say we're all done and free up the bus for other clients.

When executing a request to read data the `[src]` is our device `(0x0B)` and the `[dest]` must have has it's MSB (8th bit) set. Say we were requesting data from the thermostat we would use `[dest] = 0x97` since RC20 has an ID of 0x17.

Following a write request, the `[dest]` doesn't have the 8th bit set and after this write request the destination device will send either a single byte 0x01 for success or 0x04 for failure.

Every telegram sent is echo'd back to Rx, along the same Bus used for all Rx/Tx transmissions.
<<<<<<< HEAD

## Ems Plus
In this chapter we will report our findings on the ems plus.
### Message layout
| 0 | 1 | 2 | 3 | 4 | 5 | n....n-1 | n |
| - | - | - | - | - | - | - | - |
|transmitter| receiver | ems plus mark | message type | offset | device intended for | data | cnc
| 18 | 00 | FF | 03 | 01 | A5 | 28 | 46|

### Message types
| Message type | Definition          |
|--------------|---------------------|
| 03           | Set temperature     |
| 00           | Status message |

## The ESP8266 Source Code

`emsuart.cpp` handles the low level UART read and write logic to the bus. You shouldn't need to touch this. All receive commands from the EMS bus are handled asynchronously using a circular buffer via an interrupt. A separate function processes the buffer and extracts the telegrams.

`ems.cpp` is the logic to read the EMS data packets (telegrams), validates them and process them based on the type.

`ems-esp.ino` is the Arduino code for the ESP8266 that kicks it all off. This is where we have specific logic such as the code to monitor and alert on the Shower timer and light up the LEDs.

`my_config.h` has all the custom settings tailored to your environment. Specific values here are also stored in the ESP's SPIFFs (File system).

`ems_devices.h` has all the configuration for the known EMS devices currently supported.

`MyESP.cpp` is my custom library to handle WiFi, MQTT and Telnet. Uses a modified version of [TelnetSpy](https://github.com/yasheena/telnetspy)

### Special EMS Types

`ems.cpp` defines callback functions that handle all the broadcast types listed above (e.g. 0x34, 0x18, 0x19 etc) plus these extra types:

=======

## The ESP8266 Source Code

`emsuart.cpp` handles the low level UART read and write logic to the bus. You shouldn't need to touch this. All receive commands from the EMS bus are handled asynchronously using a circular buffer via an interrupt. A separate function processes the buffer and extracts the telegrams.

`ems.cpp` is the logic to read the EMS data packets (telegrams), validates them and process them based on the type.

`ems-esp.ino` is the Arduino code for the ESP8266 that kicks it all off. This is where we have specific logic such as the code to monitor and alert on the Shower timer and light up the LEDs.

`my_config.h` has all the custom settings tailored to your environment. Specific values here are also stored in the ESP's SPIFFs (File system).

`ems_devices.h` has all the configuration for the known EMS devices currently supported.

`MyESP.cpp` is my custom library to handle WiFi, MQTT and Telnet. Uses a modified version of [TelnetSpy](https://github.com/yasheena/telnetspy)

### Special EMS Types

`ems.cpp` defines callback functions that handle all the broadcast types listed above (e.g. 0x34, 0x18, 0x19 etc) plus these extra types:

>>>>>>> a2c9aeae
| Source (ID)   | Type ID | Name                          | Description                              |
| ------------- | ------- | ----------------------------- | ---------------------------------------- |
| Boiler (0x08) | 0x33    | UBAParameterWW                | reads selected & desired warm water temp |
| Boiler (0x08) | 0x14    | UBATotalUptimeMessage         |                                          |
| Boiler (0x08) | 0x15    | UBAMaintenanceSettingsMessage |                                          |
| Boiler (0x08) | 0x16    | UBAParametersMessage          |                                          |

In `ems.cpp` you can add scheduled calls to specific EMS types in the functions         `ems_getThermostatValues()` and `ems_getBoilerValues()`.

### Which thermostats are supported?

I am still working on adding more support to known thermostats. Any contributions here are welcome. The know types are listed in `ems_devices.h` and include

- RC20 and RC30, both are fully supported
- RC10 support is being added
- RC35 with support for the 1st heating circuit (HC1)
- TC100/TC200/Easy but only with support for reading the temperatures. There seems to be no way to set settings using EMS bus messages that I know of. One option is to send XMPP messages but a special server is needed and out of scope for this project.

### Customizing The Code

- To configure for your thermostat and specific boiler settings, modify `my_config.h`. Here you can
  - set flags for enabled/disabling functionality such as `BOILER_SHOWER_ENABLED` and `BOILER_SHOWER_TIMER`.
  - Set WIFI and MQTT settings. The values can also be set from the telnet command menu using the **set** command.
- To add new handlers for EMS data types, first create a callback function and add to the `EMS_Types` array at the top of the file `ems.cpp` and modify `ems.h`
- To add new devices modify `ems_devices.h`

### Using MQTT

The boiler data is collected and sent as a single JSON object to MQTT TOPIC `home/ems-esp/boiler_data`. The `home` preifx is the MQTT topic prefix and can be customized in `my_config.h`. A hash is generated (CRC32 based) to determine if the payload has changed, otherwise it will not be sent. An example payload looks like:
<<<<<<< HEAD

`{"wWSelTemp":"60","selFlowTemp":"5.0","outdoorTemp":"?","wWActivated":"on","wWComfort":"Comfort","wWCurTmp":"46.0","wWCurFlow":"0.0","wWHeat":"on","curFlowTemp":"54.2","retTemp":"51.5","burnGas":"off","heatPmp":"off","fanWork":"off","ignWork":"off","wWCirc":"off","selBurnPow":"0","curBurnPow":"0","sysPress":"1.2","boilTemp":"56.7","pumpMod":"0","ServiceCode":"0H"}`

Similarly the thermostat values are also sent as a JSON package with the topic `home/ems-esp/thermostat_data` along with the current mode, room temperature and set temperature:

`{"thermostat_currtemp":"19.8","thermostat_seltemp":"16.0","thermostat_mode":"manual"}`

These incoming MQTT topics are also handled:

| topic               | ID in my_config.h         | Payload                | Description                              |
| ------------------- | ------------------------- | ---------------------- | ---------------------------------------- |
| thermostat_cmd_temp | TOPIC_THERMOSTAT_CMD_TEMP | temperature as a float | sets the thermostat current setpoint     |
| thermostat_cmd_mode | TOPIC_THERMOSTAT_CMD_MODE | auto, day, night       | sets the thermostat mode                 |
| wwactivated         | TOPIC_BOILER_WWACTIVATED  | 0 or 1                 | turns boiler warm water on/off (not tap) |
| boiler_cmd_wwtemp   | TOPIC_BOILER_CMD_WWTEMP   | temperature as a float | sets the boiler wwtemp current setpoint  |

If MQTT is not used use 'set mqtt_host' to remove it.

=======

`{"wWSelTemp":"60","selFlowTemp":"5.0","outdoorTemp":"?","wWActivated":"on","wWComfort":"Comfort","wWCurTmp":"46.0","wWCurFlow":"0.0","wWHeat":"on","curFlowTemp":"54.2","retTemp":"51.5","burnGas":"off","heatPmp":"off","fanWork":"off","ignWork":"off","wWCirc":"off","selBurnPow":"0","curBurnPow":"0","sysPress":"1.2","boilTemp":"56.7","pumpMod":"0","ServiceCode":"0H"}`

Similarly the thermostat values are also sent as a JSON package with the topic `home/ems-esp/thermostat_data` along with the current mode, room temperature and set temperature:

`{"thermostat_currtemp":"19.8","thermostat_seltemp":"16.0","thermostat_mode":"manual"}`

These incoming MQTT topics are also handled:

| topic               | ID in my_config.h         | Payload                | Description                              |
| ------------------- | ------------------------- | ---------------------- | ---------------------------------------- |
| thermostat_cmd_temp | TOPIC_THERMOSTAT_CMD_TEMP | temperature as a float | sets the thermostat current setpoint     |
| thermostat_cmd_mode | TOPIC_THERMOSTAT_CMD_MODE | auto, day, night       | sets the thermostat mode                 |
| wwactivated         | TOPIC_BOILER_WWACTIVATED  | 0 or 1                 | turns boiler warm water on/off (not tap) |
| boiler_cmd_wwtemp   | TOPIC_BOILER_CMD_WWTEMP   | temperature as a float | sets the boiler wwtemp current setpoint  |

If MQTT is not used use 'set mqtt_host' to remove it.

>>>>>>> a2c9aeae
Some home automation systems such as Domoticz and OpenHab have special formats for their MQTT messages so I would advise to use [node-red](https://nodered.org/) as a parser like in [this example](https://www.domoticz.com/forum/download/file.php?id=18977&sid=67d048f1b4c8833822175eac6b55ecff).

### The Basic Shower Logic

Checking whether the shower is running is tricky. We know when the warm water is on and being heated but need to distinguish between the central heating, shower, hot tap and even a bath tap. So this code is a little experimental.

There is other logic in the code to compensate for water heating up to shower temperature and whether the shower is turned off and back on again quickly within a 10 second window.

## Home Assistant Configuration

Within Home Assistant it renders as:

![Home Assistant panel)](doc/home_assistant/ha.png)

and the alerts on an iOS/Android device using PushBullet, PushOver or any notification service would look like:

![Home Assistant iPhone notify)](doc/home_assistant/ha_notify.jpg)

You can find the .yaml configuration files under `doc/ha`. See also this [HA forum post](https://community.home-assistant.io/t/thermostat-and-boiler-controller-for-ems-based-boilers-nefit-buderus-bosch-using-esp/53382).

## Building The Firmware

### Using PlatformIO Standalone

**On Windows:**

- Download [Git](https://git-scm.com/download/win) (install using the default settings)
- Download and install [Visual Studio Code](https://code.visualstudio.com/docs/?dv=win) (VSC). It's like 40MB so don't confuse with the commercial Microsoft Visual Studio.
- Restart the PC (if using Windows) to apply the new PATH settings. It should now detect Git
- Install the VSC extension "PlatformIO IDE" then click reload to activate it
- Git clone this repo, eith using `git clone` from PlatformIO's terminal or the Git GUI interface
- Create a `platformio.ini` based on the `platformio.ini-example` making the necessary changes for your board type

**On Linux (e.g. Ubuntu under Windows 10):**

Make sure Python 2.7 is installed, then...
```python
% pip install -U platformio
% sudo platformio upgrade
% platformio platform update

% git clone https://github.com/proddy/EMS-ESP.git
% cd EMS-ESP
% cp platformio.ini-example platformio.ini
```
edit `platformio.ini` to set `env_default` to your board type, then
```c
% platformio run -t upload
```

### Building Using Arduino IDE

Porting to the Arduino IDE can be a little tricky but it did it once. Something along these lines:

- Add the ESP8266 boards (from Preferences add Additional Board URL `http://arduino.esp8266.com/stable/package_esp8266com_index.json`)
- Go to Boards Manager and install ESP8266 2.4.x platform. Make sure your board supports SPIFFS.
- Select your ESP8266 from Tools->Boards and the correct port with Tools->Port
- From the Library Manager install the needed libraries from platformio.ini. Note make sure you pick ArduinoJson v5 (5.13.4 and above) and not v6. See https://arduinojson.org/v5/doc/
- Put all the files in a single sketch folder
- cross your fingers and hit CTRL-R to compile

## Using the Pre-built Firmware

pre-baked firmware for the Wemos D1 mini is available in the GitHub [releases](https://github.com/proddy/EMS-ESP/releases) which you can upload yourself using the [esptool](https://github.com/espressif/esptool) bootloader like `esptool.py -p <com port> write_flash 0x00000 <firmware.bin file>`. Here's how to set it up on Windows:

1. Check if you have **python 2.7** installed. If not [download it](https://www.python.org/downloads/) and make sure you select the option to add Python to the windows PATH
2. Then install the ESPTool by running `pip install esptool` from a command prompt

The ESP8266 will start in Access Point (AP) mode. Connect via WiFi to the SSID **EMS-ESP** and telnet to **192.168.4.1**. Then use the `set wifi` command to configure your own network settings like `set wifi your_ssid your_password`. Alternatively connect the ESP8266 to your PC and open a Serial monitor (with baud 115200) to configure the settings. Make sure you disable Serial support before connecting the EMS lines using `set serial off`.

`set` wil list all currently stored settings.

`set erase` will clear all settings.

## Troubleshooting

When flashing for the first time the Serial port is enabled by default with baud 115200. You can then use a PC with USB to the ESP8266 to set the settings like wifi, mqtt etc and also monitor the boot up procedure. Remember to disable the serial (`set serial off`) when connecting to the EMS lines.

The onboard LED will flash if there is no connection with the EMS bus. You can disable LED support by the 'set led' command from the telnet client.

If you want to completely erase the ESP and rebuild the firmware then do a `pio run -t erase` which will wipe the onboard flash including the SPIFFs where all the settings are stored.

## Known Issues

Some annoying issues that need fixing:

- On newer EMS+ Boilers the Tx commands for reading and writing may not always work. I believe there is some handshake that needs to happen before the UBA3/Master is able to send a poll request to our service device.

## Wish List

- Measure amount of gas in m3 per day for the hot water vs the central heating, and convert this into cost.
- Support changing temperatures on an Nefit Easy. To do this we must send XMPP messages directly to the thermostat. There is already a TCP stack and a Wifi and Telnet server running in the code, so the building blocks are there to extend with another XMPP client. Here are a number of Python based projects that show how to do this:
  - https://github.com/patvdleer/nefit-client-python
  - https://github.com/marconfus/ha-nefit
  - https://github.com/robertklep/nefit-easy-core
- Improve detection of Heating Off without checking for selFlowTemp (selected flow temperature)
- Split MQTT into smaller chunks. Now the messages can be up to 600 bytes which may cause issues. Preferably make the items configurable.

## Your Comments and Feedback

Any comments, suggestions or code contributions are very welcome. Please post a GitHub issue.

## DISCLAIMER

This code and libraries were developed from information gathered on the internet and many hours of reverse engineering the communications between the EMS bus and thermostats. It is **not** based on any official documentation or supported libraries from Buderus/Junkers/Nefit (and associated companies) and therefore there are no guarantees whatsoever regarding the safety of your devices and/or their settings, or the accuracy of the information provided.<|MERGE_RESOLUTION|>--- conflicted
+++ resolved
@@ -47,11 +47,11 @@
 
 Acknowledgments and kudos to the following people who have open-sourced their projects:
 
- **susisstrolch** - One of the first working versions of the EMS bridge circuit I found designed for specifically for the ESP8266. I borrowed Juergen's [schematic](https://github.com/susisstrolch/EMS-ESP12) and parts of his code ideas for reading telegrams.
-
- **bbqkees** - Kees built a working [circuit](https://shop.hotgoodies.nl/ems/) and his SMD board is available for purchase on his website.
-
- **EMS Wiki** - A comprehensive [reference](https://emswiki.thefischer.net/doku.php?id=wiki:ems:telegramme) (in German) for the EMS bus which is a little outdated, not always 100% accurate and sadly no longer maintained.
+**susisstrolch** - One of the first working versions of the EMS bridge circuit I found designed for specifically for the ESP8266. I borrowed Juergen's [schematic](https://github.com/susisstrolch/EMS-ESP12) and parts of his code ideas for reading telegrams.
+
+**bbqkees** - Kees built a working [circuit](https://shop.hotgoodies.nl/ems/) and his SMD board is available for purchase on his website.
+
+**EMS Wiki** - A comprehensive [reference](https://emswiki.thefischer.net/doku.php?id=wiki:ems:telegramme) (in German) for the EMS bus which is a little outdated, not always 100% accurate and sadly no longer maintained.
 
 ## Supported EMS Devices
 
@@ -70,25 +70,26 @@
 3. Optionally add external Dallas temperature sensors and an external LED. The default pins for these are D1 and D5 respectively.
 4. Decide whether to compile and upload the code yourself using PlatformIO or just upload the pre-baked firmware using the esptool (read these [instructions](#using-the-pre-built-firmware)). If you want to build yourself now is the time to customize your settings in `my_custom.h`. Upload the firmware.
 5. Connect a USB 5v power supply to the ESP8266 board, either via laptop/PC or external power supply.
-7. When the ESP8266 starts up for the first time the onboard LED will be flashing. This is because the EMS bus is not yet connected.
-8. If you haven't hardcoded the WiFi credentials in step 4, the ESP8266 will boot up in a WiFi Access Point (AP) mode with the ssid name `ems-esp`. Now you can either use a laptop and connect to this AP using Telnet to `192.168.1.4` or if its powered from a computers USB use a Serial monitor tool to the ESP's COM port. Tip: to enable Telnet on Windows 10 run `dism /online /Enable-Feature /FeatureName:TelnetClient` or install something like [putty](https://www.chiark.greenend.org.uk/~sgtatham/putty/latest.html).
-9. Next is to change some of the settings. Type `set` to list the current stored settings. Use `set wifi` to add your wifi credentials and if you're using MQTT set the host, username and password. There is no need to reboot the device. 
-10. The `led_gpio` will default to the onboard LED (which is probably blinking now). Ignore `thermostat_type` and `boiler_type` as these will be auto-detected hopefully later on.
-11. **Important**: If `serial` is set to `on` set it to `off` using `set serial off`. The EMS bus is disabled when the serial is on. This mode is only used for setting up a new board or debugging startup issues.
-12. Hook up the ESP to the EMS board as follows:
-    
-| EMS board | ESP8266 dev board |
-| ----------|------------------ |
-| Ground/G/J2|  GND/G |
-| Rx/J2 | D7 |
-| Tx/J2 | D8 |
-| VC/J2 | 3v3 or 5v |
-13.  Connect the EMS lines to the ESP. This can be done via the two EMS wires or via the 3.5" service jack if you have an bbqkees board.
-14.  Reboot the ESP, either by the reset switch or pulling the power.
-15.  The ESP will first perform an autodetect to try and discover the EMS devices attached. If your boiler and thermostat are recognized it will set these types and store them for ever and ever. You can trace the output by telnet'ing to the board `telnet ems-esp.local`. Also type `info` to check what happened.
-16.  If your boiler/thermostat is not discovered create a GitHub issue stating the type and product ID. These will be added to the file `ems_devices.h` in a future release.
-17.  If all is well and there is traffic on the EMS bus the onboard LED will stop blinking and be permanently on. If this is annoying you can disable with `set led off`. To see the EMS messages type `set log v` for verbose logging.
-18.  And all is not well, check the wiring, make sure serial is off and look at the telnet session for errors. If in doubt, wipe the ESP with `pio run -t erase` and start again with step #3
+6. When the ESP8266 starts up for the first time the onboard LED will be flashing. This is because the EMS bus is not yet connected.
+7. If you haven't hardcoded the WiFi credentials in step 4, the ESP8266 will boot up in a WiFi Access Point (AP) mode with the ssid name `ems-esp`. Now you can either use a laptop and connect to this AP using Telnet to `192.168.1.4` or if its powered from a computers USB use a Serial monitor tool to the ESP's COM port. Tip: to enable Telnet on Windows 10 run `dism /online /Enable-Feature /FeatureName:TelnetClient` or install something like [putty](https://www.chiark.greenend.org.uk/~sgtatham/putty/latest.html).
+8. Next is to change some of the settings. Type `set` to list the current stored settings. Use `set wifi` to add your wifi credentials and if you're using MQTT set the host, username and password. There is no need to reboot the device.
+9. The `led_gpio` will default to the onboard LED (which is probably blinking now). Ignore `thermostat_type` and `boiler_type` as these will be auto-detected hopefully later on.
+10. **Important**: If `serial` is set to `on` set it to `off` using `set serial off`. The EMS bus is disabled when the serial is on. This mode is only used for setting up a new board or debugging startup issues.
+11. Hook up the ESP to the EMS board as follows:
+
+| EMS board   | ESP8266 dev board |
+| ----------- | ----------------- |
+| Ground/G/J2 | GND/G             |
+| Rx/J2       | D7                |
+| Tx/J2       | D8                |
+| VC/J2       | 3v3 or 5v         |
+
+13. Connect the EMS lines to the ESP. This can be done via the two EMS wires or via the 3.5" service jack if you have an bbqkees board.
+14. Reboot the ESP, either by the reset switch or pulling the power.
+15. The ESP will first perform an autodetect to try and discover the EMS devices attached. If your boiler and thermostat are recognized it will set these types and store them for ever and ever. You can trace the output by telnet'ing to the board `telnet ems-esp.local`. Also type `info` to check what happened.
+16. If your boiler/thermostat is not discovered create a GitHub issue stating the type and product ID. These will be added to the file `ems_devices.h` in a future release.
+17. If all is well and there is traffic on the EMS bus the onboard LED will stop blinking and be permanently on. If this is annoying you can disable with `set led off`. To see the EMS messages type `set log v` for verbose logging.
+18. And all is not well, check the wiring, make sure serial is off and look at the telnet session for errors. If in doubt, wipe the ESP with `pio run -t erase` and start again with step #3
 
 ## Monitoring The Output
 
@@ -118,7 +119,7 @@
 
 ![Schematic](doc/schematics/circuit.png)
 
-*Optionally I've also added 2 0.5A/72V polyfuses between the EMS and the two inductors L1 and L2 for extra protection.*
+_Optionally I've also added 2 0.5A/72V polyfuses between the EMS and the two inductors L1 and L2 for extra protection._
 
 And here's a version using an early prototype board from **bbqkees**:
 
@@ -133,8 +134,8 @@
 - powering from the 3.5" service jack on the boiler. This will give you 8V so you need a buck converter (like a [Pololu D24C22F5](https://www.pololu.com/product/2858)) to step this down to 5V to provide enough power to the ESP8266 (250mA at least)
 - powering from the EMS line, which is 15V A/C and using a buck converter as described above. Note the current design has stability issues when sending packages in this configuration so this is not recommended yet if you plan to many send commands to the thermostat or boiler.
 
-| With Power Circuit                              |
-| ------------------------------------------ |
+| With Power Circuit                                              |
+| --------------------------------------------------------------- |
 | ![Power circuit](doc/schematics/Schematic_EMS-ESP-supercap.png) |
 
 ## Adding external temperature sensors
@@ -147,13 +148,10 @@
 
 A package can be a single byte (see Polling below) or a string of 6 or more bytes making up an actual data telegram. A telegram is always in the format:
 
-``[src] [dest] [type] [offset] [data] [crc] <BRK>``
-
-The first 4 bytes is referenced as the *header* in this document.
-<<<<<<< HEAD
-=======
-
->>>>>>> a2c9aeae
+`[src] [dest] [type] [offset] [data] [crc] <BRK>`
+
+The first 4 bytes is referenced as the _header_ in this document.
+
 ### EMS IDs
 
 Each device has a unique ID.
@@ -202,21 +200,24 @@
 Following a write request, the `[dest]` doesn't have the 8th bit set and after this write request the destination device will send either a single byte 0x01 for success or 0x04 for failure.
 
 Every telegram sent is echo'd back to Rx, along the same Bus used for all Rx/Tx transmissions.
-<<<<<<< HEAD
 
 ## Ems Plus
+
 In this chapter we will report our findings on the ems plus.
+
 ### Message layout
-| 0 | 1 | 2 | 3 | 4 | 5 | n....n-1 | n |
-| - | - | - | - | - | - | - | - |
-|transmitter| receiver | ems plus mark | message type | offset | device intended for | data | cnc
-| 18 | 00 | FF | 03 | 01 | A5 | 28 | 46|
+
+| 0           | 1        | 2             | 3            | 4      | 5                   | n....n-1 | n   |
+| ----------- | -------- | ------------- | ------------ | ------ | ------------------- | -------- | --- |
+| transmitter | receiver | ems plus mark | message type | offset | device intended for | data     | cnc |
+| 18          | 00       | FF            | 03           | 01     | A5                  | 28       | 46  |
 
 ### Message types
-| Message type | Definition          |
-|--------------|---------------------|
-| 03           | Set temperature     |
-| 00           | Status message |
+
+| Message type | Definition      |
+| ------------ | --------------- |
+| 03           | Set temperature |
+| 00           | Status message  |
 
 ## The ESP8266 Source Code
 
@@ -236,27 +237,6 @@
 
 `ems.cpp` defines callback functions that handle all the broadcast types listed above (e.g. 0x34, 0x18, 0x19 etc) plus these extra types:
 
-=======
-
-## The ESP8266 Source Code
-
-`emsuart.cpp` handles the low level UART read and write logic to the bus. You shouldn't need to touch this. All receive commands from the EMS bus are handled asynchronously using a circular buffer via an interrupt. A separate function processes the buffer and extracts the telegrams.
-
-`ems.cpp` is the logic to read the EMS data packets (telegrams), validates them and process them based on the type.
-
-`ems-esp.ino` is the Arduino code for the ESP8266 that kicks it all off. This is where we have specific logic such as the code to monitor and alert on the Shower timer and light up the LEDs.
-
-`my_config.h` has all the custom settings tailored to your environment. Specific values here are also stored in the ESP's SPIFFs (File system).
-
-`ems_devices.h` has all the configuration for the known EMS devices currently supported.
-
-`MyESP.cpp` is my custom library to handle WiFi, MQTT and Telnet. Uses a modified version of [TelnetSpy](https://github.com/yasheena/telnetspy)
-
-### Special EMS Types
-
-`ems.cpp` defines callback functions that handle all the broadcast types listed above (e.g. 0x34, 0x18, 0x19 etc) plus these extra types:
-
->>>>>>> a2c9aeae
 | Source (ID)   | Type ID | Name                          | Description                              |
 | ------------- | ------- | ----------------------------- | ---------------------------------------- |
 | Boiler (0x08) | 0x33    | UBAParameterWW                | reads selected & desired warm water temp |
@@ -264,7 +244,7 @@
 | Boiler (0x08) | 0x15    | UBAMaintenanceSettingsMessage |                                          |
 | Boiler (0x08) | 0x16    | UBAParametersMessage          |                                          |
 
-In `ems.cpp` you can add scheduled calls to specific EMS types in the functions         `ems_getThermostatValues()` and `ems_getBoilerValues()`.
+In `ems.cpp` you can add scheduled calls to specific EMS types in the functions `ems_getThermostatValues()` and `ems_getBoilerValues()`.
 
 ### Which thermostats are supported?
 
@@ -286,7 +266,6 @@
 ### Using MQTT
 
 The boiler data is collected and sent as a single JSON object to MQTT TOPIC `home/ems-esp/boiler_data`. The `home` preifx is the MQTT topic prefix and can be customized in `my_config.h`. A hash is generated (CRC32 based) to determine if the payload has changed, otherwise it will not be sent. An example payload looks like:
-<<<<<<< HEAD
 
 `{"wWSelTemp":"60","selFlowTemp":"5.0","outdoorTemp":"?","wWActivated":"on","wWComfort":"Comfort","wWCurTmp":"46.0","wWCurFlow":"0.0","wWHeat":"on","curFlowTemp":"54.2","retTemp":"51.5","burnGas":"off","heatPmp":"off","fanWork":"off","ignWork":"off","wWCirc":"off","selBurnPow":"0","curBurnPow":"0","sysPress":"1.2","boilTemp":"56.7","pumpMod":"0","ServiceCode":"0H"}`
 
@@ -305,26 +284,6 @@
 
 If MQTT is not used use 'set mqtt_host' to remove it.
 
-=======
-
-`{"wWSelTemp":"60","selFlowTemp":"5.0","outdoorTemp":"?","wWActivated":"on","wWComfort":"Comfort","wWCurTmp":"46.0","wWCurFlow":"0.0","wWHeat":"on","curFlowTemp":"54.2","retTemp":"51.5","burnGas":"off","heatPmp":"off","fanWork":"off","ignWork":"off","wWCirc":"off","selBurnPow":"0","curBurnPow":"0","sysPress":"1.2","boilTemp":"56.7","pumpMod":"0","ServiceCode":"0H"}`
-
-Similarly the thermostat values are also sent as a JSON package with the topic `home/ems-esp/thermostat_data` along with the current mode, room temperature and set temperature:
-
-`{"thermostat_currtemp":"19.8","thermostat_seltemp":"16.0","thermostat_mode":"manual"}`
-
-These incoming MQTT topics are also handled:
-
-| topic               | ID in my_config.h         | Payload                | Description                              |
-| ------------------- | ------------------------- | ---------------------- | ---------------------------------------- |
-| thermostat_cmd_temp | TOPIC_THERMOSTAT_CMD_TEMP | temperature as a float | sets the thermostat current setpoint     |
-| thermostat_cmd_mode | TOPIC_THERMOSTAT_CMD_MODE | auto, day, night       | sets the thermostat mode                 |
-| wwactivated         | TOPIC_BOILER_WWACTIVATED  | 0 or 1                 | turns boiler warm water on/off (not tap) |
-| boiler_cmd_wwtemp   | TOPIC_BOILER_CMD_WWTEMP   | temperature as a float | sets the boiler wwtemp current setpoint  |
-
-If MQTT is not used use 'set mqtt_host' to remove it.
-
->>>>>>> a2c9aeae
 Some home automation systems such as Domoticz and OpenHab have special formats for their MQTT messages so I would advise to use [node-red](https://nodered.org/) as a parser like in [this example](https://www.domoticz.com/forum/download/file.php?id=18977&sid=67d048f1b4c8833822175eac6b55ecff).
 
 ### The Basic Shower Logic
@@ -361,6 +320,7 @@
 **On Linux (e.g. Ubuntu under Windows 10):**
 
 Make sure Python 2.7 is installed, then...
+
 ```python
 % pip install -U platformio
 % sudo platformio upgrade
@@ -370,7 +330,9 @@
 % cd EMS-ESP
 % cp platformio.ini-example platformio.ini
 ```
+
 edit `platformio.ini` to set `env_default` to your board type, then
+
 ```c
 % platformio run -t upload
 ```

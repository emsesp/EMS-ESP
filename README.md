# EMS-ESP version 2.0

## **New Features in v2**

- Supports both ESP8266 and ESP32
- New MQTT option to support Home Assistant MQTT Discovery (https://www.home-assistant.io/docs/mqtt/discovery/)
- A new web interface using React and TypeScript that's now secure as each URL endpoint is protected by issuing a JWT which is then sent using Bearer Authentication.
- In the Access Point mode there is a web Captive Portal

<img src="media/web_settings.PNG" width=70% height=70%>
<img src="media/web_status.PNG" width=70% height=70%>
<img src="media/web_devices.PNG" width=70% height=70%>
<img src="media/web_mqtt.PNG" width=70% height=70%>

- A new console. As in version 1.9 it works with both Serial and Telnet but now with a more intuitive Linux shell like behavior. It supports multiple connections and has basic security to prevent any changes to EMS-ESP. A full list of commands is below, here are the key ones:
    * `help` lists the commands and keywords. This works in each context.
    * `exit` will exit the console or exit the current context. CTRL-D does the same.
    * `CTRL-U` for Undo
    * `TAB` for auto-complete
    * Some specific commands are behind contexts. Think of this as a sub-menu. e.g. `system`, `thermostat`. The path will always show you which context you are in. `$` is the root.
    * `su` will switch to super-user or Admin. The default password is "ems-esp-neo" and can be changed with `passwd` from the system menu or via the Web UI (called secret password). When in Admin mode the command prompt switches from `$` to `#`.
    * Some settings can be changed in the console. The `set` command will list them.
    * `show` shows the data specific to the which context you're in. From the root it will show you all the EMS device information and any external temperature sensors. From a context it will be more specific to that context, e.g. `show mqtt` from `system` will list MQTT subscriptions and show the status and queue. 
    * `log` sets the logging level. `log off` disables logging. Use `log debug` for debugging commands and actions. This will be reset next time the console is opened.
    * `watch` will output the incoming Rx telegrams directly to the console. You can also put on a watch on a specific EMS device ID or telegram ID. Also choose to output as verbose text or raw data bytes.  these in its 'raw' data format and also watch a particular ID.
  
- There is no "serial mode" anymore like with version 1.9. When the Wifi cannot connect to the SSID it will automatically enter a "safe" mode where the Serial console is automatically activated (note Serial is always available on the ESP32 because it has multiple UARTs). The EMS-ESP will blink fast when in Serial mode. Connect via a USB with baud 115200 to see the serial console. Note in this mode the EMS will be disconnect so there will be no incoming traffic. Use only for debugging or changing settings.

- The onboard LED behaves like in 1.9. A solid LED means good connection and EMS data is coming in. A slow pulse means either the WiFi or the EMS bus is not connected yet. A very fast pulse is when the system is booting up and configuring itself, which typically takes 5 seconds.

## **Uploading the firmware**

- If you're not using PlatformIO, use the command-line and Python. You can download Python from https://www.python.org/downloads/. Make sure you also get:
  - `esptool`, install using the command `pip install esptool`
  - and for OTA updates later, `espota` from https://github.com/esp8266/Arduino/blob/master/tools/espota.py using `python espota.py --debug --progress --port 8266 --auth ems-esp-neo -i ems-esp.local -f <firmware.bin>` 

- Grab the latest firmware binary from https://github.com/proddy/EMS-ESP/releases/tag/travis-v2-build
- Uploading directly via USB.
  
<<<<<<< HEAD
  For ESP8266: `esptool.py -p <COM PORT> -b 115200 write_flash 0x00000 <firmware.bin>`
=======
  For ESP8266: `esptool.py -p <COM PORT> -b 921600 write_flash 0x00000 <firmware.bin>`
  note: if this fails try a lower speed like `115200` instead of `921600`.
>>>>>>> 8f5eff9e
  
  For ESP32: `esptool.py --chip esp32 --port "COM6" --baud 921600 --before default_reset --after hard_reset write_flash -z --flash_mode dio --flash_freq 40m --flash_size detect 0x1000 XX\.platformio\packages\framework-arduinoespressif32\tools\sdk\bin\bootloader_dio_40m.bin 0x8000 XX\.pio\build\esp32\partitions.bin 0xe000 XX\.platformio\packages\framework-arduinoespressif32\tools\partitions\boot_app0.bin 0x10000  <firmware.bin>`
- Uploading over WiFi: `espota.py --debug --progress --port 8266 --auth ems-esp-neo -i <IP address> -f <firmware.bin>`

## **Setting EMS-ESP up for the first time**

 - Connect to the Access Point called ems-esp using the WPA password `ems-esp-neo`. When you see the captive portal sign-in with username `admin` and password `admin`. Set the WiFi credentials and go back to http://ems-esp
 - First thing to check is if Tx is working and that you have a connect to the EMS bus. If it's showing an error try changing the Tx Mode from the settings page. Then check the Status (no need to restart EMS-ESP).

## **The Console**

Connecting to the console will give you more insight into the EMS bus traffic, MQTT queues and the actual device information. The console is reachable via Telnet (port 22) or via the Serial port if using an USB (on baud 115200). To change any settings in the console you must be admin (use `su` with the default password `ems-esp-neo`). On an ESP8266 the Serial port is disabled by default unless it's unable to connect to the WiFi.

The `call` command is to execute a command. The command names (`[cmd]`) are the same as the MQTT command listed in the next section.

(* = available in su/Admin mode)

```
common commands available in all contexts:
  exit
  help
  log [level]
  watch <on | off | raw> [ID]
  su

(from the root)
  system (enters a context)
  boiler (enters a context)
  thermostat (enters a context)
  set
  fetch
  scan devices [deep] *
  send telegram <"XX XX ..."> *
  set bus_id <device ID> *
  set tx_mode <n> *
  show
  show devices
  show ems
  show values
  show mqtt

system
  set
  show
  format *
  show users *
  passwd *
  restart *
  set wifi hostname <name> *
  set wifi password *
  set wifi ssid <name> *
  wifi reconnect *
  pin <gpio> [data] *

boiler
  read <type ID> *
  call [cmd] [data] *

thermostat
  set
  set master [device ID] *
  read <type ID> *
  call [cmd] [data] [heating circuit] *

```
  
----------
## **MQTT commands**

Breaking change: The MQTT base has been removed in version 2. The hostname is only used as prefixed to the topic, e.g. `ems-esp/status`.

All commands must be written as `{"cmd":<cmd> ,"data":<data>, "id":<n>}`. 

The `id` can be replaced with `hc` for some devices and represented as a string or a number. `cmd` is a string, `data` can be a string or number.

```
*boiler_cmd*
  comfort <hot, eco, intelligent>
  flowtemp <degrees>
  wwtemp <degrees>
  boilhyston <degrees> (negative value)
  boilhystoff <degrees> (positive value)
  burnperiod <minutes>
  burnminpower <%>
  burnmaxpower <%>
  pumpdelay <minutes>

*thermostat_cmd*
--- without hc ---
  wwmode <off | on | auto>
  calinttemp <degrees>
  minexttemp <degrees>
  building <light | medium | heavy>
  language <n> (0=de, 1=nl, 2=fr, 3=it) only RC30
  display <n>  (0=int temp, 1= int set, 2=ext. temp, 3=burner, 4=ww, 5=mode, 6=time, 7=date, 8=smoke) only RC30
  clockoffset <seconds>    (only RC30)
--- with hc ---
  mode <auto | night | day | nofrost | heat | eco>
  temp <degrees>
  nighttemp <degrees>
  daytemp <degrees>
  nofrosttemp <degrees>
  ecotemp <degrees>
  heattemp <degrees>
  summertemp <degrees>
  designtemp <degrees>
  offsettemp <degrees>
  holidaytemp <degrees>
  remotetemp <degrees>
  control <0 | 1 | 2>
  pause <hours>
  party <hours>
  holiday <dd.mm.yyyy-dd.mm.yyyy>
  date <NTP | hh:mm:ss-dd.mm.yyyy-dw-dst>

*system_cmd*
  send <"0B XX XX ..">
  pin <gpio> <on|off|1|0|true|false>

```

## **Basic Design Principles**

- The core services like telnet, logging and shell are based off the libraries from @nomis. I also adopted his general design pattens such as making everything as asynchronous as possible so that no one operation should starve another operation of it's time to execute (https://isocpp.org/wiki/faq/ctors#static-init-order).
- All EMS devices (e.g. boiler, thermostat, solar modules, mixing units etc) are derived from a factory base class and each class handles its own registering of telegram and mqtt handlers. This makes the EMS device code easier to manage and we can extend with new telegrams types and features.
- For debugging there is an offline mode where the code can be compiled and executed standalone without uploading to an ESP controller. Use `make` (based off GNUMakefile).

## **Customizing the Web UI**

The Web is based off Rick's awesome [esp8266-react](https://github.com/rjwats/esp8266-react/) framework. These are the files that are modified:

**`interface:`**
  * `.env` project name and project path to ems-esp
  * `.env.development` CORS URL
 
**`interface/public:`**
  * `app/manifest.json` ems-esp name
  * `index.html` ems-esp name
  * `app/icon.png` 256x256 PNG
  * `favicon.ico` replaced

**`interface/src:`**
  * `CustomMuiTheme.tsx` colors for dark mode
  * `interface/src/wifi/WifiSettingsController.tsx` rename esp8266-react

**`interface/src/project:`**
  * `ProjectRouting.tsx` removed demo, added paths to ems-esp/status, ems-esp/settings and *
  * `DemoProject.tsx` remove /demo/ and changed title, renamed to EMSESP.tsx
  * `ProjectMenu.tsx` title change, added /ems-esp/settings
  * `DemoInformation.tsx` removed file
  * `types.ts` add variables
  * added all custom files starting with EMSESP*

**`interface/src/mqtt:`**
  * `types.ts` added mqtt_fails
  * `MqttStatusForm.tsx` added MQTT Publish Errors
  * `MqttStatus.ts` added function mqttPublishHighlight
  * `MqttSettingsForm.tsx` added publish time, qos, format

**`interface/src/authentication:`**
  * `AuthenticationWrapper.tsx` commented out features.security because we added version
  * `AuthenticationContext.tsx` added version
  * `MqttSettingsForm.tsx` added publish time, qos, format

**`interface/src/components:`**
  * `MenuAppBar.tsx` added version to toolbar

**`interface/src/system:`**
  * `types.ts` added uptime and free_mem
  * `SystemStatusForm.tsx` added system uptime, % free mem

**`lib/framework`:**
  * `SystemStatus.h` added #include <LittleFS.h>, #include <uuid/log.h>, #include "../../src/system.h"
  * `SystemStatus.cpp` added LittleFS.info(fs_info); root["uptime"], root["free_mem"]
  * Commented out all `Serial.print`'s in all files
  * `MqttStatus.h` added #include "../../src/mqtt.h"
  * `MqttStatus.cpp` added root["mqtt_fails"]
  * `SecuritySettingsService.cpp` added version to the JWT payload
  * `SecuritySettingsService.h` #include "../../src/version.h"
  * `WiFiSettingsService.cpp` added WiFi.setOutputPower(20.0f), moved setHostname
  * `OTASettingsService.h` added #include "../../src/system.h" 
  * `OTASettingsService.cpp` added call to emsesp::System::upload_status(true)
  * `features.ini`: -D FT_NTP=0
  * `platformio.ini` using our own version
  * `factory_settings.ini` modified with `ems-esp-neo` as password and `ems-esp` everywhere else



<|MERGE_RESOLUTION|>--- conflicted
+++ resolved
@@ -37,12 +37,8 @@
 - Grab the latest firmware binary from https://github.com/proddy/EMS-ESP/releases/tag/travis-v2-build
 - Uploading directly via USB.
   
-<<<<<<< HEAD
-  For ESP8266: `esptool.py -p <COM PORT> -b 115200 write_flash 0x00000 <firmware.bin>`
-=======
   For ESP8266: `esptool.py -p <COM PORT> -b 921600 write_flash 0x00000 <firmware.bin>`
   note: if this fails try a lower speed like `115200` instead of `921600`.
->>>>>>> 8f5eff9e
   
   For ESP32: `esptool.py --chip esp32 --port "COM6" --baud 921600 --before default_reset --after hard_reset write_flash -z --flash_mode dio --flash_freq 40m --flash_size detect 0x1000 XX\.platformio\packages\framework-arduinoespressif32\tools\sdk\bin\bootloader_dio_40m.bin 0x8000 XX\.pio\build\esp32\partitions.bin 0xe000 XX\.platformio\packages\framework-arduinoespressif32\tools\partitions\boot_app0.bin 0x10000  <firmware.bin>`
 - Uploading over WiFi: `espota.py --debug --progress --port 8266 --auth ems-esp-neo -i <IP address> -f <firmware.bin>`

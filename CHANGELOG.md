# EMS-ESP Changelog

All notable changes to this project will be documented in this file.

The format is based on [Keep a Changelog](https://keepachangelog.com/en/1.0.0/),
and this project adheres to [Semantic Versioning](https://semver.org/spec/v2.0.0.html).

<<<<<<< HEAD
## [2.0.0 alpha]

### Changed
- everything. See README
=======
## [2.0.0 beta]

### Changed
- everything. See `README.md`
>>>>>>> 825b02ce

## [1.9.5] 30-04-2020

### Added
- Solar Module SM200 support
- Support writing to Junkers FR100 thermostats
- Support writing to RC100, Moduline 1000/1010 thermostats
- MM10 Mixing module support (thanks @MichaelDvP)
- MM200 warm water circuits (https://github.com/proddy/EMS-ESP/pull/315)
- Support for Moduline 200 and Sieger ES72 thermostats
- First implementation of writing to generic Junker Thermostats (thanks @Neonox31)
- Added model type (Buderus, Sieger, Junkers, Nefit, Bosch, Worcester) to device names
- `set master_thermostat <product id>` to choose with thermostat is master when there are multiple on the bus
- `boiler wwonetime` command from Telnet
- `set bus_id <ID>` to support multiple EMS-ESP circuits. Default is 0x0B to mimic a service key.
- `mqtt_nestedjson` option to disable multiple data records being nested into a single JSON string
- MQTT publish messages are queued and gracefully published every second to avoid TCP blocks
- Added features to WW messages (0x33, 0x34) to improve WW monitoring. (PR#338 by @ypaindaveine)
- Added mixing log and stub for EMS type 0xAC (PR#338 by @ypaindaveine)
- Added Thermostat retrieving settings (0xA5) (validated on RC30N) with MQTT support (thanks Yves @ypaindaveine. See #352)
- Merged with PR https://github.com/proddy/EMS-ESP/pull/366 from @MichaelDvP fixing RC20 and MM50

### Fixed
- set boiler warm water temp on Junkers/Bosch HT3
- fixed detection of the Moduline 400 thermostat
- RC35 setting temperature also forces the current select temp to change, irrespective of the mode

### Changed
- improved MQTT publishing to stop network flooding. `publish_time` of -1 is no publish, 0 is automatic otherwise its a time interval
- External sensors (like Dallas DS18*) are sent as a nested MQTT topic including their unqiue identifier
- `mqttlog` console command renamed to `mqttqueue` to only show the current publish queue
- `status` payload on start-up shows the IP and Version of EMS-ESP
- `thermostat mode` takes a string like manual,auto,heat,day,night,eco,comfort,holiday,nofrost
- `thermostat temp` also takes a mode string, e.g. `thermostat temp 20 heat`
- `queue` renamed to `txqueue`

### Removed
 - `autodetect scan`. Replaced with `devices scan` and `devices scan+` for deep scanning
 - `mqttlog all` and showing MQTT log in the web interface - no point showing history of previous mqtt publishes in ESP's precious memory. For debugging I recommend using MQTT Explorer or another external tool.

## [1.9.4] 15-12-2019

There are breaking changes in this release. See `publish_time` below and make sure you set this value to 0.

### Added

- Added `publish_always` forcing MQTT topics to be always sent regardless if the data hasn't changed
- Support for DHW once (OneTime water) heating command via MQTT [issue 195](https://github.com/proddy/EMS-ESP/issues/195)
- Added scripts to automatically build firmware images on every Commit/Pull and nightly builds using TravisCI
- Added option to WebUI to also download the latest development build
- Added build scripts for automated CI with TravisCI
- Implemented timezone support and automatic adjustment, also taking daylight saving times into account
- Added `kick` command to reset core services like NTP, Web, Web Sockets
- Added WiFi static IP (setting done in WebUI only)
- `log w <type_id>` for watching a specific telegram type ID
- initial support for EMS+ GB125s and MC110's (https://github.com/proddy/EMS-ESP/wiki/MC110-controller)
- Buderus RFM200 receiver

### Fixed

- Stability for some Wemos clones by decreasing wifi Tx strength and adding small delay

### Changed

- Debug log times show real internet time (if NTP enabled)
- `system` shows local time instead of UTC
- fixed version numbers of libraries in `platformio.ini`
- Normalized Heating modes to `off`, `manual`, `auto`, `night` and `day` to keep generic and not Home Assistant specific (like `heat`)
- Keeping Thermostat day/night modes separate from off/auto/manual, and setting this for the Junkers FR50
- Removed `publish_always`
- Changed NTP interval from 1 hour to 12 hours
- Refactored EMS device library to make it support multi-EMS devices easier (e.g. multiple thermostats)
- `autodetect deep` removed and replaced with `autodetect scan` for scanning known devices.
- MQTT data will be sent when new data arrives. So `publish_time` is used to force a publish at a given frequency (2 mins is default), or 0 for off.

### Removed

- thermostat scan and autodetect deep functions
- removed Event Logging to SPIFFS (worried about wearing). Replaced with SysLog.

## [1.9.3] 2019-10-26

### Added

- Report # TCP dropouts in the `system` command. These could be due to WiFI or MQTT disconnected.
- Added temp and mode to the MQTT `thermostat_cmd` topic
  
### Fixed

- vertical bar showing in WebUI sidebar menu using FireFox

### Changed

- Heartbeat MQTT payload is now in JSON
- platformio.ini targets. Use `debug` for custom builds.

## [1.9.2] 2019-10-19

#### Important! This build has breaking changes:
 - MQTT topics have changed. Use the `mqttlog` command to see the names of the subscriptions and the format of the payload data. Also reference the [Wiki page](https://github.com/proddy/EMS-ESP/wiki/MQTT).
 - Home Assistant `.yaml` files need updating to reflect the recent MQTT changes
 - The web builder has been upgraded to use Gulp 4. Remove `tools/webfilesbuilder/node_modules` and re-install the libraries using `npm ci` from within the `tools/webfilesbuilder` folder

### Added

- Handling of Mixing Module MM100 Status Messages (thanks @kstaniek)
- Retrieve/Set thermostat mode for Junkers FW100/120 thermostats (thanks @Neonox31)
- Added sending of all Mixer Module data via MQTT (thanks @peclik)
- Improved handling of MQTT publish and subscribe errors
- Added MQTT QOS (`mqtt_qos`, default 0), Keep Alive (`mqtt_keepalive`, default 60 seconds) and Retain (`mqtt_retain`, default off) as parameters to both telnet and WebUI

### Fixed

- `publish` command also sends Dallas external temperature sensor values
- `log_events` setting wasn't persisted in config file

### Changed

- External dallas sensor values sent in MQTT payload as float values and not strings
- All MQTT topics for the Thermostat have the Heating Circuit appended (e.g. `thermostat_data1`). This includes the commands.
- Shower timer and shower alert and not MQTT published at boot up
- Heating Active logic change to use Selected Flow Temp of min 30 instead of 70 (https://github.com/proddy/EMS-ESP/issues/193)
- Cleaned up Telnet messages during bootup to only show key information.

### Removed

- Removed telnet command `shower timer` and `shower alert` to toggle the switches

## [1.9.1] 2019-10-05

### Added

- Support for multiple Heating Circuits - https://github.com/proddy/EMS-ESP/issues/162
- new `mqttlog` command also shows which MQTT topics it is subscribed too
- Optimized event log loading in web and added integrity checks on all config and log files during boot
- `autodetect quick` for detecting known devices from our database list
- `log_events` option, now optional to save the log events to SPIFFS

### Fixed

- fixed zero values (0.0) for setpoint temperature with the RC35 thermostat when in Auto mode - https://github.com/proddy/EMS-ESP/issues/180
- added check for corrupted event log, which could happen due to SPIFFS writing while UART is active
- made Junkers work again (broke in 1.9.0)

### Changed

- Web login password is now mandatory
- Faster detection of EMS devices on bus by using the 0x07 telegram instead of the brute-force scan
- Fixes to the default HA climate component .yaml file to support latest Home Assistance ('heat' added)
- Update documentation in Wiki on MQTT and troubleshooting
- Slowed down firmware upload via the Web to prevent users rebooting too early
- Change way WiFi is intialized to prevent dual AP and Client
  
### Removed

- Removed `heating_circuit` config setting
- Removed showing the JSON config files when Saving from the Web

## [1.9.0] 2019-09-01

### Changed

- New web interface with more features showing Boiler, Thermostat, Solar Module and Heat Pump. See https://github.com/proddy/EMS-ESP/wiki/Running-and-Monitoring
- Merged with @susisstrolch's TxMode2 branch for improved support for sending EMS packages. This is the default tx mode.
- Upgraded MyESP library optimizations for WiFi, AP and error handling
- `reboot` command renamed to `restart` to keep consistent with web interface
- Renamed `heartbeat` to `mqtt_heartbeat` in config settings
- Renamed MQTT topic "wwactivated" to "boiler_cmd_wwactivated"

### Fixed

- Handle Read and Write to EMS+ device logic changed, tested with RC3000

## [1.8.1] 2019-07-27

### Added

- Added back -DCRASH in Debug build target for capturing any ESP8266 stack dumps during crashes
- Web Interface, for checking stats and setting wifi credentials. See wiki for more details.
- reset firmware option. If the reset button on the ESP is pressed during boot up sequence (the LED is flashing very fast) all settings are erased and goes into AP mode.
- Added tx_mode back with options 0,1 and 2 until we've fixed option 2 that works for everyone and doesn't reset ESP
- More solar module data captured, thanks to @Vuego123
- Detect thermostat mode for EMS+ RC300/Moduline 3000
- MQTT message to set boiler flowtemp (`boiler_cmd_flowtemp`). See [wiki](https://github.com/proddy/EMS-ESP/wiki/MQTT).

### Fixed

- Detecting unset values in the SPIFFS and setting default values
- Bosch Easy Connect wrongly classified as a thermostat
- Correctly handle telegrams who's size are exactly 32 bytes (e.g. 0x19 MonitorSlow)
- Telnet also available when in AP mode
- Handling of thermostat temperatures that were single bytes and couldn't exceed 25.5 (0xFF) degrees!

### Changed

- Improved handling of Solar Modules (thanks @Vuego123)
- `publish_wait` renamed to `publish_time`, a value of 0 means disabling all MQTT sending
- How signed shorts are handled such as the current and setpoint temps on RC300s
- Stopped automatic refresh of web page, which causes crashes/memory loss after a short time
- Support HA 0.96 climate component changes
- -DDEFAULT_NO_SERIAL changed to -DFORCE_SERIAL
- some code cleanups, removing NULLS and moving some things fron heap to stack to prevent memory fragmentation

## [1.8.0] 2019-06-15

### Added

- HeatPump support (e.g. the Nefit Enviline)
- new device: Buderus MM50 Mixer
- new devices: Junkers FW100 and ISM1 (thanks Vuego123)
- Improved Tx logic to support EMS, EMS+ and Heatronic 3 (thanks kwertie01, susisstrolch, philrich)
- MQTT heartbeat

### Fixed

- runtime exceptions with latest 2.5.1 arduino core

## [1.7.0] 2019-05-11

### Added

- EMS+ core support (thanks too @gl3nni3 for doing the first research)
- MQTT 'restart' topic to reboot ESP (thanks @balk77)
- Support for multiple thermostat heating circuits like the HC1/HC2 on a RC35, also via MQTT (thanks @lobocobra)
- `boiler flowtemp` command to set the flow temperature [(issue 59)](https://github.com/proddy/EMS-ESP/issues/59)
- added a test harness to try out response to various telegrams (test command)
- `tx_delay` setting for circuits where we needed to slow down Tx transmission
- new boiler: Nefit proline hrc 24 cw4 thermostat and Nefit Enviline heatpump
- new boiler: Buderus Logamax plus
- new thermostat: Buderus RC300 and RC310 thermostats, read-only [(issue 37)](https://github.com/proddy/EMS-ESP/issues/37)
- new thermostat: Junkers FR10, read-only [(issue 98)](https://github.com/proddy/EMS-ESP/issues/98)
- new devices: Buderus Web Gateway KM200, Buderus Solar Module SM100

### Changed

- `types` renamed to `devices` to also show all detected devices
- renamed `silent_mode` to `listen_mode`
- increased Tx queue to 100

## [1.6.0] 2019-03-24

### Added

- `system` command to show ESP8266 stats
- `crash` command to see stack of last system crash, with .py files to track stack dump (compile with `-DCRASH`)
- publish dallas external temp sensors to MQTT (thanks @JewelZB)
- shower timer and shower alert options available via set commands
- added support for warm water modes Hot, Comfort and Intelligent [(issue 67)](https://github.com/proddy/EMS-ESP/issues/67)
- added `set publish_time` to set how often to force a publish of MQTT
- support for SM10 Solar Module including MQTT [(issue 77)](https://github.com/proddy/EMS-ESP/issues/77)
- `refresh` command to force a fetch of all known data from the connected EMS devices

### Fixed

- incorrect rendering of null temperature values (the -3200 degrees issue)
- OTA is more stable
- Added a hack to overcome WiFi power issues in arduino core 2.5.0 libraries causing constant wifi re-connects
- Performance issues with telnet output

### Changed

- included various fixes and suggestions from @nomis
- upgraded MyESP library with many optimizations
- `test_mode` renamed to `silent_mode`
- `set wifi` replaced with `set wifi_ssid` and `set wifi_password` to allow values with spaces
- EMS values are stored in the raw format and only converted to strings when displayed or published, removing the need for parsing floats
- All floating point temperatures are to one decimal place [(issue 79)](https://github.com/proddy/EMS-ESP/issues/79)

## [1.5.6] 2019-03-09

### Added

- test_mode option

### Changed

- upgraded MyESP library
- minor changes

## [1.5.5] 2019-03-07

### Fixed
- Support the latest ArduinoJson v6 and espressif8266 2.0.4 libraries (in PlatformIO do a `pio lib update` and `pio update`)

### Changed

- MQTT keep alive to 2 minutes (60 seconds was just too short for slower networks)
- Improved MQTT startup time
- Setting wifi or mqtt settings are immediate, no need to restart the ESP
- Text changes in the help

### Added
- Show if MQTT is connected
- Show version of MyESP (the custom MQTT, Wifi, OTA, MDNS, Telnet library)
- EMS-OT OpenTherm connector

## [1.5.4] 2019-03-03

### Changed

- MQTT keep alive changed from 5 minutes to 1 minute

### Added
- Callback for OTA. This is used to disable EMS bus during a firmware OTA update, which caused problems with the latest ESP89266 core libraries
- Added rough estimate of WiFi signal strength to info page
- Added the build time & date to the info page (optional in platformio.ini)
  
## [1.5.3] 2019-02-22

### Changed

- Support for latest esp8266 arduino core version [2.5.0](https://github.com/esp8266/Arduino/releases/tag/2.5.0) and  platform espressif8266 version 2.0.0
- Added board type to the info screen

### Added

- Improved MQTT LWT (Last Will Testament). Uses payload called 'online' and 'offline'. See https://github.com/proddy/EMS-ESP/issues/57
- Added ESP32 support to MyESP library
- Added Bosch Easy thermostat, Buderus Logamax U122
- Support for changing boiler wwtemp via MQTT (merge #58 from egrekov). thanks!

### Removed

- Custom MDNS support. Now handled much better in the new esp core under OTA

## [1.5.2] 2019-02-04

### Changed

- Change wifi settings using the `set wifi <ssid> <password>` command

### Added

- Added incoming MQTT "TOPIC_BOILER_WWACTIVATED" to set the warm water on/off. Payload is 1 or 0. See [issue](https://github.com/proddy/EMS-ESP/issues/46#issuecomment-460375689).
- Added the list of all MQTT topics to the README file

## [1.5.1] 2019-02-03

### Fixed

- issue with Serial monitoring conflicting with UART when both running
- Fixed typo with -D settings in the example platformio.ini

### Changed

- `thermostat temp` now except floats (e.g. 20.5). Some thermostats may round up or down if they use 0.5 intervals.

## [1.5.0] 2019-02-03

### Added

- Support for RC10 thermostat
- New command `set serial`

### Changed

- Improved Tx logic. Retries are more efficient and startup is faster and less error prone.
- "# Rx telegrams" and "# Tx telegrams" show number of successful Reads and Writes initiated by the user or automatically by the code. This makes it easy to see if the Tx is working.
- Some refactoring in preparation for the EMS+ support coming soon

### Removed

- Removed the `poll` and `tx` commands
- `DEBUG_SUPPORT`. Now controlled with the 'set serial' command
- removed MQTT and WIFI settings from my_config.h. These have to be set either within the application (using set) or hardcoded in platformio.ini You can now check in `my_config.h` without everyone seeing your passwords! 
- TxCapable removed from `info` 

## [1.4.1] 2019-01-29

### Added

- The led pin, dallas pin and both thermostat and boiler type IDs can be set with the application, and stored.

### Changed

- some minor improvements to autodetect

## [1.4.0] 2019-01-27

### Changed

- last will MQTT topic prefixed with a header like the rest of the topics
- All double and float numbers rendered to 2 decimal places (precision = 2)
- Default logging set to None when starting a telnet session

### Added

- Added support for external Dallas sensors (DS1822, DS18S20, DS18B20, DS1825). See readme
- Added UBAParametersMessage type to fetch boiler modulation min & max values
- Report shows system load average

## [1.3.2] 2019-01-23

### Fixed

- Handle thermostats that don't have builtin temperature sensors when showing current temperature (https://github.com/proddy/EMS-ESP/issues/18#issuecomment-451012963)

### Changed

- Improved way to identify if the EMS bus is connected
- Improved 'types' command to show more details
- Improved auto detect of thermostat types

### Added

- Some more devices like the Nefit Topline & RC310 thermostat recognition
- Added a check to see Tx is possible. See 'Tx Capable' under the 'info' screen

### Removed

- Removed `MY_BOILER_MODELID` from `my_config.h`. It's always hardcoded.

## [1.3.1] 2019-01-12

### Fixed

- telnet commands with set are no longer forced to lower case

### Changed

- Custom settings (e.g set led) moved outside MyESP
- Moved all MQTT to my_config.h making it independent from Home Assistant

### Added

- MQTT keep alive, last will testament and other settings all configurable in my_config.h
- RC35: MQTT day/night/auto mode; sets setpoint temperature in type 0x3D depends on current night/day Mode (@SpaceTeddy) [#33](https://github.com/proddy/EMS-ESP/pull/33)

## [1.3.0] 2019-01-09

### Changed

- Renamed project from EMS-ESP-Boiler to EMS-ESP since it's kinda EMS generic now
- Support for RC20RF and RFM20 (https://github.com/proddy/EMS-ESP/issues/18)
- Moved all EMS device information into a separate file `ems_devices.h` so no longer need to touch `ems.h`
- Telnet commands can be strings now and output is suspended when typing

### Removed

- Removed SHOWER_TEST
- Removed WIFI and MQTT credentials from the platformio.ini file

### Added

- Settings are saved and loaded from the ESP8266's file system (SPIFFS). Can be set using the 'set' command
- Improved support when in Access Point mode (192.168.4.1)
- pre-built firmwares are back

## [1.2.4] 2019-01-04

### Changed

- Scanning known EMS Devices now ignores duplicates (https://github.com/proddy/EMS-ESP/pull/30)
- ServiceCode stored as a two byte char
- Support for RC20RF and RFM20 (https://github.com/proddy/EMS-ESP/issues/18)

## [1.2.3] 2019-01-03

### Fixed

- Can now hardcode Boiler and Thermostat types in my_config.h to bypass auto-detection
- Fixed MQTT subscribing to Heating and Hot Water active topics
- Fixed for listening to incoming MQTT topics (https://github.com/proddy/EMS-ESP/issues/27)
- Fixed handling of current temperature on an RC35-type thermostat that doesn't have a sensor (https://github.com/proddy/EMS-ESP/issues/18)

## [1.2.2] 2019-01-02

### Fixed

- Issues in 1.2.1 (see https://github.com/proddy/EMS-ESP/issues/25)
- Logic for determining if there is activity on the EMS bus and using the onboard LEDs properly

## [1.2.1] 2019-01-02

### Fixed

- Only process broadcast messages if the offset (byte 4) is 0. (https://github.com/proddy/EMS-ESP/issues/23)
- Improved checking for duplicate sent Tx telegrams by comparing CRCs
- Removed distiquishing between noise on the line and corrupt telegrams (https://github.com/proddy/EMS-ESP/issues/24)

## [1.2.0] 2019-01-01

### Fixed

- Incorrect indenting in `climate.yaml` (thanks @mrfixit1)
- Improved support for slower WiFi connections
- Fixed issue with OTA not always giving back a completion response to platformio
- Fixed issue with repeating reads after a raw mode send
- Fixed handling of long integers (thanks @SpaceTeddy)

### Added

- added 'dout' flashmode to platformio.ini so OTA works now when uploading to a Wemos D1 Pro's or any other board with larger flash's
- added un tested supporting RC35 type of thermostats
- Try and discover and set Boiler and Thermostat types automatically
- Fetch UBATotalUptimeMessage from Boiler to get total working minutes
- Added check to see if bus is connected. Shown in stats page
- If no Wifi connection can be made, start up as a WiFi Access Point (AP)
- Report out service codes and water-flow [pull-request](https://github.com/proddy/EMS-ESP/pull/20/files). Thanks @Bonusbartus

### Changed

- Build option is called `DEBUG_SUPPORT` (was `USE_SERIAL`)
- Replaced old **ESPHelper** with my own **MyESP** library to handle Wifi, MQTT, MDNS and Telnet handlers. Supports asynchronous TCP and has smaller memory footprint. And moved to libs directory.
- Simplified LED error checking. If enabled (by default), solid means connected and flashing means error. Uses either an external pull-up or the onboard ESP8266 LED.
- Improved Telnet debugging which uses TelnetSpy to keep a buffer of previous output
- Optimized memory usage & heap conflicts, removing nasty things like strcpy, sprintf where possible
- Improved checking for tap water on/off (thanks @Bonusbartus)

### Removed

- Time and TimeLib's. Not used in code.
- Removed build option `MQTT_MAX_PACKAGE_SIZE` as not using the PubSubClient library any more
- Removed all of Espurna's pre-built firmwares and instructions to build. Keeping it simple.

## [1.1.1] 2018-12-23

### Removed

- Espurna build notes and ready made firmware

## [1.1.0] 2018-12-22

### Fixed

- Fixed handling of negative floating point values (like outdoor temp)
- Fixed handling of auto & manual mode on an RC30
- [Fixed condition where all telegram types were processed, instead of only broadcasts or our own reads](https://github.com/proddy/EMS-ESP/issues/15)

### Added

- Created this CHANGELOG.md file!
- [Added support for the Nefit Easy thermostat, reading of temperature values only](https://github.com/proddy/EMS-ESP/issues/9) - note *read only* (big thanks @**kroon040** for lending me an Easy device) 
- [Added support for RC35/Moduline 400](https://github.com/proddy/EMS-ESP/issues/14) - *read only*
- [New raw logging mode for logging](https://github.com/proddy/EMS-ESP/issues/11)
- [New 'r'command to send raw data to EMS](https://github.com/proddy/EMS-ESP/issues/11)
- [Added MQTT messages for hot water on and heating on](https://github.com/proddy/EMS-ESP/issues/10)
- Implemented FIFO circular buffer queue for up to 20 Tx messages (Q command to show queue)
- Toggle Tx transmission via telnet (use 'X' command)
- Show thermostat type in help stats (use 's' command)
- Show version is help stats (use '?' command)

### Changed

- Improved overall formatting of logging
- Include app name and version in telnet help
- Improved method to switch off hot tap water in Shower Alert
- Telnet P and M commands have changed
- Enabling Logging in telnet is now the 'l' command
- Logging is set back to None when telnet session closes
- Improved fetching of initial boiler values to post to MQTT at startup
- Improved handling and retrying of write/Tx commands

### Removed

- Hid access from telnet to the Experimental custom function command 'x'
- Tx and Rx stats have gone from the stats page, as they were pretty meaningless
- Removed NO_TX define in platformio and replaced with system parameter 'command X'
- Removed -DDEBUG option in build
- Removed wwtemp MQTT messages to set the boiler temp. You'll never miss it.
- Removed LEDs for Tx, Rx and Err. Too many flashing lights and it drains the current.
- Removed capturing of last Rx and Tx times
- Support for older RC20 thermostats

### Known Issues

- There's a nasty memory leek when in telnet's verbose mode with sending which causes the EMS to reset when running for a while.

## [1.0.1] 2018-09-24

- Initial stable version

## [0.1.0] 2018-05-14

- Initial development version
<|MERGE_RESOLUTION|>--- conflicted
+++ resolved
@@ -1,593 +1,586 @@
-# EMS-ESP Changelog
-
-All notable changes to this project will be documented in this file.
-
-The format is based on [Keep a Changelog](https://keepachangelog.com/en/1.0.0/),
-and this project adheres to [Semantic Versioning](https://semver.org/spec/v2.0.0.html).
-
-<<<<<<< HEAD
-## [2.0.0 alpha]
-
-### Changed
-- everything. See README
-=======
-## [2.0.0 beta]
-
-### Changed
-- everything. See `README.md`
->>>>>>> 825b02ce
-
-## [1.9.5] 30-04-2020
-
-### Added
-- Solar Module SM200 support
-- Support writing to Junkers FR100 thermostats
-- Support writing to RC100, Moduline 1000/1010 thermostats
-- MM10 Mixing module support (thanks @MichaelDvP)
-- MM200 warm water circuits (https://github.com/proddy/EMS-ESP/pull/315)
-- Support for Moduline 200 and Sieger ES72 thermostats
-- First implementation of writing to generic Junker Thermostats (thanks @Neonox31)
-- Added model type (Buderus, Sieger, Junkers, Nefit, Bosch, Worcester) to device names
-- `set master_thermostat <product id>` to choose with thermostat is master when there are multiple on the bus
-- `boiler wwonetime` command from Telnet
-- `set bus_id <ID>` to support multiple EMS-ESP circuits. Default is 0x0B to mimic a service key.
-- `mqtt_nestedjson` option to disable multiple data records being nested into a single JSON string
-- MQTT publish messages are queued and gracefully published every second to avoid TCP blocks
-- Added features to WW messages (0x33, 0x34) to improve WW monitoring. (PR#338 by @ypaindaveine)
-- Added mixing log and stub for EMS type 0xAC (PR#338 by @ypaindaveine)
-- Added Thermostat retrieving settings (0xA5) (validated on RC30N) with MQTT support (thanks Yves @ypaindaveine. See #352)
-- Merged with PR https://github.com/proddy/EMS-ESP/pull/366 from @MichaelDvP fixing RC20 and MM50
-
-### Fixed
-- set boiler warm water temp on Junkers/Bosch HT3
-- fixed detection of the Moduline 400 thermostat
-- RC35 setting temperature also forces the current select temp to change, irrespective of the mode
-
-### Changed
-- improved MQTT publishing to stop network flooding. `publish_time` of -1 is no publish, 0 is automatic otherwise its a time interval
-- External sensors (like Dallas DS18*) are sent as a nested MQTT topic including their unqiue identifier
-- `mqttlog` console command renamed to `mqttqueue` to only show the current publish queue
-- `status` payload on start-up shows the IP and Version of EMS-ESP
-- `thermostat mode` takes a string like manual,auto,heat,day,night,eco,comfort,holiday,nofrost
-- `thermostat temp` also takes a mode string, e.g. `thermostat temp 20 heat`
-- `queue` renamed to `txqueue`
-
-### Removed
- - `autodetect scan`. Replaced with `devices scan` and `devices scan+` for deep scanning
- - `mqttlog all` and showing MQTT log in the web interface - no point showing history of previous mqtt publishes in ESP's precious memory. For debugging I recommend using MQTT Explorer or another external tool.
-
-## [1.9.4] 15-12-2019
-
-There are breaking changes in this release. See `publish_time` below and make sure you set this value to 0.
-
-### Added
-
-- Added `publish_always` forcing MQTT topics to be always sent regardless if the data hasn't changed
-- Support for DHW once (OneTime water) heating command via MQTT [issue 195](https://github.com/proddy/EMS-ESP/issues/195)
-- Added scripts to automatically build firmware images on every Commit/Pull and nightly builds using TravisCI
-- Added option to WebUI to also download the latest development build
-- Added build scripts for automated CI with TravisCI
-- Implemented timezone support and automatic adjustment, also taking daylight saving times into account
-- Added `kick` command to reset core services like NTP, Web, Web Sockets
-- Added WiFi static IP (setting done in WebUI only)
-- `log w <type_id>` for watching a specific telegram type ID
-- initial support for EMS+ GB125s and MC110's (https://github.com/proddy/EMS-ESP/wiki/MC110-controller)
-- Buderus RFM200 receiver
-
-### Fixed
-
-- Stability for some Wemos clones by decreasing wifi Tx strength and adding small delay
-
-### Changed
-
-- Debug log times show real internet time (if NTP enabled)
-- `system` shows local time instead of UTC
-- fixed version numbers of libraries in `platformio.ini`
-- Normalized Heating modes to `off`, `manual`, `auto`, `night` and `day` to keep generic and not Home Assistant specific (like `heat`)
-- Keeping Thermostat day/night modes separate from off/auto/manual, and setting this for the Junkers FR50
-- Removed `publish_always`
-- Changed NTP interval from 1 hour to 12 hours
-- Refactored EMS device library to make it support multi-EMS devices easier (e.g. multiple thermostats)
-- `autodetect deep` removed and replaced with `autodetect scan` for scanning known devices.
-- MQTT data will be sent when new data arrives. So `publish_time` is used to force a publish at a given frequency (2 mins is default), or 0 for off.
-
-### Removed
-
-- thermostat scan and autodetect deep functions
-- removed Event Logging to SPIFFS (worried about wearing). Replaced with SysLog.
-
-## [1.9.3] 2019-10-26
-
-### Added
-
-- Report # TCP dropouts in the `system` command. These could be due to WiFI or MQTT disconnected.
-- Added temp and mode to the MQTT `thermostat_cmd` topic
-  
-### Fixed
-
-- vertical bar showing in WebUI sidebar menu using FireFox
-
-### Changed
-
-- Heartbeat MQTT payload is now in JSON
-- platformio.ini targets. Use `debug` for custom builds.
-
-## [1.9.2] 2019-10-19
-
-#### Important! This build has breaking changes:
- - MQTT topics have changed. Use the `mqttlog` command to see the names of the subscriptions and the format of the payload data. Also reference the [Wiki page](https://github.com/proddy/EMS-ESP/wiki/MQTT).
- - Home Assistant `.yaml` files need updating to reflect the recent MQTT changes
- - The web builder has been upgraded to use Gulp 4. Remove `tools/webfilesbuilder/node_modules` and re-install the libraries using `npm ci` from within the `tools/webfilesbuilder` folder
-
-### Added
-
-- Handling of Mixing Module MM100 Status Messages (thanks @kstaniek)
-- Retrieve/Set thermostat mode for Junkers FW100/120 thermostats (thanks @Neonox31)
-- Added sending of all Mixer Module data via MQTT (thanks @peclik)
-- Improved handling of MQTT publish and subscribe errors
-- Added MQTT QOS (`mqtt_qos`, default 0), Keep Alive (`mqtt_keepalive`, default 60 seconds) and Retain (`mqtt_retain`, default off) as parameters to both telnet and WebUI
-
-### Fixed
-
-- `publish` command also sends Dallas external temperature sensor values
-- `log_events` setting wasn't persisted in config file
-
-### Changed
-
-- External dallas sensor values sent in MQTT payload as float values and not strings
-- All MQTT topics for the Thermostat have the Heating Circuit appended (e.g. `thermostat_data1`). This includes the commands.
-- Shower timer and shower alert and not MQTT published at boot up
-- Heating Active logic change to use Selected Flow Temp of min 30 instead of 70 (https://github.com/proddy/EMS-ESP/issues/193)
-- Cleaned up Telnet messages during bootup to only show key information.
-
-### Removed
-
-- Removed telnet command `shower timer` and `shower alert` to toggle the switches
-
-## [1.9.1] 2019-10-05
-
-### Added
-
-- Support for multiple Heating Circuits - https://github.com/proddy/EMS-ESP/issues/162
-- new `mqttlog` command also shows which MQTT topics it is subscribed too
-- Optimized event log loading in web and added integrity checks on all config and log files during boot
-- `autodetect quick` for detecting known devices from our database list
-- `log_events` option, now optional to save the log events to SPIFFS
-
-### Fixed
-
-- fixed zero values (0.0) for setpoint temperature with the RC35 thermostat when in Auto mode - https://github.com/proddy/EMS-ESP/issues/180
-- added check for corrupted event log, which could happen due to SPIFFS writing while UART is active
-- made Junkers work again (broke in 1.9.0)
-
-### Changed
-
-- Web login password is now mandatory
-- Faster detection of EMS devices on bus by using the 0x07 telegram instead of the brute-force scan
-- Fixes to the default HA climate component .yaml file to support latest Home Assistance ('heat' added)
-- Update documentation in Wiki on MQTT and troubleshooting
-- Slowed down firmware upload via the Web to prevent users rebooting too early
-- Change way WiFi is intialized to prevent dual AP and Client
-  
-### Removed
-
-- Removed `heating_circuit` config setting
-- Removed showing the JSON config files when Saving from the Web
-
-## [1.9.0] 2019-09-01
-
-### Changed
-
-- New web interface with more features showing Boiler, Thermostat, Solar Module and Heat Pump. See https://github.com/proddy/EMS-ESP/wiki/Running-and-Monitoring
-- Merged with @susisstrolch's TxMode2 branch for improved support for sending EMS packages. This is the default tx mode.
-- Upgraded MyESP library optimizations for WiFi, AP and error handling
-- `reboot` command renamed to `restart` to keep consistent with web interface
-- Renamed `heartbeat` to `mqtt_heartbeat` in config settings
-- Renamed MQTT topic "wwactivated" to "boiler_cmd_wwactivated"
-
-### Fixed
-
-- Handle Read and Write to EMS+ device logic changed, tested with RC3000
-
-## [1.8.1] 2019-07-27
-
-### Added
-
-- Added back -DCRASH in Debug build target for capturing any ESP8266 stack dumps during crashes
-- Web Interface, for checking stats and setting wifi credentials. See wiki for more details.
-- reset firmware option. If the reset button on the ESP is pressed during boot up sequence (the LED is flashing very fast) all settings are erased and goes into AP mode.
-- Added tx_mode back with options 0,1 and 2 until we've fixed option 2 that works for everyone and doesn't reset ESP
-- More solar module data captured, thanks to @Vuego123
-- Detect thermostat mode for EMS+ RC300/Moduline 3000
-- MQTT message to set boiler flowtemp (`boiler_cmd_flowtemp`). See [wiki](https://github.com/proddy/EMS-ESP/wiki/MQTT).
-
-### Fixed
-
-- Detecting unset values in the SPIFFS and setting default values
-- Bosch Easy Connect wrongly classified as a thermostat
-- Correctly handle telegrams who's size are exactly 32 bytes (e.g. 0x19 MonitorSlow)
-- Telnet also available when in AP mode
-- Handling of thermostat temperatures that were single bytes and couldn't exceed 25.5 (0xFF) degrees!
-
-### Changed
-
-- Improved handling of Solar Modules (thanks @Vuego123)
-- `publish_wait` renamed to `publish_time`, a value of 0 means disabling all MQTT sending
-- How signed shorts are handled such as the current and setpoint temps on RC300s
-- Stopped automatic refresh of web page, which causes crashes/memory loss after a short time
-- Support HA 0.96 climate component changes
-- -DDEFAULT_NO_SERIAL changed to -DFORCE_SERIAL
-- some code cleanups, removing NULLS and moving some things fron heap to stack to prevent memory fragmentation
-
-## [1.8.0] 2019-06-15
-
-### Added
-
-- HeatPump support (e.g. the Nefit Enviline)
-- new device: Buderus MM50 Mixer
-- new devices: Junkers FW100 and ISM1 (thanks Vuego123)
-- Improved Tx logic to support EMS, EMS+ and Heatronic 3 (thanks kwertie01, susisstrolch, philrich)
-- MQTT heartbeat
-
-### Fixed
-
-- runtime exceptions with latest 2.5.1 arduino core
-
-## [1.7.0] 2019-05-11
-
-### Added
-
-- EMS+ core support (thanks too @gl3nni3 for doing the first research)
-- MQTT 'restart' topic to reboot ESP (thanks @balk77)
-- Support for multiple thermostat heating circuits like the HC1/HC2 on a RC35, also via MQTT (thanks @lobocobra)
-- `boiler flowtemp` command to set the flow temperature [(issue 59)](https://github.com/proddy/EMS-ESP/issues/59)
-- added a test harness to try out response to various telegrams (test command)
-- `tx_delay` setting for circuits where we needed to slow down Tx transmission
-- new boiler: Nefit proline hrc 24 cw4 thermostat and Nefit Enviline heatpump
-- new boiler: Buderus Logamax plus
-- new thermostat: Buderus RC300 and RC310 thermostats, read-only [(issue 37)](https://github.com/proddy/EMS-ESP/issues/37)
-- new thermostat: Junkers FR10, read-only [(issue 98)](https://github.com/proddy/EMS-ESP/issues/98)
-- new devices: Buderus Web Gateway KM200, Buderus Solar Module SM100
-
-### Changed
-
-- `types` renamed to `devices` to also show all detected devices
-- renamed `silent_mode` to `listen_mode`
-- increased Tx queue to 100
-
-## [1.6.0] 2019-03-24
-
-### Added
-
-- `system` command to show ESP8266 stats
-- `crash` command to see stack of last system crash, with .py files to track stack dump (compile with `-DCRASH`)
-- publish dallas external temp sensors to MQTT (thanks @JewelZB)
-- shower timer and shower alert options available via set commands
-- added support for warm water modes Hot, Comfort and Intelligent [(issue 67)](https://github.com/proddy/EMS-ESP/issues/67)
-- added `set publish_time` to set how often to force a publish of MQTT
-- support for SM10 Solar Module including MQTT [(issue 77)](https://github.com/proddy/EMS-ESP/issues/77)
-- `refresh` command to force a fetch of all known data from the connected EMS devices
-
-### Fixed
-
-- incorrect rendering of null temperature values (the -3200 degrees issue)
-- OTA is more stable
-- Added a hack to overcome WiFi power issues in arduino core 2.5.0 libraries causing constant wifi re-connects
-- Performance issues with telnet output
-
-### Changed
-
-- included various fixes and suggestions from @nomis
-- upgraded MyESP library with many optimizations
-- `test_mode` renamed to `silent_mode`
-- `set wifi` replaced with `set wifi_ssid` and `set wifi_password` to allow values with spaces
-- EMS values are stored in the raw format and only converted to strings when displayed or published, removing the need for parsing floats
-- All floating point temperatures are to one decimal place [(issue 79)](https://github.com/proddy/EMS-ESP/issues/79)
-
-## [1.5.6] 2019-03-09
-
-### Added
-
-- test_mode option
-
-### Changed
-
-- upgraded MyESP library
-- minor changes
-
-## [1.5.5] 2019-03-07
-
-### Fixed
-- Support the latest ArduinoJson v6 and espressif8266 2.0.4 libraries (in PlatformIO do a `pio lib update` and `pio update`)
-
-### Changed
-
-- MQTT keep alive to 2 minutes (60 seconds was just too short for slower networks)
-- Improved MQTT startup time
-- Setting wifi or mqtt settings are immediate, no need to restart the ESP
-- Text changes in the help
-
-### Added
-- Show if MQTT is connected
-- Show version of MyESP (the custom MQTT, Wifi, OTA, MDNS, Telnet library)
-- EMS-OT OpenTherm connector
-
-## [1.5.4] 2019-03-03
-
-### Changed
-
-- MQTT keep alive changed from 5 minutes to 1 minute
-
-### Added
-- Callback for OTA. This is used to disable EMS bus during a firmware OTA update, which caused problems with the latest ESP89266 core libraries
-- Added rough estimate of WiFi signal strength to info page
-- Added the build time & date to the info page (optional in platformio.ini)
-  
-## [1.5.3] 2019-02-22
-
-### Changed
-
-- Support for latest esp8266 arduino core version [2.5.0](https://github.com/esp8266/Arduino/releases/tag/2.5.0) and  platform espressif8266 version 2.0.0
-- Added board type to the info screen
-
-### Added
-
-- Improved MQTT LWT (Last Will Testament). Uses payload called 'online' and 'offline'. See https://github.com/proddy/EMS-ESP/issues/57
-- Added ESP32 support to MyESP library
-- Added Bosch Easy thermostat, Buderus Logamax U122
-- Support for changing boiler wwtemp via MQTT (merge #58 from egrekov). thanks!
-
-### Removed
-
-- Custom MDNS support. Now handled much better in the new esp core under OTA
-
-## [1.5.2] 2019-02-04
-
-### Changed
-
-- Change wifi settings using the `set wifi <ssid> <password>` command
-
-### Added
-
-- Added incoming MQTT "TOPIC_BOILER_WWACTIVATED" to set the warm water on/off. Payload is 1 or 0. See [issue](https://github.com/proddy/EMS-ESP/issues/46#issuecomment-460375689).
-- Added the list of all MQTT topics to the README file
-
-## [1.5.1] 2019-02-03
-
-### Fixed
-
-- issue with Serial monitoring conflicting with UART when both running
-- Fixed typo with -D settings in the example platformio.ini
-
-### Changed
-
-- `thermostat temp` now except floats (e.g. 20.5). Some thermostats may round up or down if they use 0.5 intervals.
-
-## [1.5.0] 2019-02-03
-
-### Added
-
-- Support for RC10 thermostat
-- New command `set serial`
-
-### Changed
-
-- Improved Tx logic. Retries are more efficient and startup is faster and less error prone.
-- "# Rx telegrams" and "# Tx telegrams" show number of successful Reads and Writes initiated by the user or automatically by the code. This makes it easy to see if the Tx is working.
-- Some refactoring in preparation for the EMS+ support coming soon
-
-### Removed
-
-- Removed the `poll` and `tx` commands
-- `DEBUG_SUPPORT`. Now controlled with the 'set serial' command
-- removed MQTT and WIFI settings from my_config.h. These have to be set either within the application (using set) or hardcoded in platformio.ini You can now check in `my_config.h` without everyone seeing your passwords! 
-- TxCapable removed from `info` 
-
-## [1.4.1] 2019-01-29
-
-### Added
-
-- The led pin, dallas pin and both thermostat and boiler type IDs can be set with the application, and stored.
-
-### Changed
-
-- some minor improvements to autodetect
-
-## [1.4.0] 2019-01-27
-
-### Changed
-
-- last will MQTT topic prefixed with a header like the rest of the topics
-- All double and float numbers rendered to 2 decimal places (precision = 2)
-- Default logging set to None when starting a telnet session
-
-### Added
-
-- Added support for external Dallas sensors (DS1822, DS18S20, DS18B20, DS1825). See readme
-- Added UBAParametersMessage type to fetch boiler modulation min & max values
-- Report shows system load average
-
-## [1.3.2] 2019-01-23
-
-### Fixed
-
-- Handle thermostats that don't have builtin temperature sensors when showing current temperature (https://github.com/proddy/EMS-ESP/issues/18#issuecomment-451012963)
-
-### Changed
-
-- Improved way to identify if the EMS bus is connected
-- Improved 'types' command to show more details
-- Improved auto detect of thermostat types
-
-### Added
-
-- Some more devices like the Nefit Topline & RC310 thermostat recognition
-- Added a check to see Tx is possible. See 'Tx Capable' under the 'info' screen
-
-### Removed
-
-- Removed `MY_BOILER_MODELID` from `my_config.h`. It's always hardcoded.
-
-## [1.3.1] 2019-01-12
-
-### Fixed
-
-- telnet commands with set are no longer forced to lower case
-
-### Changed
-
-- Custom settings (e.g set led) moved outside MyESP
-- Moved all MQTT to my_config.h making it independent from Home Assistant
-
-### Added
-
-- MQTT keep alive, last will testament and other settings all configurable in my_config.h
-- RC35: MQTT day/night/auto mode; sets setpoint temperature in type 0x3D depends on current night/day Mode (@SpaceTeddy) [#33](https://github.com/proddy/EMS-ESP/pull/33)
-
-## [1.3.0] 2019-01-09
-
-### Changed
-
-- Renamed project from EMS-ESP-Boiler to EMS-ESP since it's kinda EMS generic now
-- Support for RC20RF and RFM20 (https://github.com/proddy/EMS-ESP/issues/18)
-- Moved all EMS device information into a separate file `ems_devices.h` so no longer need to touch `ems.h`
-- Telnet commands can be strings now and output is suspended when typing
-
-### Removed
-
-- Removed SHOWER_TEST
-- Removed WIFI and MQTT credentials from the platformio.ini file
-
-### Added
-
-- Settings are saved and loaded from the ESP8266's file system (SPIFFS). Can be set using the 'set' command
-- Improved support when in Access Point mode (192.168.4.1)
-- pre-built firmwares are back
-
-## [1.2.4] 2019-01-04
-
-### Changed
-
-- Scanning known EMS Devices now ignores duplicates (https://github.com/proddy/EMS-ESP/pull/30)
-- ServiceCode stored as a two byte char
-- Support for RC20RF and RFM20 (https://github.com/proddy/EMS-ESP/issues/18)
-
-## [1.2.3] 2019-01-03
-
-### Fixed
-
-- Can now hardcode Boiler and Thermostat types in my_config.h to bypass auto-detection
-- Fixed MQTT subscribing to Heating and Hot Water active topics
-- Fixed for listening to incoming MQTT topics (https://github.com/proddy/EMS-ESP/issues/27)
-- Fixed handling of current temperature on an RC35-type thermostat that doesn't have a sensor (https://github.com/proddy/EMS-ESP/issues/18)
-
-## [1.2.2] 2019-01-02
-
-### Fixed
-
-- Issues in 1.2.1 (see https://github.com/proddy/EMS-ESP/issues/25)
-- Logic for determining if there is activity on the EMS bus and using the onboard LEDs properly
-
-## [1.2.1] 2019-01-02
-
-### Fixed
-
-- Only process broadcast messages if the offset (byte 4) is 0. (https://github.com/proddy/EMS-ESP/issues/23)
-- Improved checking for duplicate sent Tx telegrams by comparing CRCs
-- Removed distiquishing between noise on the line and corrupt telegrams (https://github.com/proddy/EMS-ESP/issues/24)
-
-## [1.2.0] 2019-01-01
-
-### Fixed
-
-- Incorrect indenting in `climate.yaml` (thanks @mrfixit1)
-- Improved support for slower WiFi connections
-- Fixed issue with OTA not always giving back a completion response to platformio
-- Fixed issue with repeating reads after a raw mode send
-- Fixed handling of long integers (thanks @SpaceTeddy)
-
-### Added
-
-- added 'dout' flashmode to platformio.ini so OTA works now when uploading to a Wemos D1 Pro's or any other board with larger flash's
-- added un tested supporting RC35 type of thermostats
-- Try and discover and set Boiler and Thermostat types automatically
-- Fetch UBATotalUptimeMessage from Boiler to get total working minutes
-- Added check to see if bus is connected. Shown in stats page
-- If no Wifi connection can be made, start up as a WiFi Access Point (AP)
-- Report out service codes and water-flow [pull-request](https://github.com/proddy/EMS-ESP/pull/20/files). Thanks @Bonusbartus
-
-### Changed
-
-- Build option is called `DEBUG_SUPPORT` (was `USE_SERIAL`)
-- Replaced old **ESPHelper** with my own **MyESP** library to handle Wifi, MQTT, MDNS and Telnet handlers. Supports asynchronous TCP and has smaller memory footprint. And moved to libs directory.
-- Simplified LED error checking. If enabled (by default), solid means connected and flashing means error. Uses either an external pull-up or the onboard ESP8266 LED.
-- Improved Telnet debugging which uses TelnetSpy to keep a buffer of previous output
-- Optimized memory usage & heap conflicts, removing nasty things like strcpy, sprintf where possible
-- Improved checking for tap water on/off (thanks @Bonusbartus)
-
-### Removed
-
-- Time and TimeLib's. Not used in code.
-- Removed build option `MQTT_MAX_PACKAGE_SIZE` as not using the PubSubClient library any more
-- Removed all of Espurna's pre-built firmwares and instructions to build. Keeping it simple.
-
-## [1.1.1] 2018-12-23
-
-### Removed
-
-- Espurna build notes and ready made firmware
-
-## [1.1.0] 2018-12-22
-
-### Fixed
-
-- Fixed handling of negative floating point values (like outdoor temp)
-- Fixed handling of auto & manual mode on an RC30
-- [Fixed condition where all telegram types were processed, instead of only broadcasts or our own reads](https://github.com/proddy/EMS-ESP/issues/15)
-
-### Added
-
-- Created this CHANGELOG.md file!
-- [Added support for the Nefit Easy thermostat, reading of temperature values only](https://github.com/proddy/EMS-ESP/issues/9) - note *read only* (big thanks @**kroon040** for lending me an Easy device) 
-- [Added support for RC35/Moduline 400](https://github.com/proddy/EMS-ESP/issues/14) - *read only*
-- [New raw logging mode for logging](https://github.com/proddy/EMS-ESP/issues/11)
-- [New 'r'command to send raw data to EMS](https://github.com/proddy/EMS-ESP/issues/11)
-- [Added MQTT messages for hot water on and heating on](https://github.com/proddy/EMS-ESP/issues/10)
-- Implemented FIFO circular buffer queue for up to 20 Tx messages (Q command to show queue)
-- Toggle Tx transmission via telnet (use 'X' command)
-- Show thermostat type in help stats (use 's' command)
-- Show version is help stats (use '?' command)
-
-### Changed
-
-- Improved overall formatting of logging
-- Include app name and version in telnet help
-- Improved method to switch off hot tap water in Shower Alert
-- Telnet P and M commands have changed
-- Enabling Logging in telnet is now the 'l' command
-- Logging is set back to None when telnet session closes
-- Improved fetching of initial boiler values to post to MQTT at startup
-- Improved handling and retrying of write/Tx commands
-
-### Removed
-
-- Hid access from telnet to the Experimental custom function command 'x'
-- Tx and Rx stats have gone from the stats page, as they were pretty meaningless
-- Removed NO_TX define in platformio and replaced with system parameter 'command X'
-- Removed -DDEBUG option in build
-- Removed wwtemp MQTT messages to set the boiler temp. You'll never miss it.
-- Removed LEDs for Tx, Rx and Err. Too many flashing lights and it drains the current.
-- Removed capturing of last Rx and Tx times
-- Support for older RC20 thermostats
-
-### Known Issues
-
-- There's a nasty memory leek when in telnet's verbose mode with sending which causes the EMS to reset when running for a while.
-
-## [1.0.1] 2018-09-24
-
-- Initial stable version
-
-## [0.1.0] 2018-05-14
-
-- Initial development version
+# EMS-ESP Changelog
+
+All notable changes to this project will be documented in this file.
+
+The format is based on [Keep a Changelog](https://keepachangelog.com/en/1.0.0/),
+and this project adheres to [Semantic Versioning](https://semver.org/spec/v2.0.0.html).
+
+## [2.0.0 beta]
+
+### Changed
+- everything. See `README.md`
+
+## [1.9.5] 30-04-2020
+
+### Added
+- Solar Module SM200 support
+- Support writing to Junkers FR100 thermostats
+- Support writing to RC100, Moduline 1000/1010 thermostats
+- MM10 Mixing module support (thanks @MichaelDvP)
+- MM200 warm water circuits (https://github.com/proddy/EMS-ESP/pull/315)
+- Support for Moduline 200 and Sieger ES72 thermostats
+- First implementation of writing to generic Junker Thermostats (thanks @Neonox31)
+- Added model type (Buderus, Sieger, Junkers, Nefit, Bosch, Worcester) to device names
+- `set master_thermostat <product id>` to choose with thermostat is master when there are multiple on the bus
+- `boiler wwonetime` command from Telnet
+- `set bus_id <ID>` to support multiple EMS-ESP circuits. Default is 0x0B to mimic a service key.
+- `mqtt_nestedjson` option to disable multiple data records being nested into a single JSON string
+- MQTT publish messages are queued and gracefully published every second to avoid TCP blocks
+- Added features to WW messages (0x33, 0x34) to improve WW monitoring. (PR#338 by @ypaindaveine)
+- Added mixing log and stub for EMS type 0xAC (PR#338 by @ypaindaveine)
+- Added Thermostat retrieving settings (0xA5) (validated on RC30N) with MQTT support (thanks Yves @ypaindaveine. See #352)
+- Merged with PR https://github.com/proddy/EMS-ESP/pull/366 from @MichaelDvP fixing RC20 and MM50
+
+### Fixed
+- set boiler warm water temp on Junkers/Bosch HT3
+- fixed detection of the Moduline 400 thermostat
+- RC35 setting temperature also forces the current select temp to change, irrespective of the mode
+
+### Changed
+- improved MQTT publishing to stop network flooding. `publish_time` of -1 is no publish, 0 is automatic otherwise its a time interval
+- External sensors (like Dallas DS18*) are sent as a nested MQTT topic including their unqiue identifier
+- `mqttlog` console command renamed to `mqttqueue` to only show the current publish queue
+- `status` payload on start-up shows the IP and Version of EMS-ESP
+- `thermostat mode` takes a string like manual,auto,heat,day,night,eco,comfort,holiday,nofrost
+- `thermostat temp` also takes a mode string, e.g. `thermostat temp 20 heat`
+- `queue` renamed to `txqueue`
+
+### Removed
+ - `autodetect scan`. Replaced with `devices scan` and `devices scan+` for deep scanning
+ - `mqttlog all` and showing MQTT log in the web interface - no point showing history of previous mqtt publishes in ESP's precious memory. For debugging I recommend using MQTT Explorer or another external tool.
+
+## [1.9.4] 15-12-2019
+
+There are breaking changes in this release. See `publish_time` below and make sure you set this value to 0.
+
+### Added
+
+- Added `publish_always` forcing MQTT topics to be always sent regardless if the data hasn't changed
+- Support for DHW once (OneTime water) heating command via MQTT [issue 195](https://github.com/proddy/EMS-ESP/issues/195)
+- Added scripts to automatically build firmware images on every Commit/Pull and nightly builds using TravisCI
+- Added option to WebUI to also download the latest development build
+- Added build scripts for automated CI with TravisCI
+- Implemented timezone support and automatic adjustment, also taking daylight saving times into account
+- Added `kick` command to reset core services like NTP, Web, Web Sockets
+- Added WiFi static IP (setting done in WebUI only)
+- `log w <type_id>` for watching a specific telegram type ID
+- initial support for EMS+ GB125s and MC110's (https://github.com/proddy/EMS-ESP/wiki/MC110-controller)
+- Buderus RFM200 receiver
+
+### Fixed
+
+- Stability for some Wemos clones by decreasing wifi Tx strength and adding small delay
+
+### Changed
+
+- Debug log times show real internet time (if NTP enabled)
+- `system` shows local time instead of UTC
+- fixed version numbers of libraries in `platformio.ini`
+- Normalized Heating modes to `off`, `manual`, `auto`, `night` and `day` to keep generic and not Home Assistant specific (like `heat`)
+- Keeping Thermostat day/night modes separate from off/auto/manual, and setting this for the Junkers FR50
+- Removed `publish_always`
+- Changed NTP interval from 1 hour to 12 hours
+- Refactored EMS device library to make it support multi-EMS devices easier (e.g. multiple thermostats)
+- `autodetect deep` removed and replaced with `autodetect scan` for scanning known devices.
+- MQTT data will be sent when new data arrives. So `publish_time` is used to force a publish at a given frequency (2 mins is default), or 0 for off.
+
+### Removed
+
+- thermostat scan and autodetect deep functions
+- removed Event Logging to SPIFFS (worried about wearing). Replaced with SysLog.
+
+## [1.9.3] 2019-10-26
+
+### Added
+
+- Report # TCP dropouts in the `system` command. These could be due to WiFI or MQTT disconnected.
+- Added temp and mode to the MQTT `thermostat_cmd` topic
+  
+### Fixed
+
+- vertical bar showing in WebUI sidebar menu using FireFox
+
+### Changed
+
+- Heartbeat MQTT payload is now in JSON
+- platformio.ini targets. Use `debug` for custom builds.
+
+## [1.9.2] 2019-10-19
+
+#### Important! This build has breaking changes:
+ - MQTT topics have changed. Use the `mqttlog` command to see the names of the subscriptions and the format of the payload data. Also reference the [Wiki page](https://github.com/proddy/EMS-ESP/wiki/MQTT).
+ - Home Assistant `.yaml` files need updating to reflect the recent MQTT changes
+ - The web builder has been upgraded to use Gulp 4. Remove `tools/webfilesbuilder/node_modules` and re-install the libraries using `npm ci` from within the `tools/webfilesbuilder` folder
+
+### Added
+
+- Handling of Mixing Module MM100 Status Messages (thanks @kstaniek)
+- Retrieve/Set thermostat mode for Junkers FW100/120 thermostats (thanks @Neonox31)
+- Added sending of all Mixer Module data via MQTT (thanks @peclik)
+- Improved handling of MQTT publish and subscribe errors
+- Added MQTT QOS (`mqtt_qos`, default 0), Keep Alive (`mqtt_keepalive`, default 60 seconds) and Retain (`mqtt_retain`, default off) as parameters to both telnet and WebUI
+
+### Fixed
+
+- `publish` command also sends Dallas external temperature sensor values
+- `log_events` setting wasn't persisted in config file
+
+### Changed
+
+- External dallas sensor values sent in MQTT payload as float values and not strings
+- All MQTT topics for the Thermostat have the Heating Circuit appended (e.g. `thermostat_data1`). This includes the commands.
+- Shower timer and shower alert and not MQTT published at boot up
+- Heating Active logic change to use Selected Flow Temp of min 30 instead of 70 (https://github.com/proddy/EMS-ESP/issues/193)
+- Cleaned up Telnet messages during bootup to only show key information.
+
+### Removed
+
+- Removed telnet command `shower timer` and `shower alert` to toggle the switches
+
+## [1.9.1] 2019-10-05
+
+### Added
+
+- Support for multiple Heating Circuits - https://github.com/proddy/EMS-ESP/issues/162
+- new `mqttlog` command also shows which MQTT topics it is subscribed too
+- Optimized event log loading in web and added integrity checks on all config and log files during boot
+- `autodetect quick` for detecting known devices from our database list
+- `log_events` option, now optional to save the log events to SPIFFS
+
+### Fixed
+
+- fixed zero values (0.0) for setpoint temperature with the RC35 thermostat when in Auto mode - https://github.com/proddy/EMS-ESP/issues/180
+- added check for corrupted event log, which could happen due to SPIFFS writing while UART is active
+- made Junkers work again (broke in 1.9.0)
+
+### Changed
+
+- Web login password is now mandatory
+- Faster detection of EMS devices on bus by using the 0x07 telegram instead of the brute-force scan
+- Fixes to the default HA climate component .yaml file to support latest Home Assistance ('heat' added)
+- Update documentation in Wiki on MQTT and troubleshooting
+- Slowed down firmware upload via the Web to prevent users rebooting too early
+- Change way WiFi is intialized to prevent dual AP and Client
+  
+### Removed
+
+- Removed `heating_circuit` config setting
+- Removed showing the JSON config files when Saving from the Web
+
+## [1.9.0] 2019-09-01
+
+### Changed
+
+- New web interface with more features showing Boiler, Thermostat, Solar Module and Heat Pump. See https://github.com/proddy/EMS-ESP/wiki/Running-and-Monitoring
+- Merged with @susisstrolch's TxMode2 branch for improved support for sending EMS packages. This is the default tx mode.
+- Upgraded MyESP library optimizations for WiFi, AP and error handling
+- `reboot` command renamed to `restart` to keep consistent with web interface
+- Renamed `heartbeat` to `mqtt_heartbeat` in config settings
+- Renamed MQTT topic "wwactivated" to "boiler_cmd_wwactivated"
+
+### Fixed
+
+- Handle Read and Write to EMS+ device logic changed, tested with RC3000
+
+## [1.8.1] 2019-07-27
+
+### Added
+
+- Added back -DCRASH in Debug build target for capturing any ESP8266 stack dumps during crashes
+- Web Interface, for checking stats and setting wifi credentials. See wiki for more details.
+- reset firmware option. If the reset button on the ESP is pressed during boot up sequence (the LED is flashing very fast) all settings are erased and goes into AP mode.
+- Added tx_mode back with options 0,1 and 2 until we've fixed option 2 that works for everyone and doesn't reset ESP
+- More solar module data captured, thanks to @Vuego123
+- Detect thermostat mode for EMS+ RC300/Moduline 3000
+- MQTT message to set boiler flowtemp (`boiler_cmd_flowtemp`). See [wiki](https://github.com/proddy/EMS-ESP/wiki/MQTT).
+
+### Fixed
+
+- Detecting unset values in the SPIFFS and setting default values
+- Bosch Easy Connect wrongly classified as a thermostat
+- Correctly handle telegrams who's size are exactly 32 bytes (e.g. 0x19 MonitorSlow)
+- Telnet also available when in AP mode
+- Handling of thermostat temperatures that were single bytes and couldn't exceed 25.5 (0xFF) degrees!
+
+### Changed
+
+- Improved handling of Solar Modules (thanks @Vuego123)
+- `publish_wait` renamed to `publish_time`, a value of 0 means disabling all MQTT sending
+- How signed shorts are handled such as the current and setpoint temps on RC300s
+- Stopped automatic refresh of web page, which causes crashes/memory loss after a short time
+- Support HA 0.96 climate component changes
+- -DDEFAULT_NO_SERIAL changed to -DFORCE_SERIAL
+- some code cleanups, removing NULLS and moving some things fron heap to stack to prevent memory fragmentation
+
+## [1.8.0] 2019-06-15
+
+### Added
+
+- HeatPump support (e.g. the Nefit Enviline)
+- new device: Buderus MM50 Mixer
+- new devices: Junkers FW100 and ISM1 (thanks Vuego123)
+- Improved Tx logic to support EMS, EMS+ and Heatronic 3 (thanks kwertie01, susisstrolch, philrich)
+- MQTT heartbeat
+
+### Fixed
+
+- runtime exceptions with latest 2.5.1 arduino core
+
+## [1.7.0] 2019-05-11
+
+### Added
+
+- EMS+ core support (thanks too @gl3nni3 for doing the first research)
+- MQTT 'restart' topic to reboot ESP (thanks @balk77)
+- Support for multiple thermostat heating circuits like the HC1/HC2 on a RC35, also via MQTT (thanks @lobocobra)
+- `boiler flowtemp` command to set the flow temperature [(issue 59)](https://github.com/proddy/EMS-ESP/issues/59)
+- added a test harness to try out response to various telegrams (test command)
+- `tx_delay` setting for circuits where we needed to slow down Tx transmission
+- new boiler: Nefit proline hrc 24 cw4 thermostat and Nefit Enviline heatpump
+- new boiler: Buderus Logamax plus
+- new thermostat: Buderus RC300 and RC310 thermostats, read-only [(issue 37)](https://github.com/proddy/EMS-ESP/issues/37)
+- new thermostat: Junkers FR10, read-only [(issue 98)](https://github.com/proddy/EMS-ESP/issues/98)
+- new devices: Buderus Web Gateway KM200, Buderus Solar Module SM100
+
+### Changed
+
+- `types` renamed to `devices` to also show all detected devices
+- renamed `silent_mode` to `listen_mode`
+- increased Tx queue to 100
+
+## [1.6.0] 2019-03-24
+
+### Added
+
+- `system` command to show ESP8266 stats
+- `crash` command to see stack of last system crash, with .py files to track stack dump (compile with `-DCRASH`)
+- publish dallas external temp sensors to MQTT (thanks @JewelZB)
+- shower timer and shower alert options available via set commands
+- added support for warm water modes Hot, Comfort and Intelligent [(issue 67)](https://github.com/proddy/EMS-ESP/issues/67)
+- added `set publish_time` to set how often to force a publish of MQTT
+- support for SM10 Solar Module including MQTT [(issue 77)](https://github.com/proddy/EMS-ESP/issues/77)
+- `refresh` command to force a fetch of all known data from the connected EMS devices
+
+### Fixed
+
+- incorrect rendering of null temperature values (the -3200 degrees issue)
+- OTA is more stable
+- Added a hack to overcome WiFi power issues in arduino core 2.5.0 libraries causing constant wifi re-connects
+- Performance issues with telnet output
+
+### Changed
+
+- included various fixes and suggestions from @nomis
+- upgraded MyESP library with many optimizations
+- `test_mode` renamed to `silent_mode`
+- `set wifi` replaced with `set wifi_ssid` and `set wifi_password` to allow values with spaces
+- EMS values are stored in the raw format and only converted to strings when displayed or published, removing the need for parsing floats
+- All floating point temperatures are to one decimal place [(issue 79)](https://github.com/proddy/EMS-ESP/issues/79)
+
+## [1.5.6] 2019-03-09
+
+### Added
+
+- test_mode option
+
+### Changed
+
+- upgraded MyESP library
+- minor changes
+
+## [1.5.5] 2019-03-07
+
+### Fixed
+- Support the latest ArduinoJson v6 and espressif8266 2.0.4 libraries (in PlatformIO do a `pio lib update` and `pio update`)
+
+### Changed
+
+- MQTT keep alive to 2 minutes (60 seconds was just too short for slower networks)
+- Improved MQTT startup time
+- Setting wifi or mqtt settings are immediate, no need to restart the ESP
+- Text changes in the help
+
+### Added
+- Show if MQTT is connected
+- Show version of MyESP (the custom MQTT, Wifi, OTA, MDNS, Telnet library)
+- EMS-OT OpenTherm connector
+
+## [1.5.4] 2019-03-03
+
+### Changed
+
+- MQTT keep alive changed from 5 minutes to 1 minute
+
+### Added
+- Callback for OTA. This is used to disable EMS bus during a firmware OTA update, which caused problems with the latest ESP89266 core libraries
+- Added rough estimate of WiFi signal strength to info page
+- Added the build time & date to the info page (optional in platformio.ini)
+  
+## [1.5.3] 2019-02-22
+
+### Changed
+
+- Support for latest esp8266 arduino core version [2.5.0](https://github.com/esp8266/Arduino/releases/tag/2.5.0) and  platform espressif8266 version 2.0.0
+- Added board type to the info screen
+
+### Added
+
+- Improved MQTT LWT (Last Will Testament). Uses payload called 'online' and 'offline'. See https://github.com/proddy/EMS-ESP/issues/57
+- Added ESP32 support to MyESP library
+- Added Bosch Easy thermostat, Buderus Logamax U122
+- Support for changing boiler wwtemp via MQTT (merge #58 from egrekov). thanks!
+
+### Removed
+
+- Custom MDNS support. Now handled much better in the new esp core under OTA
+
+## [1.5.2] 2019-02-04
+
+### Changed
+
+- Change wifi settings using the `set wifi <ssid> <password>` command
+
+### Added
+
+- Added incoming MQTT "TOPIC_BOILER_WWACTIVATED" to set the warm water on/off. Payload is 1 or 0. See [issue](https://github.com/proddy/EMS-ESP/issues/46#issuecomment-460375689).
+- Added the list of all MQTT topics to the README file
+
+## [1.5.1] 2019-02-03
+
+### Fixed
+
+- issue with Serial monitoring conflicting with UART when both running
+- Fixed typo with -D settings in the example platformio.ini
+
+### Changed
+
+- `thermostat temp` now except floats (e.g. 20.5). Some thermostats may round up or down if they use 0.5 intervals.
+
+## [1.5.0] 2019-02-03
+
+### Added
+
+- Support for RC10 thermostat
+- New command `set serial`
+
+### Changed
+
+- Improved Tx logic. Retries are more efficient and startup is faster and less error prone.
+- "# Rx telegrams" and "# Tx telegrams" show number of successful Reads and Writes initiated by the user or automatically by the code. This makes it easy to see if the Tx is working.
+- Some refactoring in preparation for the EMS+ support coming soon
+
+### Removed
+
+- Removed the `poll` and `tx` commands
+- `DEBUG_SUPPORT`. Now controlled with the 'set serial' command
+- removed MQTT and WIFI settings from my_config.h. These have to be set either within the application (using set) or hardcoded in platformio.ini You can now check in `my_config.h` without everyone seeing your passwords! 
+- TxCapable removed from `info` 
+
+## [1.4.1] 2019-01-29
+
+### Added
+
+- The led pin, dallas pin and both thermostat and boiler type IDs can be set with the application, and stored.
+
+### Changed
+
+- some minor improvements to autodetect
+
+## [1.4.0] 2019-01-27
+
+### Changed
+
+- last will MQTT topic prefixed with a header like the rest of the topics
+- All double and float numbers rendered to 2 decimal places (precision = 2)
+- Default logging set to None when starting a telnet session
+
+### Added
+
+- Added support for external Dallas sensors (DS1822, DS18S20, DS18B20, DS1825). See readme
+- Added UBAParametersMessage type to fetch boiler modulation min & max values
+- Report shows system load average
+
+## [1.3.2] 2019-01-23
+
+### Fixed
+
+- Handle thermostats that don't have builtin temperature sensors when showing current temperature (https://github.com/proddy/EMS-ESP/issues/18#issuecomment-451012963)
+
+### Changed
+
+- Improved way to identify if the EMS bus is connected
+- Improved 'types' command to show more details
+- Improved auto detect of thermostat types
+
+### Added
+
+- Some more devices like the Nefit Topline & RC310 thermostat recognition
+- Added a check to see Tx is possible. See 'Tx Capable' under the 'info' screen
+
+### Removed
+
+- Removed `MY_BOILER_MODELID` from `my_config.h`. It's always hardcoded.
+
+## [1.3.1] 2019-01-12
+
+### Fixed
+
+- telnet commands with set are no longer forced to lower case
+
+### Changed
+
+- Custom settings (e.g set led) moved outside MyESP
+- Moved all MQTT to my_config.h making it independent from Home Assistant
+
+### Added
+
+- MQTT keep alive, last will testament and other settings all configurable in my_config.h
+- RC35: MQTT day/night/auto mode; sets setpoint temperature in type 0x3D depends on current night/day Mode (@SpaceTeddy) [#33](https://github.com/proddy/EMS-ESP/pull/33)
+
+## [1.3.0] 2019-01-09
+
+### Changed
+
+- Renamed project from EMS-ESP-Boiler to EMS-ESP since it's kinda EMS generic now
+- Support for RC20RF and RFM20 (https://github.com/proddy/EMS-ESP/issues/18)
+- Moved all EMS device information into a separate file `ems_devices.h` so no longer need to touch `ems.h`
+- Telnet commands can be strings now and output is suspended when typing
+
+### Removed
+
+- Removed SHOWER_TEST
+- Removed WIFI and MQTT credentials from the platformio.ini file
+
+### Added
+
+- Settings are saved and loaded from the ESP8266's file system (SPIFFS). Can be set using the 'set' command
+- Improved support when in Access Point mode (192.168.4.1)
+- pre-built firmwares are back
+
+## [1.2.4] 2019-01-04
+
+### Changed
+
+- Scanning known EMS Devices now ignores duplicates (https://github.com/proddy/EMS-ESP/pull/30)
+- ServiceCode stored as a two byte char
+- Support for RC20RF and RFM20 (https://github.com/proddy/EMS-ESP/issues/18)
+
+## [1.2.3] 2019-01-03
+
+### Fixed
+
+- Can now hardcode Boiler and Thermostat types in my_config.h to bypass auto-detection
+- Fixed MQTT subscribing to Heating and Hot Water active topics
+- Fixed for listening to incoming MQTT topics (https://github.com/proddy/EMS-ESP/issues/27)
+- Fixed handling of current temperature on an RC35-type thermostat that doesn't have a sensor (https://github.com/proddy/EMS-ESP/issues/18)
+
+## [1.2.2] 2019-01-02
+
+### Fixed
+
+- Issues in 1.2.1 (see https://github.com/proddy/EMS-ESP/issues/25)
+- Logic for determining if there is activity on the EMS bus and using the onboard LEDs properly
+
+## [1.2.1] 2019-01-02
+
+### Fixed
+
+- Only process broadcast messages if the offset (byte 4) is 0. (https://github.com/proddy/EMS-ESP/issues/23)
+- Improved checking for duplicate sent Tx telegrams by comparing CRCs
+- Removed distiquishing between noise on the line and corrupt telegrams (https://github.com/proddy/EMS-ESP/issues/24)
+
+## [1.2.0] 2019-01-01
+
+### Fixed
+
+- Incorrect indenting in `climate.yaml` (thanks @mrfixit1)
+- Improved support for slower WiFi connections
+- Fixed issue with OTA not always giving back a completion response to platformio
+- Fixed issue with repeating reads after a raw mode send
+- Fixed handling of long integers (thanks @SpaceTeddy)
+
+### Added
+
+- added 'dout' flashmode to platformio.ini so OTA works now when uploading to a Wemos D1 Pro's or any other board with larger flash's
+- added un tested supporting RC35 type of thermostats
+- Try and discover and set Boiler and Thermostat types automatically
+- Fetch UBATotalUptimeMessage from Boiler to get total working minutes
+- Added check to see if bus is connected. Shown in stats page
+- If no Wifi connection can be made, start up as a WiFi Access Point (AP)
+- Report out service codes and water-flow [pull-request](https://github.com/proddy/EMS-ESP/pull/20/files). Thanks @Bonusbartus
+
+### Changed
+
+- Build option is called `DEBUG_SUPPORT` (was `USE_SERIAL`)
+- Replaced old **ESPHelper** with my own **MyESP** library to handle Wifi, MQTT, MDNS and Telnet handlers. Supports asynchronous TCP and has smaller memory footprint. And moved to libs directory.
+- Simplified LED error checking. If enabled (by default), solid means connected and flashing means error. Uses either an external pull-up or the onboard ESP8266 LED.
+- Improved Telnet debugging which uses TelnetSpy to keep a buffer of previous output
+- Optimized memory usage & heap conflicts, removing nasty things like strcpy, sprintf where possible
+- Improved checking for tap water on/off (thanks @Bonusbartus)
+
+### Removed
+
+- Time and TimeLib's. Not used in code.
+- Removed build option `MQTT_MAX_PACKAGE_SIZE` as not using the PubSubClient library any more
+- Removed all of Espurna's pre-built firmwares and instructions to build. Keeping it simple.
+
+## [1.1.1] 2018-12-23
+
+### Removed
+
+- Espurna build notes and ready made firmware
+
+## [1.1.0] 2018-12-22
+
+### Fixed
+
+- Fixed handling of negative floating point values (like outdoor temp)
+- Fixed handling of auto & manual mode on an RC30
+- [Fixed condition where all telegram types were processed, instead of only broadcasts or our own reads](https://github.com/proddy/EMS-ESP/issues/15)
+
+### Added
+
+- Created this CHANGELOG.md file!
+- [Added support for the Nefit Easy thermostat, reading of temperature values only](https://github.com/proddy/EMS-ESP/issues/9) - note *read only* (big thanks @**kroon040** for lending me an Easy device) 
+- [Added support for RC35/Moduline 400](https://github.com/proddy/EMS-ESP/issues/14) - *read only*
+- [New raw logging mode for logging](https://github.com/proddy/EMS-ESP/issues/11)
+- [New 'r'command to send raw data to EMS](https://github.com/proddy/EMS-ESP/issues/11)
+- [Added MQTT messages for hot water on and heating on](https://github.com/proddy/EMS-ESP/issues/10)
+- Implemented FIFO circular buffer queue for up to 20 Tx messages (Q command to show queue)
+- Toggle Tx transmission via telnet (use 'X' command)
+- Show thermostat type in help stats (use 's' command)
+- Show version is help stats (use '?' command)
+
+### Changed
+
+- Improved overall formatting of logging
+- Include app name and version in telnet help
+- Improved method to switch off hot tap water in Shower Alert
+- Telnet P and M commands have changed
+- Enabling Logging in telnet is now the 'l' command
+- Logging is set back to None when telnet session closes
+- Improved fetching of initial boiler values to post to MQTT at startup
+- Improved handling and retrying of write/Tx commands
+
+### Removed
+
+- Hid access from telnet to the Experimental custom function command 'x'
+- Tx and Rx stats have gone from the stats page, as they were pretty meaningless
+- Removed NO_TX define in platformio and replaced with system parameter 'command X'
+- Removed -DDEBUG option in build
+- Removed wwtemp MQTT messages to set the boiler temp. You'll never miss it.
+- Removed LEDs for Tx, Rx and Err. Too many flashing lights and it drains the current.
+- Removed capturing of last Rx and Tx times
+- Support for older RC20 thermostats
+
+### Known Issues
+
+- There's a nasty memory leek when in telnet's verbose mode with sending which causes the EMS to reset when running for a while.
+
+## [1.0.1] 2018-09-24
+
+- Initial stable version
+
+## [0.1.0] 2018-05-14
+
+- Initial development version
--- conflicted
+++ resolved
@@ -5,31 +5,19 @@
 The format is based on [Keep a Changelog](https://keepachangelog.com/en/1.0.0/),
 and this project adheres to [Semantic Versioning](https://semver.org/spec/v2.0.0.html).
 
-<<<<<<< HEAD
-## [1.7.1] 2019-05-17
-
-### Added
-
-- new device: MM50 Mixer ([thanks GARLAGANDIS](https://github.com/proddy/EMS-ESP/issues/111))
-
-### Fixed
-
-- runtime exceptions with latest 2.5.1 arduino core library
-=======
 ## [1.8.0] 2019-06-15
 
 ### Added
 
-- Support for HeatPump (e.g. the Nefit Enviline)
+- HeatPump support (e.g. the Nefit Enviline)
 - new device: Buderus MM50 Mixer
-- new devices: Junkers FW100 and ISM1 (thanks @Vuego123)
+- new devices: Junkers FW100 and ISM1 (thanks Vuego123)
 - Improved Tx logic to support EMS, EMS+ and Heatronics (thanks kwertie01, susisstrolch, philrich)
 - MQTT heartbeat
 
 ### Fixed
 
 - runtime exceptions with latest 2.5.1 arduino core
->>>>>>> 3766780c
 
 ## [1.7.0] 2019-05-11
 

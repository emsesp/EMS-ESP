--- conflicted
+++ resolved
@@ -5,10 +5,7 @@
 The format is based on [Keep a Changelog](https://keepachangelog.com/en/1.0.0/),
 and this project adheres to [Semantic Versioning](https://semver.org/spec/v2.0.0.html).
 
-<<<<<<< HEAD
-## [1.9.4] 2019-12-15
-=======
-## [1.9.5 beta]
+## [1.9.5] 30-04-2020
 
 ### Added
 - Solar Module SM200 support
@@ -48,7 +45,6 @@
  - `mqttlog all` and showing MQTT log in the web interface - no point showing history of previous mqtt publishes in ESP's precious memory. For debugging I recommend using MQTT Explorer or another external tool.
 
 ## [1.9.4] 15-12-2019
->>>>>>> 487cda08
 
 There are breaking changes in this release. Make you sure you adjust the MQTT topics as described in the wiki.
 

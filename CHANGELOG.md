# EMS-ESP Changelog

All notable changes to this project will be documented in this file.

The format is based on [Keep a Changelog](https://keepachangelog.com/en/1.0.0/),
and this project adheres to [Semantic Versioning](https://semver.org/spec/v2.0.0.html).

<<<<<<< HEAD
=======
## [1.7.0] 2019-05-11

### Added

- EMS+ core support (thanks too @gl3nni3 for doing the first research)
- MQTT 'restart' topic to reboot ESP (thanks @balk77)
- Support for multiple thermostat heating circuits like the HC1/HC2 on a RC35, also via MQTT (thanks @lobocobra)
- `boiler flowtemp` command to set the flow temperature [(issue 59)](https://github.com/proddy/EMS-ESP/issues/59)
- added a test harness to try out response to various telegrams (test command)
- `tx_delay` setting for circuits where we needed to slow down Tx transmission
- new boiler: Nefit proline hrc 24 cw4 thermostat and Nefit Enviline heatpump
- new boiler: Buderus Logamax plus
- new thermostat: Buderus RC300 and RC310 thermostats, read-only [(issue 37)](https://github.com/proddy/EMS-ESP/issues/37)
- new thermostat: Junkers FR10, read-only [(issue 98)](https://github.com/proddy/EMS-ESP/issues/98)
- new devices: Buderus Web Gateway KM200, Buderus Solar Module SM100

### Changed

- `types` renamed to `devices` to also show all detected devices
- renamed `silent_mode` to `listen_mode`
- increased Tx queue to 100

>>>>>>> 2548e879
## [1.6.0] 2019-03-24

### Added

- `system` command to show ESP8266 stats
- `crash` command to see stack of last system crash, with .py files to track stack dump (compile with `-DCRASH`)
- publish dallas external temp sensors to MQTT (thanks @JewelZB)
- shower timer and shower alert options available via set commands
- added support for warm water modes Hot, Comfort and Intelligent [(issue 67)](https://github.com/proddy/EMS-ESP/issues/67)
- added `set publish_time` to set how often to publish MQTT
- support for SM10 Solar Module including MQTT [(issue 77)](https://github.com/proddy/EMS-ESP/issues/77)
- `refresh` command to force a fetch of all known data from the connected EMS devices

### Fixed

- incorrect rendering of null temperature values (the -3200 degrees issue)
- OTA is more stable
- Added a hack to overcome WiFi power issues in arduino core 2.5.0 libraries causing constant wifi re-connects
- Performance issues with telnet output

### Changed

- included various fixes and suggestions from @nomis
- upgraded MyESP library with many optimizations
- `test_mode` renamed to `silent_mode`
- `set wifi` replaced with `set wifi_ssid` and `set wifi_password` to allow values with spaces
- EMS values are stored in the raw format and only converted to strings when displayed or published, removing the need for parsing floats
- All floating point temperatures are to one decimal place [(issue 79)](https://github.com/proddy/EMS-ESP/issues/79)

## [1.5.6] 2019-03-09

### Added

- test_mode option

### Changed

- upgraded MyESP library
- minor changes

## [1.5.5] 2019-03-07

### Fixed
- Support the latest ArduinoJson v6 and espressif8266 2.0.4 libraries (in PlatformIO do a `pio lib update` and `pio update`)

### Changed

- MQTT keep alive to 2 minutes (60 seconds was just too short for slower networks)
- Improved MQTT startup time
- Setting wifi or mqtt settings are immediate, no need to restart the ESP
- Text changes in the help

### Added
- Show if MQTT is connected
- Show version of MyESP (the custom MQTT, Wifi, OTA, MDNS, Telnet library)
- EMS-OT OpenTherm connector

## [1.5.4] 2019-03-03

### Changed

- MQTT keep alive changed from 5 minutes to 1 minute

### Added
- Callback for OTA. This is used to disable EMS bus during a firmware OTA update, which caused problems with the latest ESP89266 core libraries
- Added rough estimate of WiFi signal strength to info page
- Added the build time & date to the info page (optional in platformio.ini)
  
## [1.5.3] 2019-02-22

### Changed

- Support for latest esp8266 arduino core version [2.5.0](https://github.com/esp8266/Arduino/releases/tag/2.5.0) and  platform espressif8266 version 2.0.0
- Added board type to the info screen

### Added

- Improved MQTT LWT (Last Will Testament). Uses payload called 'online' and 'offline'. See https://github.com/proddy/EMS-ESP/issues/57
- Added ESP32 support to MyESP library
- Added Bosch Easy thermostat, Buderus Logamax U122
- Support for changing boiler wwtemp via MQTT (merge #58 from egrekov). thanks!

### Removed

- Custom MDNS support. Now handled much better in the new esp core under OTA

## [1.5.2] 2019-02-04

### Changed

- Change wifi settings using the `set wifi <ssid> <password>` command

### Added

- Added incoming MQTT "TOPIC_BOILER_WWACTIVATED" to set the warm water on/off. Payload is 1 or 0. See [issue](https://github.com/proddy/EMS-ESP/issues/46#issuecomment-460375689).
- Added the list of all MQTT topics to the README file

## [1.5.1] 2019-02-03

### Fixed

- issue with Serial monitoring conflicting with UART when both running
- Fixed typo with -D settings in the example platformio.ini

### Changed

- `thermostat temp` now except floats (e.g. 20.5). Some thermostats may round up or down if they use 0.5 intervals.

## [1.5.0] 2019-02-03

### Added

- Support for RC10 thermostat
- New command `set serial`

### Changed

- Improved Tx logic. Retries are more efficient and startup is faster and less error prone.
- "# Rx telegrams" and "# Tx telegrams" show number of successful Reads and Writes initiated by the user or automatically by the code. This makes it easy to see if the Tx is working.
- Some refactoring in preparation for the EMS+ support coming soon

### Removed

- Removed the `poll` and `tx` commands
- `DEBUG_SUPPORT`. Now controlled with the 'set serial' command
- removed MQTT and WIFI settings from my_config.h. These have to be set either within the application (using set) or hardcoded in platformio.ini You can now check in `my_config.h` without everyone seeing your passwords! 
- TxCapable removed from `info` 

## [1.4.1] 2019-01-29

### Added

- The led pin, dallas pin and both thermostat and boiler type IDs can be set with the application, and stored.

### Changed

- some minor improvements to autodetect

## [1.4.0] 2019-01-27

### Changed

- last will MQTT topic prefixed with a header like the rest of the topics
- All double and float numbers rendered to 2 decimal places (precision = 2)
- Default logging set to None when starting a telnet session

### Added

- Added support for external Dallas sensors (DS1822, DS18S20, DS18B20, DS1825). See readme
- Added UBAParametersMessage type to fetch boiler modulation min & max values
- Report shows system load average

## [1.3.2] 2019-01-23

### Fixed

- Handle thermostats that don't have builtin temperature sensors when showing current temperature (https://github.com/proddy/EMS-ESP/issues/18#issuecomment-451012963)

### Changed

- Improved way to identify if the EMS bus is connected
- Improved 'types' command to show more details
- Improved auto detect of thermostat types

### Added

- Some more devices like the Nefit Topline & RC310 thermostat recognition
- Added a check to see Tx is possible. See 'Tx Capable' under the 'info' screen

### Removed

- Removed `MY_BOILER_MODELID` from `my_config.h`. It's always hardcoded.

## [1.3.1] 2019-01-12

### Fixed

- telnet commands with set are no longer forced to lower case

### Changed

- Custom settings (e.g set led) moved outside MyESP
- Moved all MQTT to my_config.h making it independent from Home Assistant

### Added

- MQTT keep alive, last will testament and other settings all configurable in my_config.h
- RC35: MQTT day/night/auto mode; sets setpoint temperature in type 0x3D depends on current night/day Mode (@SpaceTeddy) [#33](https://github.com/proddy/EMS-ESP/pull/33)

## [1.3.0] 2019-01-09

### Changed

- Renamed project from EMS-ESP-Boiler to EMS-ESP since it's kinda EMS generic now
- Support for RC20F and RFM20 (https://github.com/proddy/EMS-ESP/issues/18)
- Moved all EMS device information into a separate file `ems_devices.h` so no longer need to touch `ems.h`
- Telnet commands can be strings now and output is suspended when typing

### Removed

- Removed SHOWER_TEST
- Removed WIFI and MQTT credentials from the platformio.ini file

### Added

- Settings are saved and loaded from the ESP8266's file system (SPIFFS). Can be set using the 'set' command
- Improved support when in Access Point mode (192.168.4.1)
- pre-built firmwares are back

## [1.2.4] 2019-01-04

### Changed

- Scanning known EMS Devices now ignores duplicates (https://github.com/proddy/EMS-ESP/pull/30)
- ServiceCode stored as a two byte char
- Support for RC20F and RFM20 (https://github.com/proddy/EMS-ESP/issues/18)

## [1.2.3] 2019-01-03

### Fixed

- Can now hardcode Boiler and Thermostat types in my_config.h to bypass auto-detection
- Fixed MQTT subscribing to Heating and Hot Water active topics
- Fixed for listening to incoming MQTT topics (https://github.com/proddy/EMS-ESP/issues/27)
- Fixed handling of current temperature on an RC35-type thermostat that doesn't have a sensor (https://github.com/proddy/EMS-ESP/issues/18)

## [1.2.2] 2019-01-02

### Fixed

- Issues in 1.2.1 (see https://github.com/proddy/EMS-ESP/issues/25)
- Logic for determining if there is activity on the EMS bus and using the onboard LEDs properly

## [1.2.1] 2019-01-02

### Fixed

- Only process broadcast messages if the offset (byte 4) is 0. (https://github.com/proddy/EMS-ESP/issues/23)
- Improved checking for duplicate sent Tx telegrams by comparing CRCs
- Removed distiquishing between noise on the line and corrupt telegrams (https://github.com/proddy/EMS-ESP/issues/24)

## [1.2.0] 2019-01-01

### Fixed

- Incorrect indenting in `climate.yaml` (thanks @mrfixit1)
- Improved support for slower WiFi connections
- Fixed issue with OTA not always giving back a completion response to platformio
- Fixed issue with repeating reads after a raw mode send
- Fixed handling of long integers (thanks @SpaceTeddy)

### Added

- added 'dout' flashmode to platformio.ini so OTA works now when uploading to a Wemos D1 Pro's or any other board with larger flash's
- added un tested supporting RC35 type of thermostats
- Try and discover and set Boiler and Thermostat types automatically
- Fetch UBATotalUptimeMessage from Boiler to get total working minutes
- Added check to see if bus is connected. Shown in stats page
- If no Wifi connection can be made, start up as a WiFi Access Point (AP)
- Report out service codes and water-flow [pull-request](https://github.com/proddy/EMS-ESP/pull/20/files). Thanks @Bonusbartus

### Changed

- Build option is called `DEBUG_SUPPORT` (was `USE_SERIAL`)
- Replaced old **ESPHelper** with my own **MyESP** library to handle Wifi, MQTT, MDNS and Telnet handlers. Supports asynchronous TCP and has smaller memory footprint. And moved to libs directory.
- Simplified LED error checking. If enabled (by default), solid means connected and flashing means error. Uses either an external pull-up or the onboard ESP8266 LED.
- Improved Telnet debugging which uses TelnetSpy to keep a buffer of previous output
- Optimized memory usage & heap conflicts, removing nasty things like strcpy, sprintf where possible
- Improved checking for tap water on/off (thanks @Bonusbartus)

### Removed

- Time and TimeLib's. Not used in code.
- Removed build option `MQTT_MAX_PACKAGE_SIZE` as not using the PubSubClient library any more
- Removed all of Espurna's pre-built firmwares and instructions to build. Keeping it simple.

## [1.1.1] 2018-12-23

### Removed

- Espurna build notes and ready made firmware

## [1.1.0] 2018-12-22

### Fixed

- Fixed handling of negative floating point values (like outdoor temp)
- Fixed handling of auto & manual mode on an RC30
- [Fixed condition where all telegram types were processed, instead of only broadcasts or our own reads](https://github.com/proddy/EMS-ESP/issues/15)

### Added

- Created this CHANGELOG.md file!
- [Added support for the Nefit Easy thermostat, reading of temperature values only](https://github.com/proddy/EMS-ESP/issues/9) - note *read only* (big thanks @**kroon040** for lending me an Easy device) 
- [Added support for RC35/Moduline 400](https://github.com/proddy/EMS-ESP/issues/14) - *read only*
- [New raw logging mode for logging](https://github.com/proddy/EMS-ESP/issues/11)
- [New 'r'command to send raw data to EMS](https://github.com/proddy/EMS-ESP/issues/11)
- [Added MQTT messages for hot water on and heating on](https://github.com/proddy/EMS-ESP/issues/10)
- Implemented FIFO circular buffer queue for up to 20 Tx messages (Q command to show queue)
- Toggle Tx transmission via telnet (use 'X' command)
- Show thermostat type in help stats (use 's' command)
- Show version is help stats (use '?' command)

### Changed

- Improved overall formatting of logging
- Include app name and version in telnet help
- Improved method to switch off hot tap water in Shower Alert
- Telnet P and M commands have changed
- Enabling Logging in telnet is now the 'l' command
- Logging is set back to None when telnet session closes
- Improved fetching of initial boiler values to post to MQTT at startup
- Improved handling and retrying of write/Tx commands

### Removed

- Hid access from telnet to the Experimental custom function command 'x'
- Tx and Rx stats have gone from the stats page, as they were pretty meaningless
- Removed NO_TX define in platformio and replaced with system parameter 'command X'
- Removed -DDEBUG option in build
- Removed wwtemp MQTT messages to set the boiler temp. You'll never miss it.
- Removed LEDs for Tx, Rx and Err. Too many flashing lights and it drains the current.
- Removed capturing of last Rx and Tx times
- Support for older RC20 thermostats

### Known Issues

- There's a nasty memory leek when in telnet's verbose mode with sending which causes the EMS to reset when running for a while.

## [1.0.1] 2018-09-24

- Initial stable version

## [0.1.0] 2018-05-14

- Initial development version<|MERGE_RESOLUTION|>--- conflicted
+++ resolved
@@ -5,8 +5,6 @@
 The format is based on [Keep a Changelog](https://keepachangelog.com/en/1.0.0/),
 and this project adheres to [Semantic Versioning](https://semver.org/spec/v2.0.0.html).
 
-<<<<<<< HEAD
-=======
 ## [1.7.0] 2019-05-11
 
 ### Added
@@ -29,7 +27,6 @@
 - renamed `silent_mode` to `listen_mode`
 - increased Tx queue to 100
 
->>>>>>> 2548e879
 ## [1.6.0] 2019-03-24
 
 ### Added

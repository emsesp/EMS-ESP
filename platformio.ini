;
; PlatformIO Project Configuration File for EMS-ESP
;

[platformio]
default_envs = release
;default_envs = debug
<<<<<<< HEAD
;default_envs = crash
;default_envs = tests

[common]
; build options are:
=======

[common]
; custom build options are:
>>>>>>> e612c1bf
; -DMYESP_TIMESTAMP
; -DTESTS
; -DCRASH
; -DFORCE_SERIAL
; -DLOGICANALYZER
<<<<<<< HEAD

;general_flags = -g -w -DNO_GLOBAL_EEPROM -DPIO_FRAMEWORK_ARDUINO_LWIP2_HIGHER_BANDWIDTH -DBEARSSL_SSL_BASIC
general_flags = -g -w -DNO_GLOBAL_EEPROM
;general_flags =
=======
custom_flags = 

;general_flags = -DNO_GLOBAL_EEPROM -DPIO_FRAMEWORK_ARDUINO_LWIP2_HIGHER_BANDWIDTH -DBEARSSL_SSL_BASIC
general_flags = -DNO_GLOBAL_EEPROM
>>>>>>> e612c1bf

[env]
; board = esp12e
; board = nodemcu
; board = nodemcu2
board = d1_mini
framework = arduino
platform = espressif8266
lib_deps =
  https://github.com/bakercp/CRC32
  https://github.com/rlogiacco/CircularBuffer 
  https://github.com/PaulStoffregen/OneWire
  https://github.com/xoseperez/justwifi
  https://github.com/marvinroger/async-mqtt-client
  https://github.com/xoseperez/eeprom_rotate
  https://github.com/bblanchon/ArduinoJson
  https://github.com/me-no-dev/ESPAsyncUDP
  https://github.com/me-no-dev/ESPAsyncTCP
  https://github.com/me-no-dev/ESPAsyncWebServer#b0c6144
upload_speed = 921600
monitor_speed = 115200

; example ports for OSX
;upload_port = /dev/cu.wchusbserial14403
;upload_port = /dev/cu.usbserial-1440

; comment next 2 lines is not using OTA
upload_protocol = espota
upload_port = ems-esp.local

[env:debug]
build_type = debug
build_flags = ${common.general_flags} ${common.custom_flags} -DTESTS
extra_scripts =
  pre:scripts/rename_fw.py
  pre:scripts/buildweb.py

[env:release]
build_flags = ${common.general_flags} ${common.custom_flags}
extra_scripts = 
  pre:scripts/rename_fw.py
  pre:scripts/buildweb.py

[env:checkcode]
build_type = debug
build_flags = ${common.general_flags} -Wall
extra_scripts = scripts/checkcode.py<|MERGE_RESOLUTION|>--- conflicted
+++ resolved
@@ -5,33 +5,18 @@
 [platformio]
 default_envs = release
 ;default_envs = debug
-<<<<<<< HEAD
-;default_envs = crash
-;default_envs = tests
-
-[common]
-; build options are:
-=======
 
 [common]
 ; custom build options are:
->>>>>>> e612c1bf
 ; -DMYESP_TIMESTAMP
 ; -DTESTS
 ; -DCRASH
 ; -DFORCE_SERIAL
 ; -DLOGICANALYZER
-<<<<<<< HEAD
-
-;general_flags = -g -w -DNO_GLOBAL_EEPROM -DPIO_FRAMEWORK_ARDUINO_LWIP2_HIGHER_BANDWIDTH -DBEARSSL_SSL_BASIC
-general_flags = -g -w -DNO_GLOBAL_EEPROM
-;general_flags =
-=======
 custom_flags = 
 
 ;general_flags = -DNO_GLOBAL_EEPROM -DPIO_FRAMEWORK_ARDUINO_LWIP2_HIGHER_BANDWIDTH -DBEARSSL_SSL_BASIC
 general_flags = -DNO_GLOBAL_EEPROM
->>>>>>> e612c1bf
 
 [env]
 ; board = esp12e
